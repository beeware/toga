<<<<<<< HEAD
=======
import pytest
from java import jclass

>>>>>>> 18137adc
from android.os import SystemClock
from android.text import InputType
from android.view import KeyEvent
from android.view.inputmethod import EditorInfo
from java import jclass

from .label import LabelProbe


class TextInputProbe(LabelProbe):
    native_class = jclass("android.widget.EditText")
    default_font_size = 18

    def __init__(self, *args, **kwargs):
        super().__init__(*args, **kwargs)
        self._input_connection = self.native.onCreateInputConnection(EditorInfo())

    @property
    def value(self):
        return self.native.getHint() if self.placeholder_visible else self.text

    @property
    def value_hidden(self):
        return bool(self.native.getInputType() & InputType.TYPE_TEXT_VARIATION_PASSWORD)

    @property
    def placeholder_visible(self):
        return not self.text

    @property
    def placeholder_hides_on_focus(self):
        return False

    @property
    def readonly(self):
        focusable = self.native.isFocusable()
        focusable_in_touch_mode = self.native.isFocusableInTouchMode()
        if focusable != focusable_in_touch_mode:
            raise ValueError(f"invalid state: {focusable=}, {focusable_in_touch_mode=}")

        # Check if TYPE_TEXT_FLAG_NO_SUGGESTIONS is set in the input type
        input_type = self.native.getInputType()
        if input_type & InputType.TYPE_TEXT_FLAG_NO_SUGGESTIONS:
            # TYPE_TEXT_FLAG_NO_SUGGESTIONS is set
            if focusable:
                raise ValueError(
                    "TYPE_TEXT_FLAG_NO_SUGGESTIONS is not set on the input."
                )
        else:
            # TYPE_TEXT_FLAG_NO_SUGGESTIONS is not set
            if not focusable:
                raise ValueError(
                    "TYPE_TEXT_FLAG_NO_SUGGESTIONS has been set when the input is readonly."
                )

        return not focusable

    async def type_character(self, char):
        # In CI, sendKeyEvent logs the warning "Cancelling event (no window focus)", and
        # doesn't trigger on_change. So we only use it for the special keys needed by
        # the on_confirm test.
        try:
            key_code = {
                "<esc>": KeyEvent.KEYCODE_ESCAPE,
                "\n": KeyEvent.KEYCODE_ENTER,
            }[char]
        except KeyError:
            self.native.append(char)
        else:
            timestamp = SystemClock.uptimeMillis()
            for action in [KeyEvent.ACTION_DOWN, KeyEvent.ACTION_UP]:
                self._input_connection.sendKeyEvent(
                    KeyEvent(
                        timestamp,  # downTime
                        timestamp,  # eventTime
                        action,
                        key_code,
                        0,  # repeat
                        0,  # metaState
                    )
                )

    def set_cursor_at_end(self):
        pytest.skip("Cursor positioning not supported on this platform")<|MERGE_RESOLUTION|>--- conflicted
+++ resolved
@@ -1,9 +1,4 @@
-<<<<<<< HEAD
-=======
 import pytest
-from java import jclass
-
->>>>>>> 18137adc
 from android.os import SystemClock
 from android.text import InputType
 from android.view import KeyEvent
