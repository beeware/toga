import asyncio

from java import dynamic_proxy
from pytest import approx

from android.graphics.drawable import (
    ColorDrawable,
    DrawableContainer,
    DrawableWrapper,
    LayerDrawable,
)
from android.os import Build
from android.view import View, ViewTreeObserver
from toga.colors import TRANSPARENT
from toga.style.pack import JUSTIFY, LEFT

from ..probe import BaseProbe
from .properties import toga_color


class LayoutListener(dynamic_proxy(ViewTreeObserver.OnGlobalLayoutListener)):
    def __init__(self):
        super().__init__()
        self.event = asyncio.Event()

    def onGlobalLayout(self):
        self.event.set()
        self.event.clear()


class SimpleProbe(BaseProbe):
    def __init__(self, widget):
        super().__init__()
        self.app = widget.app
        self.widget = widget
        self.native = widget._impl.native
        self.layout_listener = LayoutListener()
        self.native.getViewTreeObserver().addOnGlobalLayoutListener(
            self.layout_listener
        )

        # Store the device DPI, as it will be needed to scale some values
        self.dpi = (
            self.native.getContext().getResources().getDisplayMetrics().densityDpi
        )
        self.scale_factor = self.dpi / 160

        assert isinstance(self.native, self.native_class)

    def __del__(self):
        self.native.getViewTreeObserver().removeOnGlobalLayoutListener(
            self.layout_listener
        )

    def assert_container(self, container):
        container_native = container._impl.native
        for i in range(container_native.getChildCount()):
            child = container_native.getChildAt(i)
            if child is self.native:
                break
        else:
            raise AssertionError(f"cannot find {self.native} in {container_native}")

    def assert_not_contained(self):
        assert self.widget._impl.container is None
        assert self.native.getParent() is None

    def assert_alignment(self, expected):
        actual = self.alignment
        if expected == JUSTIFY and Build.VERSION.SDK_INT < 26:
            assert actual == LEFT
        else:
            assert actual == expected

<<<<<<< HEAD
    def assert_font_family(self, expected):
        actual = self.font.family
        if expected == SYSTEM:
            assert actual == "sans-serif"
        else:
            assert actual == expected

    async def redraw(self, message=None, delay=None):
=======
    async def redraw(self, message=None):
>>>>>>> 645140af
        """Request a redraw of the app, waiting until that redraw has completed."""
        self.native.requestLayout()
        await self.layout_listener.event.wait()

<<<<<<< HEAD
        # If we're running slow, wait for a second
        if self.widget.app.run_slow:
            print("Waiting for redraw" if message is None else message)
            delay = 1

        if delay:
            await asyncio.sleep(delay)
=======
        await super().redraw(message=message)
>>>>>>> 645140af

    @property
    def enabled(self):
        return self.native.isEnabled()

    @property
    def width(self):
        # Return the value in DP
        return self.native.getWidth() / self.scale_factor

    @property
    def height(self):
        # Return the value in DP
        return self.native.getHeight() / self.scale_factor

    def assert_width(self, min_width, max_width):
        assert (
            min_width <= self.width <= max_width
        ), f"Width ({self.width}) not in range ({min_width}, {max_width})"

    def assert_height(self, min_height, max_height):
        assert (
            min_height <= self.height <= max_height
        ), f"Height ({self.height}) not in range ({min_height}, {max_height})"

    def assert_layout(self, size, position):
        # Widget is contained
        assert self.widget._impl.container is not None
        assert self.native.getParent() is not None

        # Size and position is as expected. Values must be scaled from DP, and
        # compared inexactly due to pixel scaling
        assert (
            approx(self.native.getWidth() / self.scale_factor, rel=0.01),
            approx(self.native.getHeight() / self.scale_factor, rel=0.01),
        ) == size
        assert (
            approx(self.native.getLeft() / self.scale_factor, rel=0.01),
            approx(self.native.getTop() / self.scale_factor, rel=0.01),
        ) == position

    @property
    def background_color(self):
        background = self.native.getBackground()
        while True:
            if isinstance(background, ColorDrawable):
                return toga_color(background.getColor())

            # The following complex Drawables all apply color filters to their children,
            # but they don't implement getColorFilter, at least not in our current
            # minimum API level.
            elif isinstance(background, LayerDrawable):
                background = background.getDrawable(0)
            elif isinstance(background, DrawableContainer):
                background = background.getCurrent()
            elif isinstance(background, DrawableWrapper):
                background = background.getDrawable()

            else:
                break

        if background is None:
            return TRANSPARENT
        filter = background.getColorFilter()
        if filter:
            # PorterDuffColorFilter.getColor is undocumented, but continues to work for
            # now. If this method is blocked in the future, another option is to use the
            # filter to draw something and see what color comes out.
            return toga_color(filter.getColor())
        else:
            return TRANSPARENT

    async def press(self):
        self.native.performClick()

    @property
    def is_hidden(self):
        return self.native.getVisibility() == View.INVISIBLE

    @property
    def has_focus(self):
        return self.widget.app._impl.native.getCurrentFocus() == self.native<|MERGE_RESOLUTION|>--- conflicted
+++ resolved
@@ -72,33 +72,12 @@
         else:
             assert actual == expected
 
-<<<<<<< HEAD
-    def assert_font_family(self, expected):
-        actual = self.font.family
-        if expected == SYSTEM:
-            assert actual == "sans-serif"
-        else:
-            assert actual == expected
-
     async def redraw(self, message=None, delay=None):
-=======
-    async def redraw(self, message=None):
->>>>>>> 645140af
         """Request a redraw of the app, waiting until that redraw has completed."""
         self.native.requestLayout()
         await self.layout_listener.event.wait()
 
-<<<<<<< HEAD
-        # If we're running slow, wait for a second
-        if self.widget.app.run_slow:
-            print("Waiting for redraw" if message is None else message)
-            delay = 1
-
-        if delay:
-            await asyncio.sleep(delay)
-=======
-        await super().redraw(message=message)
->>>>>>> 645140af
+        await super().redraw(message=message, delay=delay)
 
     @property
     def enabled(self):
