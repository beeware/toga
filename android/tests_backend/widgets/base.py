import asyncio

from java import dynamic_proxy
from pytest import approx

from android.view import View, ViewTreeObserver
from toga.fonts import SYSTEM

from .properties import toga_color


class LayoutListener(dynamic_proxy(ViewTreeObserver.OnGlobalLayoutListener)):
    def __init__(self):
        super().__init__()
        self.event = asyncio.Event()

    def onGlobalLayout(self):
        self.event.set()
        self.event.clear()


class SimpleProbe:
    def __init__(self, widget):
        self.widget = widget
        self.native = widget._impl.native
        self.layout_listener = LayoutListener()
        self.native.getViewTreeObserver().addOnGlobalLayoutListener(
            self.layout_listener
        )

        # Store the device DPI, as it will be needed to scale some values
        self.dpi = (
            self.native.getContext().getResources().getDisplayMetrics().densityDpi
        )
        self.scale_factor = self.dpi / 160

        assert isinstance(self.native, self.native_class)

    def __del__(self):
        self.native.getViewTreeObserver().removeOnGlobalLayoutListener(
            self.layout_listener
        )

    def assert_container(self, container):
        container_native = container._impl.native
        for i in range(container_native.getChildCount()):
            child = container_native.getChildAt(i)
            if child is self.native:
                break
        else:
            raise AssertionError(f"cannot find {self.native} in {container_native}")

    def assert_not_contained(self):
        assert self.widget._impl.container is None
        assert self.native.getParent() is None

    def assert_alignment(self, expected):
        assert self.alignment == expected

    def assert_font_family(self, expected):
        actual = self.font.family
        if expected == SYSTEM:
            assert actual == "sans-serif"
        else:
            assert actual == expected

    async def redraw(self):
        """Request a redraw of the app, waiting until that redraw has completed."""
        self.native.requestLayout()
        await self.layout_listener.event.wait()

        # If we're running slow, wait for a second
        if self.widget.app.run_slow:
            await asyncio.sleep(1)

    @property
    def enabled(self):
        return self.native.isEnabled()

    @property
    def width(self):
        # Return the value in DP
        return self.native.getWidth() / self.scale_factor

    @property
    def height(self):
        # Return the value in DP
        return self.native.getHeight() / self.scale_factor

    def assert_width(self, min_width, max_width):
        assert (
            min_width <= self.width <= max_width
        ), f"Width ({self.width}) not in range ({min_width}, {max_width})"

    def assert_height(self, min_height, max_height):
        assert (
            min_height <= self.height <= max_height
        ), f"Height ({self.height}) not in range ({min_height}, {max_height})"

    def assert_layout(self, size, position):
        # Widget is contained
        assert self.widget._impl.container is not None
        assert self.native.getParent() is not None

        # Size and position is as expected. Values must be scaled from DP, and
        # compared inexactly due to pixel scaling
        assert (
            approx(self.native.getWidth() / self.scale_factor, rel=0.01),
            approx(self.native.getHeight() / self.scale_factor, rel=0.01),
        ) == size
        assert (
            approx(self.native.getLeft() / self.scale_factor, rel=0.01),
            approx(self.native.getTop() / self.scale_factor, rel=0.01),
        ) == position

    @property
    def background_color(self):
        return toga_color(self.native.getBackground().getColor())

<<<<<<< HEAD
    def press(self):
        self.native.performClick()

    @property
    def is_hidden(self):
        return self.native.getVisibility() == View.INVISIBLE

    @property
    def has_focus(self):
        print(
            f"NATIVE {self.native} FOCUS {self.widget.app._impl.native.getCurrentFocus()}"
        )
        return self.widget.app._impl.native.getCurrentFocus() == self.native
=======
    async def press(self):
        self.native.performClick()
>>>>>>> 85eb59ca
<|MERGE_RESOLUTION|>--- conflicted
+++ resolved
@@ -117,8 +117,7 @@
     def background_color(self):
         return toga_color(self.native.getBackground().getColor())
 
-<<<<<<< HEAD
-    def press(self):
+    async def press(self):
         self.native.performClick()
 
     @property
@@ -130,8 +129,4 @@
         print(
             f"NATIVE {self.native} FOCUS {self.widget.app._impl.native.getCurrentFocus()}"
         )
-        return self.widget.app._impl.native.getCurrentFocus() == self.native
-=======
-    async def press(self):
-        self.native.performClick()
->>>>>>> 85eb59ca
+        return self.widget.app._impl.native.getCurrentFocus() == self.native