import asyncio
import sys
import warnings

from android.content import Context
from android.graphics.drawable import BitmapDrawable
from android.media import RingtoneManager
from android.view import Menu, MenuItem
from androidx.core.content import ContextCompat
from java import dynamic_proxy
from org.beeware.android import IPythonApp, MainActivity

import toga
from toga.command import Command, Group, Separator
<<<<<<< HEAD
from toga.constants import WindowState
=======
from toga.dialogs import InfoDialog
>>>>>>> 9d3be1c7
from toga.handlers import simple_handler

from .libs import events
from .screens import Screen as ScreenImpl


class TogaApp(dynamic_proxy(IPythonApp)):
    last_requestcode = -1  # A unique ID for native background requests
    running_intents = {}  # dictionary for currently running Intents
    permission_requests = {}  # dictionary for outstanding permission requests
    menuitem_mapping = {}  # dictionary for mapping menuitems to commands

    def __init__(self, app):
        super().__init__()
        self._impl = app
        MainActivity.setPythonApp(self)
        self.native = MainActivity.singletonThis
        print("Python app launched & stored in Android Activity class")

    def onCreate(self):
        print("Toga app: onCreate")

    def onStart(self):
        print("Toga app: onStart")

    def onResume(self):
        print("Toga app: onResume")

    def onPause(self):
        print("Toga app: onPause")  # pragma: no cover

    def onStop(self):
        print("Toga app: onStop")  # pragma: no cover

    def onDestroy(self):
        print("Toga app: onDestroy")  # pragma: no cover

    def onRestart(self):
        print("Toga app: onRestart")  # pragma: no cover

    def onActivityResult(self, requestCode, resultCode, resultData):
        print(f"Toga app: onActivityResult {requestCode=} {resultCode=} {resultData=}")
        try:
            # Retrieve the completion callback; if non-none, invoke it.
            callback = self.running_intents.pop(requestCode)
            # In theory, the callback can be empty; however, we don't
            # have any practical use for this at present, so the branch
            # is marked no-cover
            if callback:  # pragma: no branch
                callback(resultCode, resultData)
        except KeyError:  # pragma: no cover
            # This shouldn't happen; we shouldn't get notified of an
            # intent that we didn't start
            print(f"No intent matching request code {requestCode}")

    def onRequestPermissionsResult(self, requestCode, permissions, grantResults):
        print(
            f"Toga app: onRequestPermissionsResult {requestCode=} {permissions=} {grantResults=}"
        )
        try:
            # Retrieve the completion callback and invoke it.
            callback = self.permission_requests.pop(requestCode)
            callback(permissions, grantResults)
        except KeyError:  # pragma: no cover
            # This shouldn't happen; we shouldn't get notified of an
            # permission that we didn't request.
            print(f"No permission request matching request code {requestCode}")

    def onConfigurationChanged(self, new_config):
        pass  # pragma: no cover

    def onOptionsItemSelected(self, menuitem):
        itemid = menuitem.getItemId()
        if itemid == Menu.NONE:
            # This method also fires when opening submenus
            return False
        else:
            self.menuitem_mapping[itemid].action()
            return True

    def onPrepareOptionsMenu(self, menu):
        # If the main window doesn't have a toolbar, there's no preparation required;
        # this is a simple main window, which can't have commands. This can't be
        # validated in the testbed, so it's marked no-cover.
        if not hasattr(self._impl.interface.main_window, "toolbar"):
            return False  # pragma: no cover

        menu.clear()
        itemid = 1  # 0 is the same as Menu.NONE.
        groupid = 1
        menulist = {}  # dictionary with all menus
        self.menuitem_mapping.clear()

        # create option menu
        for cmd in self._impl.interface.commands:
            if isinstance(cmd, Separator):
                groupid += 1
                continue

            # Toolbar commands are added below.
            if cmd in self._impl.interface.main_window.toolbar:
                continue

            try:
                # Find the menu representing the group for this command
                menugroup = menulist[cmd.group.key]
            except KeyError:
                # Menu doesn't exist yet; create it.
                parentmenu = menu
                groupkey = ()
                # Iterate over the full key, creating submenus as needed
                for section, order, text in cmd.group.key:
                    groupkey += ((section, order, text),)
                    try:
                        menugroup = menulist[groupkey]
                    except KeyError:
                        if len(groupkey) == 1 and text == Group.COMMANDS.text:
                            # Add this group directly to the top-level menu
                            menulist[groupkey] = menu
                            menugroup = menu
                        else:
                            # Add all other groups as submenus
                            menugroup = parentmenu.addSubMenu(
                                groupid, Menu.NONE, Menu.NONE, text
                            )
                            menulist[groupkey] = menugroup
                    parentmenu = menugroup

            # Create menu item
            menuitem = menugroup.add(groupid, itemid, Menu.NONE, cmd.text)
            menuitem.setShowAsActionFlags(MenuItem.SHOW_AS_ACTION_NEVER)
            menuitem.setEnabled(cmd.enabled)
            self.menuitem_mapping[itemid] = cmd
            itemid += 1

        # Create toolbar actions
        if self._impl.interface.main_window:  # pragma: no branch
            prev_group = None
            for cmd in self._impl.interface.main_window.toolbar:
                if isinstance(cmd, Separator):
                    groupid += 1
                    prev_group = None
                    continue

                # A change in group requires adding a toolbar separator
                if prev_group is not None and cmd.group != prev_group:
                    groupid += 1
                    prev_group = None
                else:
                    prev_group = cmd.group

                # Add a menu item for the toolbar command
                menuitem = menu.add(groupid, itemid, Menu.NONE, cmd.text)
                # SHOW_AS_ACTION_IF_ROOM is too conservative, showing only 2 items on
                # a medium-size screen in portrait.
                menuitem.setShowAsActionFlags(MenuItem.SHOW_AS_ACTION_ALWAYS)
                menuitem.setEnabled(cmd.enabled)
                if cmd.icon:
                    menuitem.setIcon(
                        BitmapDrawable(
                            self.native.getResources(), cmd.icon._impl.native
                        )
                    )
                self.menuitem_mapping[itemid] = cmd
                itemid += 1

        # Display the menu.
        return True


class App:
    # Android apps exit when the last window is closed
    CLOSE_ON_LAST_WINDOW = True

    def __init__(self, interface):
        self.interface = interface
        self.interface._impl = self
        self._listener = None

        self.loop = events.AndroidEventLoop()

    @property
    def native(self):
        return self._listener.native if self._listener else None

    def create(self):
        # The `_listener` listens for activity event callbacks. For simplicity,
        # the app's `.native` is the listener's native Java class.
        self._listener = TogaApp(self)

        # Call user code to populate the main window
        self.interface._startup()

    ######################################################################
    # Commands and menus
    ######################################################################

    def create_app_commands(self):
        self.interface.commands.add(
            # About should be the last item in the menu, in a section on its own.
            Command(
                simple_handler(self.interface.about),
                f"About {self.interface.formal_name}",
                section=sys.maxsize,
                id=Command.ABOUT,
            ),
        )

    def create_menus(self):
        # Menu items are configured as part of onPrepareOptionsMenu; trigger that
        # handler.
        self.native.invalidateOptionsMenu()

    ######################################################################
    # App lifecycle
    ######################################################################

    def exit(self):
        pass  # pragma: no cover

    def main_loop(self):
        # In order to support user asyncio code, start the Python/Android cooperative event loop.
        self.loop.run_forever_cooperatively()

        # On Android, Toga UI integrates automatically into the main Android event loop by virtue
        # of the Android Activity system.
        self.create()

    def set_icon(self, icon):
        # Android apps don't have runtime icons, so this can't be invoked
        pass  # pragma: no cover

    def set_main_window(self, window):
        if window is None or window == toga.App.BACKGROUND:
            raise ValueError("Apps without main windows are not supported on Android")
        else:
            # The default layout of an Android app includes a titlebar; a simple App
            # then hides that titlebar. We know what type of app we have when the main
            # window is set.
            self.interface.main_window._impl.configure_titlebar()

    ######################################################################
    # App resources
    ######################################################################

    def get_screens(self):
        context = self.native.getApplicationContext()
        display_manager = context.getSystemService(Context.DISPLAY_SERVICE)
        screen_list = display_manager.getDisplays()
        return [ScreenImpl(self, screen) for screen in screen_list]

    ######################################################################
    # App capabilities
    ######################################################################

    def beep(self):
        uri = RingtoneManager.getActualDefaultRingtoneUri(
            self.native.getApplicationContext(), RingtoneManager.TYPE_NOTIFICATION
        )
        ringtone = RingtoneManager.getRingtone(self.native.getApplicationContext(), uri)
        ringtone.play()

    def show_about_dialog(self):
        message_parts = []
        if self.interface.version is not None:
            message_parts.append(
                f"{self.interface.formal_name} v{self.interface.version}"
            )
        else:
            message_parts.append(self.interface.formal_name)

        if self.interface.author is not None:
            message_parts.append(f"Author: {self.interface.author}")
        if self.interface.description is not None:
            message_parts.append(f"\n{self.interface.description}")

        # Create and show an info dialog as the about dialog.
        # We don't care about the response.
        asyncio.create_task(
            self.interface.dialog(
                InfoDialog(
                    f"About {self.interface.formal_name}",
                    "\n".join(message_parts),
                )
            )
        )

    ######################################################################
    # Cursor control
    ######################################################################

    def hide_cursor(self):
        pass

    def show_cursor(self):
        pass

    ######################################################################
    # Window control
    ######################################################################

    def get_current_window(self):
        return self.interface.main_window._impl

    def set_current_window(self, window):
        pass

    ######################################################################
    # Presentation mode controls
    ######################################################################

    def enter_presentation_mode(self, screen_window_dict):
        self.interface.main_window.state = WindowState.PRESENTATION

    def exit_presentation_mode(self):
        self.interface.main_window.state = WindowState.NORMAL

    ######################################################################
    # Platform-specific APIs
    ######################################################################

    async def intent_result(self, intent):  # pragma: no cover
        warnings.warn(
            "intent_result has been deprecated; use start_activity",
            DeprecationWarning,
        )
        try:
            result_future = asyncio.Future()

            def complete_handler(code, data):
                result_future.set_result({"resultCode": code, "resultData": data})

            self.start_activity(intent, on_complete=complete_handler)

            await result_future
            return result_future.result()
        except AttributeError:
            raise RuntimeError("No appropriate Activity found to handle this intent.")

    def _native_startActivityForResult(
        self, activity, code, *options
    ):  # pragma: no cover
        # A wrapper around the native method so that it can be mocked during testing.
        self.native.startActivityForResult(activity, code, *options)

    def start_activity(self, activity, *options, on_complete=None):
        """Start a native Android activity.

        :param activity: The Intent/Activity to start
        :param options: Any additional arguments to pass to the native
            ``startActivityForResult`` call.
        :param on_complete: The callback to invoke when the activity
            completes. The callback will be invoked with 2 arguments:
            the result code, and the result data.
        """
        self._listener.last_requestcode += 1
        code = self._listener.last_requestcode

        self._listener.running_intents[code] = on_complete

        self._native_startActivityForResult(activity, code, *options)

    def _native_checkSelfPermission(self, permission):  # pragma: no cover
        # A wrapper around the native method so that it can be mocked during testing.
        return ContextCompat.checkSelfPermission(
            self.native.getApplicationContext(), permission
        )

    def _native_requestPermissions(self, permissions, code):  # pragma: no cover
        # A wrapper around the native method so that it can be mocked during testing.
        self.native.requestPermissions(permissions, code)

    def request_permissions(self, permissions, on_complete):
        """Request a set of permissions from the user.

        :param permissions: The list of permissions to request.
        :param on_complete: The callback to invoke when the permission request
            completes. The callback will be invoked with 2 arguments: the list of
            permissions that were processed, and a second list of the same size,
            containing the grant status of each of those permissions.
        """
        self._listener.last_requestcode += 1
        code = self._listener.last_requestcode

        self._listener.permission_requests[code] = on_complete
        self._native_requestPermissions(permissions, code)<|MERGE_RESOLUTION|>--- conflicted
+++ resolved
@@ -12,11 +12,8 @@
 
 import toga
 from toga.command import Command, Group, Separator
-<<<<<<< HEAD
 from toga.constants import WindowState
-=======
 from toga.dialogs import InfoDialog
->>>>>>> 9d3be1c7
 from toga.handlers import simple_handler
 
 from .libs import events
