--- conflicted
+++ resolved
@@ -10,12 +10,8 @@
 from org.beeware.android import IPythonApp, MainActivity
 
 import toga
-<<<<<<< HEAD
-from toga.command import Command, Group, Separator
+from toga.command import Group, Separator
 from toga.constants import WindowState
-=======
-from toga.command import Group, Separator
->>>>>>> 22d5c1cc
 from toga.dialogs import InfoDialog
 
 from .libs import events
