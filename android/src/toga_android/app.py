import asyncio
import sys

from android.graphics.drawable import BitmapDrawable
from android.media import RingtoneManager
from android.view import Menu, MenuItem
from java import dynamic_proxy
from org.beeware.android import IPythonApp, MainActivity

<<<<<<< HEAD
import toga
from android.graphics.drawable import Drawable
from android.hardware import DisplayManager
from android.media import RingtoneManager
from android.view import Menu, MenuItem
from toga.command import Group
=======
from toga.command import GROUP_BREAK, SECTION_BREAK, Command, Group
>>>>>>> 3b9dc4ad

from .libs import events
from .screen import Screen as ScreenImpl
from .window import Window


class MainWindow(Window):
    _is_main_window = True


class TogaApp(dynamic_proxy(IPythonApp)):
    last_intent_requestcode = (
        -1
    )  # always increment before using it for invoking new Intents
    running_intents = {}  # dictionary for currently running Intents
    menuitem_mapping = {}  # dictionary for mapping menuitems to commands

    def __init__(self, app):
        super().__init__()
        self._impl = app
        MainActivity.setPythonApp(self)
        self.native = MainActivity.singletonThis
        print("Python app launched & stored in Android Activity class")

    def onCreate(self):
        print("Toga app: onCreate")

    def onStart(self):
        print("Toga app: onStart")

    def onResume(self):
        print("Toga app: onResume")

    def onPause(self):
        print("Toga app: onPause")  # pragma: no cover

    def onStop(self):
        print("Toga app: onStop")  # pragma: no cover

    def onDestroy(self):
        print("Toga app: onDestroy")  # pragma: no cover

    def onRestart(self):
        print("Toga app: onRestart")  # pragma: no cover

    # TODO #1798: document and test this somehow
    def onActivityResult(self, requestCode, resultCode, resultData):  # pragma: no cover
        """Callback method, called from MainActivity when an Intent ends.

        :param int requestCode: The integer request code originally supplied to startActivityForResult(),
                                allowing you to identify who this result came from.
        :param int resultCode: The integer result code returned by the child activity through its setResult().
        :param Intent resultData: An Intent, which can return result data to the caller (various data can be attached
                                  to Intent "extras").
        """
        print(
            f"Toga app: onActivityResult, requestCode={requestCode}, resultData={resultData}"
        )
        try:
            # remove Intent from the list of running Intents,
            # and set the result of the intent.
            result_future = self.running_intents.pop(requestCode)
            result_future.set_result(
                {"resultCode": resultCode, "resultData": resultData}
            )
        except KeyError:
            print("No intent matching request code {requestCode}")

    def onConfigurationChanged(self, new_config):
        pass  # pragma: no cover

    def onOptionsItemSelected(self, menuitem):
        itemid = menuitem.getItemId()
        if itemid == Menu.NONE:
            # This method also fires when opening submenus
            return False
        else:
            self.menuitem_mapping[itemid].action()
            return True

    def onPrepareOptionsMenu(self, menu):
        menu.clear()
        itemid = 1  # 0 is the same as Menu.NONE.
        groupid = 1
        menulist = {}  # dictionary with all menus
        self.menuitem_mapping.clear()

        # create option menu
        for cmd in self._impl.interface.commands:
            if cmd == SECTION_BREAK or cmd == GROUP_BREAK:
                groupid += 1
                continue

            # Toolbar commands are added below.
            if cmd in self._impl.interface.main_window.toolbar:
                continue

            if cmd.group.key in menulist:
                menugroup = menulist[cmd.group.key]
            else:
                # create all missing submenus
                parentmenu = menu
                groupkey = ()
                for section, order, text in cmd.group.key:
                    groupkey += ((section, order, text),)
                    if groupkey in menulist:
                        menugroup = menulist[groupkey]
                    else:
                        if len(groupkey) == 1 and text == Group.COMMANDS.text:
                            # Add this group directly to the top-level menu
                            menulist[groupkey] = menu
                            menugroup = menu
                        else:
                            # Add all other groups as submenus
                            menugroup = parentmenu.addSubMenu(
                                groupid, Menu.NONE, Menu.NONE, text
                            )
                            menulist[groupkey] = menugroup
                    parentmenu = menugroup

            # create menu item
            menuitem = menugroup.add(groupid, itemid, Menu.NONE, cmd.text)
            menuitem.setShowAsActionFlags(MenuItem.SHOW_AS_ACTION_NEVER)
            menuitem.setEnabled(cmd.enabled)
            self.menuitem_mapping[itemid] = cmd
            itemid += 1

        # create toolbar actions
        if self._impl.interface.main_window:  # pragma: no branch
            for cmd in self._impl.interface.main_window.toolbar:
                if cmd == SECTION_BREAK or cmd == GROUP_BREAK:
                    groupid += 1
                    continue

                menuitem = menu.add(groupid, itemid, Menu.NONE, cmd.text)
                # SHOW_AS_ACTION_IF_ROOM is too conservative, showing only 2 items on
                # a medium-size screen in portrait.
                menuitem.setShowAsActionFlags(MenuItem.SHOW_AS_ACTION_ALWAYS)
                menuitem.setEnabled(cmd.enabled)
                if cmd.icon:
                    menuitem.setIcon(
                        BitmapDrawable(
                            self.native.getResources(), cmd.icon._impl.native
                        )
                    )
                self.menuitem_mapping[itemid] = cmd
                itemid += 1

        # Display the menu.
        return True


class App:
    def __init__(self, interface):
        self.interface = interface
        self.interface._impl = self
        self._listener = None

        self.loop = events.AndroidEventLoop()

    @property
    def native(self):
        return self._listener.native if self._listener else None

    def create(self):
        # The `_listener` listens for activity event callbacks. For simplicity,
        # the app's `.native` is the listener's native Java class.
        self._listener = TogaApp(self)
        # Call user code to populate the main window
        self.interface._startup()

        self.interface.commands.add(
            # About should be the last item in the menu, in a section on its own.
            Command(
                lambda _: self.interface.about(),
                f"About {self.interface.formal_name}",
                section=sys.maxsize,
            ),
        )

    def create_menus(self):
        self.native.invalidateOptionsMenu()  # Triggers onPrepareOptionsMenu

    def main_loop(self):
        # In order to support user asyncio code, start the Python/Android cooperative event loop.
        self.loop.run_forever_cooperatively()

        # On Android, Toga UI integrates automatically into the main Android event loop by virtue
        # of the Android Activity system.
        self.create()

    def set_main_window(self, window):
        pass

    def show_about_dialog(self):
        message_parts = []
        if self.interface.version is not None:
            message_parts.append(
                f"{self.interface.formal_name} v{self.interface.version}"
            )
        else:
            message_parts.append(self.interface.formal_name)

        if self.interface.author is not None:
            message_parts.append(f"Author: {self.interface.author}")
        if self.interface.description is not None:
            message_parts.append(f"\n{self.interface.description}")
        self.interface.main_window.info_dialog(
            f"About {self.interface.formal_name}", "\n".join(message_parts)
        )

    def beep(self):
        uri = RingtoneManager.getActualDefaultRingtoneUri(
            self.native.getApplicationContext(), RingtoneManager.TYPE_NOTIFICATION
        )
        ringtone = RingtoneManager.getRingtone(self.native.getApplicationContext(), uri)
        ringtone.play()

    def exit(self):
        pass  # pragma: no cover

    def get_current_window(self):
        return self.interface.main_window._impl

    def set_current_window(self, window):
        pass

    # TODO #1798: document and test this somehow
    async def intent_result(self, intent):  # pragma: no cover
        """Calls an Intent and waits for its result.

        A RuntimeError will be raised when the Intent cannot be invoked.

        :param Intent intent: The Intent to call
        :returns: A Dictionary containing "resultCode" (int) and "resultData" (Intent or None)
        :rtype: dict
        """
        try:
            self._listener.last_intent_requestcode += 1
            code = self._listener.last_intent_requestcode

            result_future = asyncio.Future()
            self._listener.running_intents[code] = result_future

            self.native.startActivityForResult(intent, code)
            await result_future
            return result_future.result()
        except AttributeError:
            raise RuntimeError("No appropriate Activity found to handle this intent.")

    def enter_full_screen(self, windows):
        pass

    def exit_full_screen(self, windows):
        pass

    def hide_cursor(self):
        pass

    def show_cursor(self):
        pass

    def get_screens(self):
        screen_list = DisplayManager.getDisplays()
        return [ScreenImpl(screen) for screen in screen_list]<|MERGE_RESOLUTION|>--- conflicted
+++ resolved
@@ -7,16 +7,12 @@
 from java import dynamic_proxy
 from org.beeware.android import IPythonApp, MainActivity
 
-<<<<<<< HEAD
 import toga
 from android.graphics.drawable import Drawable
 from android.hardware import DisplayManager
 from android.media import RingtoneManager
 from android.view import Menu, MenuItem
-from toga.command import Group
-=======
 from toga.command import GROUP_BREAK, SECTION_BREAK, Command, Group
->>>>>>> 3b9dc4ad
 
 from .libs import events
 from .screen import Screen as ScreenImpl
