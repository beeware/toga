import asyncio
import sys

from android.graphics.drawable import BitmapDrawable
from android.media import RingtoneManager
<<<<<<< HEAD
from android.os import Build
from toga.command import Group
=======
from android.view import Menu, MenuItem
from java import dynamic_proxy
from org.beeware.android import IPythonApp, MainActivity

from toga.command import GROUP_BREAK, SECTION_BREAK, Command, Group
>>>>>>> 001bddd8

from .libs import events
from .window import Window


class MainWindow(Window):
    _is_main_window = True


class TogaApp(dynamic_proxy(IPythonApp)):
    last_intent_requestcode = (
        -1
    )  # always increment before using it for invoking new Intents
    running_intents = {}  # dictionary for currently running Intents
    menuitem_mapping = {}  # dictionary for mapping menuitems to commands

    def __init__(self, app):
        super().__init__()
        self._impl = app
        MainActivity.setPythonApp(self)
        self.native = MainActivity.singletonThis
        print("Python app launched & stored in Android Activity class")

    def onCreate(self):
        print("Toga app: onCreate")

    def onStart(self):
        print("Toga app: onStart")
        for window in self._impl.interface.windows:
            window.on_show(self._impl.interface)

    def onResume(self):
        print("Toga app: onResume")
        # onTopResumedActivityChanged is not available on android versions less
        # than Q. onResume is the best indicator for the gain input focus event.
        # https://developer.android.com/reference/android/app/Activity#onWindowFocusChanged(boolean):~:text=If%20the%20intent,the%20best%20indicator.
        if Build.VERSION.SDK_INT < Build.VERSION_CODES.Q:
            for window in self._impl.interface.windows:
                window.on_gain_focus(self._impl.interface)

    def onPause(self):
<<<<<<< HEAD
        print("Toga app: onPause")
        # onTopResumedActivityChanged is not available on android versions less
        # than Q. onPause is the best indicator for the lost input focus event.
        if Build.VERSION.SDK_INT < Build.VERSION_CODES.Q:
            for window in self._impl.interface.windows:
                window.on_lose_focus(self._impl.interface)

    def onStop(self):
        print("Toga app: onStop")
        for window in self._impl.interface.windows:
            window.on_hide(self._impl.interface)
=======
        print("Toga app: onPause")  # pragma: no cover

    def onStop(self):
        print("Toga app: onStop")  # pragma: no cover
>>>>>>> 001bddd8

    def onDestroy(self):
        print("Toga app: onDestroy")  # pragma: no cover

    def onRestart(self):
        print("Toga app: onRestart")  # pragma: no cover

<<<<<<< HEAD
    def onTopResumedActivityChanged(self, isTopResumedActivity):
        print("Toga app: onTopResumedActivityChanged")
        if isTopResumedActivity:
            for window in self._impl.interface.windows:
                window.on_gain_focus(self._impl.interface)
        else:
            for window in self._impl.interface.windows:
                window.on_lose_focus(self._impl.interface)

    def onActivityResult(self, requestCode, resultCode, resultData):
=======
    # TODO #1798: document and test this somehow
    def onActivityResult(self, requestCode, resultCode, resultData):  # pragma: no cover
>>>>>>> 001bddd8
        """Callback method, called from MainActivity when an Intent ends.

        :param int requestCode: The integer request code originally supplied to startActivityForResult(),
                                allowing you to identify who this result came from.
        :param int resultCode: The integer result code returned by the child activity through its setResult().
        :param Intent resultData: An Intent, which can return result data to the caller (various data can be attached
                                  to Intent "extras").
        """
        print(
            f"Toga app: onActivityResult, requestCode={requestCode}, resultData={resultData}"
        )
        try:
            # remove Intent from the list of running Intents,
            # and set the result of the intent.
            result_future = self.running_intents.pop(requestCode)
            result_future.set_result(
                {"resultCode": resultCode, "resultData": resultData}
            )
        except KeyError:
            print("No intent matching request code {requestCode}")

    def onConfigurationChanged(self, new_config):
        pass  # pragma: no cover

    def onOptionsItemSelected(self, menuitem):
        itemid = menuitem.getItemId()
        if itemid == Menu.NONE:
            # This method also fires when opening submenus
            return False
        else:
            self.menuitem_mapping[itemid].action()
            return True

    def onPrepareOptionsMenu(self, menu):
        menu.clear()
        itemid = 1  # 0 is the same as Menu.NONE.
        groupid = 1
        menulist = {}  # dictionary with all menus
        self.menuitem_mapping.clear()

        # create option menu
        for cmd in self._impl.interface.commands:
            if cmd == SECTION_BREAK or cmd == GROUP_BREAK:
                groupid += 1
                continue

            # Toolbar commands are added below.
            if cmd in self._impl.interface.main_window.toolbar:
                continue

            if cmd.group.key in menulist:
                menugroup = menulist[cmd.group.key]
            else:
                # create all missing submenus
                parentmenu = menu
                groupkey = ()
                for section, order, text in cmd.group.key:
                    groupkey += ((section, order, text),)
                    if groupkey in menulist:
                        menugroup = menulist[groupkey]
                    else:
                        if len(groupkey) == 1 and text == Group.COMMANDS.text:
                            # Add this group directly to the top-level menu
                            menulist[groupkey] = menu
                            menugroup = menu
                        else:
                            # Add all other groups as submenus
                            menugroup = parentmenu.addSubMenu(
                                groupid, Menu.NONE, Menu.NONE, text
                            )
                            menulist[groupkey] = menugroup
                    parentmenu = menugroup

            # create menu item
            menuitem = menugroup.add(groupid, itemid, Menu.NONE, cmd.text)
            menuitem.setShowAsActionFlags(MenuItem.SHOW_AS_ACTION_NEVER)
            menuitem.setEnabled(cmd.enabled)
            self.menuitem_mapping[itemid] = cmd
            itemid += 1

        # create toolbar actions
        if self._impl.interface.main_window:  # pragma: no branch
            for cmd in self._impl.interface.main_window.toolbar:
                if cmd == SECTION_BREAK or cmd == GROUP_BREAK:
                    groupid += 1
                    continue

                menuitem = menu.add(groupid, itemid, Menu.NONE, cmd.text)
                # SHOW_AS_ACTION_IF_ROOM is too conservative, showing only 2 items on
                # a medium-size screen in portrait.
                menuitem.setShowAsActionFlags(MenuItem.SHOW_AS_ACTION_ALWAYS)
                menuitem.setEnabled(cmd.enabled)
                if cmd.icon:
                    menuitem.setIcon(
                        BitmapDrawable(
                            self.native.getResources(), cmd.icon._impl.native
                        )
                    )
                self.menuitem_mapping[itemid] = cmd
                itemid += 1

        # Display the menu.
        return True


class App:
    def __init__(self, interface):
        self.interface = interface
        self.interface._impl = self
        self._listener = None

        self.loop = events.AndroidEventLoop()

    @property
    def native(self):
        return self._listener.native if self._listener else None

    def create(self):
        # The `_listener` listens for activity event callbacks. For simplicity,
        # the app's `.native` is the listener's native Java class.
        self._listener = TogaApp(self)
        # Call user code to populate the main window
        self.interface._startup()
        self._create_app_commands()

    def create_menus(self):
        self.native.invalidateOptionsMenu()  # Triggers onPrepareOptionsMenu

    def _create_app_commands(self):
        self.interface.commands.add(
            # About should be the last item in the menu, in a section on its own.
            Command(
                lambda _: self.interface.about(),
                f"About {self.interface.formal_name}",
                section=sys.maxsize,
            ),
        )

    def main_loop(self):
        # In order to support user asyncio code, start the Python/Android cooperative event loop.
        self.loop.run_forever_cooperatively()

        # On Android, Toga UI integrates automatically into the main Android event loop by virtue
        # of the Android Activity system.
        self.create()

    def set_main_window(self, window):
        pass

    def show_about_dialog(self):
        message_parts = []
        if self.interface.version is not None:
            message_parts.append(
                f"{self.interface.formal_name} v{self.interface.version}"
            )
        else:
            message_parts.append(self.interface.formal_name)

        if self.interface.author is not None:
            message_parts.append(f"Author: {self.interface.author}")
        if self.interface.description is not None:
            message_parts.append(f"\n{self.interface.description}")
        self.interface.main_window.info_dialog(
            f"About {self.interface.formal_name}", "\n".join(message_parts)
        )

    def beep(self):
        uri = RingtoneManager.getActualDefaultRingtoneUri(
            self.native.getApplicationContext(), RingtoneManager.TYPE_NOTIFICATION
        )
        ringtone = RingtoneManager.getRingtone(self.native.getApplicationContext(), uri)
        ringtone.play()

    def exit(self):
        pass  # pragma: no cover

    def get_current_window(self):
        return self.interface.main_window._impl

    def set_current_window(self, window):
        pass

    # TODO #1798: document and test this somehow
    async def intent_result(self, intent):  # pragma: no cover
        """Calls an Intent and waits for its result.

        A RuntimeError will be raised when the Intent cannot be invoked.

        :param Intent intent: The Intent to call
        :returns: A Dictionary containing "resultCode" (int) and "resultData" (Intent or None)
        :rtype: dict
        """
        try:
            self._listener.last_intent_requestcode += 1
            code = self._listener.last_intent_requestcode

            result_future = asyncio.Future()
            self._listener.running_intents[code] = result_future

            self.native.startActivityForResult(intent, code)
            await result_future
            return result_future.result()
        except AttributeError:
            raise RuntimeError("No appropriate Activity found to handle this intent.")

    def enter_full_screen(self, windows):
        pass

    def exit_full_screen(self, windows):
        pass

    def hide_cursor(self):
        pass

    def show_cursor(self):
        pass<|MERGE_RESOLUTION|>--- conflicted
+++ resolved
@@ -3,16 +3,12 @@
 
 from android.graphics.drawable import BitmapDrawable
 from android.media import RingtoneManager
-<<<<<<< HEAD
 from android.os import Build
-from toga.command import Group
-=======
 from android.view import Menu, MenuItem
 from java import dynamic_proxy
 from org.beeware.android import IPythonApp, MainActivity
 
 from toga.command import GROUP_BREAK, SECTION_BREAK, Command, Group
->>>>>>> 001bddd8
 
 from .libs import events
 from .window import Window
@@ -54,8 +50,7 @@
                 window.on_gain_focus(self._impl.interface)
 
     def onPause(self):
-<<<<<<< HEAD
-        print("Toga app: onPause")
+        print("Toga app: onPause")  # pragma: no cover
         # onTopResumedActivityChanged is not available on android versions less
         # than Q. onPause is the best indicator for the lost input focus event.
         if Build.VERSION.SDK_INT < Build.VERSION_CODES.Q:
@@ -63,15 +58,9 @@
                 window.on_lose_focus(self._impl.interface)
 
     def onStop(self):
-        print("Toga app: onStop")
+        print("Toga app: onStop")  # pragma: no cover
         for window in self._impl.interface.windows:
             window.on_hide(self._impl.interface)
-=======
-        print("Toga app: onPause")  # pragma: no cover
-
-    def onStop(self):
-        print("Toga app: onStop")  # pragma: no cover
->>>>>>> 001bddd8
 
     def onDestroy(self):
         print("Toga app: onDestroy")  # pragma: no cover
@@ -79,9 +68,8 @@
     def onRestart(self):
         print("Toga app: onRestart")  # pragma: no cover
 
-<<<<<<< HEAD
     def onTopResumedActivityChanged(self, isTopResumedActivity):
-        print("Toga app: onTopResumedActivityChanged")
+        print("Toga app: onTopResumedActivityChanged")  # pragma: no cover
         if isTopResumedActivity:
             for window in self._impl.interface.windows:
                 window.on_gain_focus(self._impl.interface)
@@ -89,11 +77,8 @@
             for window in self._impl.interface.windows:
                 window.on_lose_focus(self._impl.interface)
 
-    def onActivityResult(self, requestCode, resultCode, resultData):
-=======
     # TODO #1798: document and test this somehow
     def onActivityResult(self, requestCode, resultCode, resultData):  # pragma: no cover
->>>>>>> 001bddd8
         """Callback method, called from MainActivity when an Intent ends.
 
         :param int requestCode: The integer request code originally supplied to startActivityForResult(),
