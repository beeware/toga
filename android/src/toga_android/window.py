from decimal import ROUND_UP

from android import R
from android.content import Context
from android.graphics import (
    Bitmap,
    Canvas as A_Canvas,
)
from android.view import ViewTreeObserver
from java import dynamic_proxy
from java.io import ByteArrayOutputStream

<<<<<<< HEAD
from toga.constants import WindowState
=======
from toga.types import Position, Size
>>>>>>> cd7ca2f7

from .container import Container
from .screens import Screen as ScreenImpl


class LayoutListener(dynamic_proxy(ViewTreeObserver.OnGlobalLayoutListener)):
    def __init__(self, window):
        super().__init__()
        self.window = window

    def onGlobalLayout(self):
        """This listener is run after each native layout pass.

        If any view's size or position has changed, the new values will be visible here.
        """
        native_parent = self.window.native_content.getParent()
        self.window.resize_content(native_parent.getWidth(), native_parent.getHeight())


class Window(Container):
    _is_main_window = False

    def __init__(self, interface, title, position, size):
        super().__init__()
        self.interface = interface
        self.interface._impl = self
        self._initial_title = title

        if not self._is_main_window:
            raise RuntimeError(
                "Secondary windows cannot be created on mobile platforms"
            )

    ######################################################################
    # Window properties
    ######################################################################

    def get_title(self):
        return str(self.app.native.getTitle())

    def set_title(self, title):
        self.app.native.setTitle(title)

    ######################################################################
    # Window lifecycle
    ######################################################################

    def close(self):
        pass

    def create_toolbar(self):
        self.app.native.invalidateOptionsMenu()

    def set_app(self, app):
        self.app = app
        native_parent = app.native.findViewById(R.id.content)
        self.init_container(native_parent)
        native_parent.getViewTreeObserver().addOnGlobalLayoutListener(
            LayoutListener(self)
        )
        self.set_title(self._initial_title)

    def show(self):
        pass

    ######################################################################
    # Window content and resources
    ######################################################################

    def refreshed(self):
        if self.native_width and self.native_height:
            layout = self.interface.content.layout
            available_width = self.scale_out(self.native_width, ROUND_UP)
            available_height = self.scale_out(self.native_height, ROUND_UP)
            if (layout.width > available_width) or (layout.height > available_height):
                # Show the sizes in terms of CSS pixels.
                print(
                    f"Warning: Window content {(layout.width, layout.height)} "
                    f"exceeds available space {(available_width, available_height)}"
                )

        super().refreshed()

    ######################################################################
    # Window size
    ######################################################################

    def get_size(self) -> Size:
        return Size(self.width, self.height)

    def set_size(self, size):
        # Does nothing on mobile
        pass

    ######################################################################
    # Window position
    ######################################################################

    def get_current_screen(self):
        context = self.app.native.getApplicationContext()
        window_manager = context.getSystemService(Context.WINDOW_SERVICE)
        return ScreenImpl(self.app, window_manager.getDefaultDisplay())

    def get_position(self) -> Position:
        return Position(0, 0)

    def set_position(self, position):
        # Does nothing on mobile
        pass

    ######################################################################
    # Window visibility
    ######################################################################

    def hide(self):
        # A no-op, as the window cannot be hidden.
        pass

    def get_visible(self):
        # The window is always visible
        return True

    ######################################################################
    # Window state
    ######################################################################

    def get_window_state(self):
        # Windows are always full screen
        decor_view = self.app.native.getWindow().getDecorView()
        system_ui_flags = decor_view.getSystemUiVisibility()
        if (
            system_ui_flags
            & (
                decor_view.SYSTEM_UI_FLAG_FULLSCREEN
                | decor_view.SYSTEM_UI_FLAG_HIDE_NAVIGATION
                | decor_view.SYSTEM_UI_FLAG_IMMERSIVE
            )
        ) != 0:
            if not self.app.native.getSupportActionBar().isShowing():
                return WindowState.PRESENTATION
            else:
                return WindowState.FULLSCREEN
        # elif getattr(self, "_is_minimized", False) is True:
        #     return WindowState.MINIMIZED
        return WindowState.NORMAL

    def set_window_state(self, state):
        current_state = self.get_window_state()
        decor_view = self.app.native.getWindow().getDecorView()
        # On Android Maximized state is same as the Normal state
        if state in {WindowState.NORMAL, WindowState.MAXIMIZED}:
            if current_state in {
                WindowState.FULLSCREEN,
                WindowState.PRESENTATION,
            }:
                decor_view.setSystemUiVisibility(0)
                if current_state == WindowState.PRESENTATION:
                    self.app.native.getSupportActionBar().show()

            # Doesn't work consistently
            # elif current_state == WindowState.MINIMIZED:
            #     # Get the context
            #     context = self.app.native.getApplicationContext()
            #     # Create the intent to bring the activity to the foreground
            #     new_intent = Intent(context, self.app.native.getClass())
            #     # These 2 options work properly by resuming existing MainActivity instead of creating
            #     # a new instance of MainActivity, but they work only once:
            #     new_intent.addFlags(
            #         Intent.FLAG_ACTIVITY_CLEAR_TOP | Intent.FLAG_ACTIVITY_SINGLE_TOP
            #     )
            #     new_intent.setFlags(
            #         Intent.FLAG_ACTIVITY_NEW_TASK | Intent.FLAG_ACTIVITY_SINGLE_TOP
            #     )
            #     # This works every time but starts new instance of MainActivity
            #     new_intent.setFlags(Intent.FLAG_ACTIVITY_CLEAR_TOP)
            #     self.app.native.startActivity(new_intent)
            #     self._is_minimized = False
        else:
            if state in {WindowState.FULLSCREEN, WindowState.PRESENTATION}:
                decor_view.setSystemUiVisibility(
                    decor_view.SYSTEM_UI_FLAG_FULLSCREEN
                    | decor_view.SYSTEM_UI_FLAG_HIDE_NAVIGATION
                    | decor_view.SYSTEM_UI_FLAG_IMMERSIVE
                )
                if state == WindowState.PRESENTATION:
                    self.app.native.getSupportActionBar().hide()
            # elif state == WindowState.MINIMIZED:
            #     # This works but the issue lies in restoring to normal state
            #     self.app.native.moveTaskToBack(True)
            #     self._is_minimized = True

    ######################################################################
    # Window capabilities
    ######################################################################

    def get_image_data(self):
        bitmap = Bitmap.createBitmap(
            self.native_content.getWidth(),
            self.native_content.getHeight(),
            Bitmap.Config.ARGB_8888,
        )
        canvas = A_Canvas(bitmap)
        # TODO: Need to draw window background as well as the content.
        self.native_content.draw(canvas)

        stream = ByteArrayOutputStream()
        bitmap.compress(Bitmap.CompressFormat.PNG, 0, stream)
        return bytes(stream.toByteArray())<|MERGE_RESOLUTION|>--- conflicted
+++ resolved
@@ -10,11 +10,8 @@
 from java import dynamic_proxy
 from java.io import ByteArrayOutputStream
 
-<<<<<<< HEAD
 from toga.constants import WindowState
-=======
 from toga.types import Position, Size
->>>>>>> cd7ca2f7
 
 from .container import Container
 from .screens import Screen as ScreenImpl
