from decimal import ROUND_UP

from android import R
from android.content import Context
from android.graphics import (
    Bitmap,
    Canvas as A_Canvas,
)
from android.view import ViewTreeObserver
from java import dynamic_proxy
from java.io import ByteArrayOutputStream

from toga.constants import WindowState
from toga.types import Position, Size

from .container import Container
from .screens import Screen as ScreenImpl


class LayoutListener(dynamic_proxy(ViewTreeObserver.OnGlobalLayoutListener)):
    def __init__(self, window):
        super().__init__()
        self.window = window

    def onGlobalLayout(self):
        """This listener is run after each native layout pass.

        If any view's size or position has changed, the new values will be visible here.
        """
        native_parent = self.window.native_content.getParent()
        self.window.resize_content(native_parent.getWidth(), native_parent.getHeight())


class Window(Container):
<<<<<<< HEAD
    _is_main_window = False
    _PLATFORM_ALLOWS_CLOSE = False

=======
>>>>>>> 7a0b9503
    def __init__(self, interface, title, position, size):
        super().__init__()
        self.interface = interface
        self.interface._impl = self
        self._initial_title = title

    ######################################################################
    # Window properties
    ######################################################################

    def get_title(self):
        return str(self.app.native.getTitle())

    def set_title(self, title):
        self.app.native.setTitle(title)

    ######################################################################
    # Window lifecycle
    ######################################################################

<<<<<<< HEAD
    def close(self):
        pass  # pragma: no cover
=======
    def close(self):  # pragma: no cover
        # An Android app only ever contains a main window, and that window *can't* be
        # closed, so the platform-specific close handling is never triggered.
        pass
>>>>>>> 7a0b9503

    def set_app(self, app):
        if len(app.interface.windows) > 1:
            raise RuntimeError("Secondary windows cannot be created on Android")

        self.app = app
        native_parent = self.app.native.findViewById(R.id.content)
        self.init_container(native_parent)
        native_parent.getViewTreeObserver().addOnGlobalLayoutListener(
            LayoutListener(self)
        )
        self.set_title(self._initial_title)

    def show(self):
        pass

    ######################################################################
    # Window content and resources
    ######################################################################

    def refreshed(self):
        if self.native_width and self.native_height:
            layout = self.interface.content.layout
            available_width = self.scale_out(self.native_width, ROUND_UP)
            available_height = self.scale_out(self.native_height, ROUND_UP)
            if (layout.width > available_width) or (layout.height > available_height):
                # Show the sizes in terms of CSS pixels.
                print(
                    f"Warning: Window content {(layout.width, layout.height)} "
                    f"exceeds available space {(available_width, available_height)}"
                )

        super().refreshed()

    ######################################################################
    # Window size
    ######################################################################

    def get_size(self) -> Size:
        return Size(self.width, self.height)

    def set_size(self, size):
        # Does nothing on mobile
        pass

    ######################################################################
    # Window position
    ######################################################################

    def get_current_screen(self):
        context = self.app.native.getApplicationContext()
        window_manager = context.getSystemService(Context.WINDOW_SERVICE)
        return ScreenImpl(self.app, window_manager.getDefaultDisplay())

    def get_position(self) -> Position:
        return Position(0, 0)

    def set_position(self, position):
        # Does nothing on mobile
        pass

    ######################################################################
    # Window visibility
    ######################################################################

    def hide(self):
        # A no-op, as the window cannot be hidden.
        pass

    def get_visible(self):
        # The window is always visible
        return True

    ######################################################################
    # Window state
    ######################################################################

    def get_window_state(self):
        # Windows are always full screen
        decor_view = self.app.native.getWindow().getDecorView()
        system_ui_flags = decor_view.getSystemUiVisibility()
        if (
            system_ui_flags
            & (
                decor_view.SYSTEM_UI_FLAG_FULLSCREEN
                | decor_view.SYSTEM_UI_FLAG_HIDE_NAVIGATION
                | decor_view.SYSTEM_UI_FLAG_IMMERSIVE
            )
        ) != 0:
            if not self.app.native.getSupportActionBar().isShowing():
                return WindowState.PRESENTATION
            else:
                return WindowState.FULLSCREEN
        # elif getattr(self, "_is_minimized", False) is True:
        #     return WindowState.MINIMIZED
        return WindowState.NORMAL

    def set_window_state(self, state):
        current_state = self.get_window_state()
        decor_view = self.app.native.getWindow().getDecorView()
        # On Android Maximized state is same as the Normal state
        if state in {WindowState.NORMAL, WindowState.MAXIMIZED}:
            if current_state in {
                WindowState.FULLSCREEN,
                WindowState.PRESENTATION,
            }:
                decor_view.setSystemUiVisibility(0)
                if current_state == WindowState.PRESENTATION:
                    self.app.native.getSupportActionBar().show()

            # Doesn't work consistently
            # elif current_state == WindowState.MINIMIZED:
            #     # Get the context
            #     context = self.app.native.getApplicationContext()
            #     # Create the intent to bring the activity to the foreground
            #     new_intent = Intent(context, self.app.native.getClass())
            #     # These 2 options work properly by resuming existing MainActivity instead of creating
            #     # a new instance of MainActivity, but they work only once:
            #     new_intent.addFlags(
            #         Intent.FLAG_ACTIVITY_CLEAR_TOP | Intent.FLAG_ACTIVITY_SINGLE_TOP
            #     )
            #     new_intent.setFlags(
            #         Intent.FLAG_ACTIVITY_NEW_TASK | Intent.FLAG_ACTIVITY_SINGLE_TOP
            #     )
            #     # This works every time but starts new instance of MainActivity
            #     new_intent.setFlags(Intent.FLAG_ACTIVITY_CLEAR_TOP)
            #     self.app.native.startActivity(new_intent)
            #     self._is_minimized = False
        else:
            if state in {WindowState.FULLSCREEN, WindowState.PRESENTATION}:
                decor_view.setSystemUiVisibility(
                    decor_view.SYSTEM_UI_FLAG_FULLSCREEN
                    | decor_view.SYSTEM_UI_FLAG_HIDE_NAVIGATION
                    | decor_view.SYSTEM_UI_FLAG_IMMERSIVE
                )
                if state == WindowState.PRESENTATION:
                    self.app.native.getSupportActionBar().hide()
            # elif state == WindowState.MINIMIZED:
            #     # This works but the issue lies in restoring to normal state
            #     self.app.native.moveTaskToBack(True)
            #     self._is_minimized = True

    ######################################################################
    # Window capabilities
    ######################################################################

    def get_image_data(self):
        bitmap = Bitmap.createBitmap(
            self.native_content.getWidth(),
            self.native_content.getHeight(),
            Bitmap.Config.ARGB_8888,
        )
        canvas = A_Canvas(bitmap)
        # TODO: Need to draw window background as well as the content.
        self.native_content.draw(canvas)

        stream = ByteArrayOutputStream()
        bitmap.compress(Bitmap.CompressFormat.PNG, 0, stream)
        return bytes(stream.toByteArray())


class MainWindow(Window):
    def create_toolbar(self):
        self.app.native.invalidateOptionsMenu()<|MERGE_RESOLUTION|>--- conflicted
+++ resolved
@@ -32,12 +32,6 @@
 
 
 class Window(Container):
-<<<<<<< HEAD
-    _is_main_window = False
-    _PLATFORM_ALLOWS_CLOSE = False
-
-=======
->>>>>>> 7a0b9503
     def __init__(self, interface, title, position, size):
         super().__init__()
         self.interface = interface
@@ -58,15 +52,10 @@
     # Window lifecycle
     ######################################################################
 
-<<<<<<< HEAD
-    def close(self):
-        pass  # pragma: no cover
-=======
     def close(self):  # pragma: no cover
         # An Android app only ever contains a main window, and that window *can't* be
         # closed, so the platform-specific close handling is never triggered.
         pass
->>>>>>> 7a0b9503
 
     def set_app(self, app):
         if len(app.interface.windows) > 1:
