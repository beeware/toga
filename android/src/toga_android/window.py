--- conflicted
+++ resolved
@@ -104,10 +104,9 @@
     def set_full_screen(self, is_full_screen):
         self.interface.factory.not_implemented("Window.set_full_screen()")
 
-<<<<<<< HEAD
     def get_current_screen(self):
         return ScreenImpl(self.app.native.getContext().getResources().getDisplay())
-=======
+
     def get_image_data(self):
         bitmap = Bitmap.createBitmap(
             self.native_content.getWidth(),
@@ -120,5 +119,4 @@
 
         stream = ByteArrayOutputStream()
         bitmap.compress(Bitmap.CompressFormat.PNG, 0, stream)
-        return bytes(stream.toByteArray())
->>>>>>> 3a94cd7f
+        return bytes(stream.toByteArray())