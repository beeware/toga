from android import R
from android.graphics import Color
from java import jint
from org.beeware.android import MainActivity
from travertino.colors import TRANSPARENT

from toga.colors import rgba

typed_array = MainActivity.singletonThis.getTheme().obtainStyledAttributes(
    [R.attr.colorBackground]
)
DEFAULT_BACKGROUND_COLOR = typed_array.getColor(0, 0)
typed_array.recycle()

COLOR_CACHE = {
    TRANSPARENT: Color.TRANSPARENT,
}


def native_color(c):
    try:
<<<<<<< HEAD
        color = COLOR_CACHE[c]
    except KeyError:
        color = Color.argb(
            int(c.rgba.a * 255),
            int(c.rgba.r),
            int(c.rgba.g),
            int(c.rgba.b),
        )
        COLOR_CACHE[c] = color
=======
        native_color = COLOR_CACHE[toga_color]
    except KeyError:
        native_color = Color.argb(
            int(toga_color.rgba.a * 255),
            int(toga_color.rgba.r),
            int(toga_color.rgba.g),
            int(toga_color.rgba.b),
        )
        COLOR_CACHE[toga_color] = native_color
>>>>>>> c9c714e3

    return native_color


<<<<<<< HEAD
def toga_color(c):  # pragma: no cover
    # Select the `int` overloads rather than the `long` ones.
    color_int = jint(c)
    if color_int == 0:
=======
def toga_color_from_native_color(native_color):
    # Select the `int` overloads rather than the `long` ones.
    color_int = jint(native_color)
    if color_int == 0:  # pragma: no cover
>>>>>>> c9c714e3
        return TRANSPARENT
    else:
        return rgba(
            Color.red(color_int),
            Color.green(color_int),
            Color.blue(color_int),
            Color.alpha(color_int) / 255,
        )<|MERGE_RESOLUTION|>--- conflicted
+++ resolved
@@ -19,7 +19,6 @@
 
 def native_color(c):
     try:
-<<<<<<< HEAD
         color = COLOR_CACHE[c]
     except KeyError:
         color = Color.argb(
@@ -29,32 +28,14 @@
             int(c.rgba.b),
         )
         COLOR_CACHE[c] = color
-=======
-        native_color = COLOR_CACHE[toga_color]
-    except KeyError:
-        native_color = Color.argb(
-            int(toga_color.rgba.a * 255),
-            int(toga_color.rgba.r),
-            int(toga_color.rgba.g),
-            int(toga_color.rgba.b),
-        )
-        COLOR_CACHE[toga_color] = native_color
->>>>>>> c9c714e3
 
     return native_color
 
 
-<<<<<<< HEAD
 def toga_color(c):  # pragma: no cover
     # Select the `int` overloads rather than the `long` ones.
     color_int = jint(c)
     if color_int == 0:
-=======
-def toga_color_from_native_color(native_color):
-    # Select the `int` overloads rather than the `long` ones.
-    color_int = jint(native_color)
-    if color_int == 0:  # pragma: no cover
->>>>>>> c9c714e3
         return TRANSPARENT
     else:
         return rgba(
