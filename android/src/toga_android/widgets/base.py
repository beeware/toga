from abc import ABC, abstractmethod
from decimal import ROUND_HALF_EVEN, Decimal

from android.graphics import Color, PorterDuff, PorterDuffColorFilter
from android.graphics.drawable import ColorDrawable
from android.view import Gravity, View
from android.widget import RelativeLayout
from org.beeware.android import MainActivity
from travertino.size import at_least

from toga.constants import CENTER, JUSTIFY, LEFT, RIGHT
from toga_android.colors import (
    DEFAULT_BACKGROUND_COLOR,
    native_color,
    toga_color,
)


class Scalable:
    SCALE_DEFAULT_ROUNDING = ROUND_HALF_EVEN

    def init_scale(self, context):
        # The baseline DPI is 160:
        # https://developer.android.com/training/multiscreen/screendensities
        self.dpi_scale = context.getResources().getDisplayMetrics().densityDpi / 160

    # Convert CSS pixels to native pixels
    def scale_in(self, value, rounding=SCALE_DEFAULT_ROUNDING):
        return self.scale_round(value * self.dpi_scale, rounding)

    # Convert native pixels to CSS pixels
    def scale_out(self, value, rounding=SCALE_DEFAULT_ROUNDING):
        if isinstance(value, at_least):
            return at_least(self.scale_out(value.value, rounding))
        else:
            return self.scale_round(value / self.dpi_scale, rounding)

    def scale_round(self, value, rounding):
        if rounding is None:  # pragma: no cover
            return value
        return int(Decimal(value).to_integral(rounding))


class Widget(ABC, Scalable):
    # Some widgets are not generally focusable, but become focusable if there has been a
    # keyboard event since the last touch event. To avoid this complicating the tests,
    # these widgets disable programmatic focus entirely by setting focusable = False.
    focusable = True

    def __init__(self, interface):
        super().__init__()
        self.interface = interface
        self.interface._impl = self
        self._container = None
        self.native = None
        self._native_activity = MainActivity.singletonThis
        self.init_scale(self._native_activity)
        self.create()

        # Some widgets, e.g. TextView, may throw an exception if we call measure()
        # before setting LayoutParams.
        self.native.setLayoutParams(
            RelativeLayout.LayoutParams(
                RelativeLayout.LayoutParams.WRAP_CONTENT,
                RelativeLayout.LayoutParams.WRAP_CONTENT,
            )
        )

        # Immediately re-apply styles. Some widgets may defer style application until
        # they have been added to a container.
        self.interface.style.reapply()

    @abstractmethod
    def create(self): ...

    def set_app(self, app):
        pass

    def set_window(self, window):
        pass

    @property
    def container(self):
        return self._container

    @container.setter
    def container(self, container):
        if self._container:
            self._container.remove_content(self)

        self._container = container
        if container:
            container.add_content(self)

        for child in self.interface.children:
            child._impl.container = container

        self.refresh()

    def get_enabled(self):
        return self.native.isEnabled()

    def set_enabled(self, value):
        self.native.setEnabled(value)

    def focus(self):
        if self.focusable:
            self.native.requestFocus()

    def get_tab_index(self):
        self.interface.factory.not_implemented("Widget.get_tab_index()")

    def set_tab_index(self, tab_index):
        self.interface.factory.not_implemented("Widget.set_tab_index()")

    # APPLICATOR

    def set_bounds(self, x, y, width, height):
        self.container.set_content_bounds(
            self, *map(self.scale_in, (x, y, width, height))
        )

    def set_hidden(self, hidden):
        if hidden:
            self.native.setVisibility(View.INVISIBLE)
        else:
            self.native.setVisibility(View.VISIBLE)

    def set_font(self, font):
        # By default, font can't be changed
        pass

    # Although setBackgroundColor is defined in the View base class, we can't use it as
    # a default implementation because it often overwrites other aspects of the widget's
    # appearance. So each widget must decide how to implement this method, possibly
    # using one of the utility functions below.
    def set_background_color(self, color):
        pass

    def set_background_simple(self, color):
        self.native.setBackground(
<<<<<<< HEAD
            ColorDrawable(Color.TRANSPARENT if value is None else native_color(value))
=======
            ColorDrawable(
                Color.TRANSPARENT
                if color is None
                else native_color_from_toga_color(color)
            )
>>>>>>> c9c714e3
        )

    def set_background_filter(self, color):
        self.native.getBackground().setColorFilter(
            None
<<<<<<< HEAD
            if value is None
            else PorterDuffColorFilter(native_color(value), PorterDuff.Mode.SRC_IN)
=======
            if color is None
            else PorterDuffColorFilter(
                native_color_from_toga_color(color), PorterDuff.Mode.SRC_IN
            )
>>>>>>> c9c714e3
        )

    def set_alignment(self, alignment):
        pass  # If appropriate, a widget subclass will implement this.

    def set_color(self, color):
        pass  # If appropriate, a widget subclass will implement this.

    # INTERFACE

    def add_child(self, child):
        child.container = self.container

    def insert_child(self, index, child):
        self.add_child(child)

    def remove_child(self, child):
        child.container = None

    # TODO: consider calling requestLayout or forceLayout here
    # (https://github.com/beeware/toga/issues/1289#issuecomment-1453096034)
    def refresh(self):
        # Default values; may be overwritten by rehint().
        self.interface.intrinsic.width = at_least(self.interface._MIN_WIDTH)
        self.interface.intrinsic.height = at_least(self.interface._MIN_HEIGHT)
        self.rehint()

    def rehint(self):
        pass


def align(value):
    """Convert toga alignment values into Android alignment values."""
    return {
        LEFT: Gravity.LEFT,
        RIGHT: Gravity.RIGHT,
        CENTER: Gravity.CENTER_HORIZONTAL,
        JUSTIFY: Gravity.LEFT,
    }[value]


# Most of the Android Widget have different effects applied them which provide
# the native look and feel of Android. These widgets' background consists of
# Drawables like ColorDrawable, InsetDrawable and other animation Effect Drawables
# like RippleDrawable. Often when such Effect Drawables are used, they are stacked
# along with other Drawables in a LayerDrawable.
#
# LayerDrawable once created cannot be modified and attempting to modify it or
# creating a new LayerDrawable using the elements of the original LayerDrawable
# stack, will destroy the native look and feel of the widgets. The original
# LayerDrawable cannot also be properly cloned. Using `getConstantState()` on the
# Drawable will produce an erroneous version of the original Drawable.
#
# These widgets are also affected by the background color of the parent inside which
# they are present. Directly, setting background color also destroys the native look
# and feel of these widgets. Moreover, these effects also serve the purpose of
# providing visual aid for the action of these widgets.
#
# Hence, the best option to preserve the native look and feel of the these widgets is
# to contain them in a `RelativeLayout` and set the background color to the layout
# instead of the widget itself.
#
# ContainedWidget should act as a drop-in replacement against the Widget class for
# such widgets, without requiring the widgets to do anything extra on their part.
# It should be used for widgets that have an animated Effect Drawable as background
# and their native look and feel needs to be preserved.
class ContainedWidget(Widget):
    def __init__(self, interface):

        self._native_activity = MainActivity.singletonThis

        self.interface = interface
        self.interface._impl = self
        self._container = None
        self.native_widget_container = RelativeLayout(self._native_activity)
        self.native = None
        super().__init__(interface)

        self.create()

        self.native_widget_container.addView(self.native)

        self.native.setLayoutParams(
            RelativeLayout.LayoutParams(
                RelativeLayout.LayoutParams.MATCH_PARENT,
                RelativeLayout.LayoutParams.MATCH_PARENT,  # width  # height
            )
        )
        # Immediately re-apply styles. Some widgets may defer style application until
        # they have been added to a container.
        self.interface.style.reapply()

    def get_enabled(self):
        return self.native.isEnabled() and self.native_widget_container.isEnabled()

    def set_enabled(self, value):
        self.native_widget_container.setEnabled(value)
        self.native.setEnabled(value)

    def focus(self):
        if self.focusable:
            self.native_widget_container.requestFocus()
            self.native.requestFocus()

    def set_hidden(self, hidden):
        if hidden:  # pragma: no cover
            self.native_widget_container.setVisibility(View.INVISIBLE)
            self.native.setVisibility(View.INVISIBLE)
        else:
            self.native_widget_container.setVisibility(View.VISIBLE)
            self.native.setVisibility(View.VISIBLE)

<<<<<<< HEAD
    def set_background_simple(self, value):
        self.native_widget_container.setBackground(ColorDrawable(native_color(value)))
=======
    def set_background_simple(self, color):
        self.native_widget_container.setBackground(
            ColorDrawable(native_color_from_toga_color(color))
        )
>>>>>>> c9c714e3

    # Widgets that need to set a different default background_color should
    # override this method and set a background color for the None case.
    def set_background_color(self, color):
        self.set_background_simple(
<<<<<<< HEAD
            toga_color(DEFAULT_BACKGROUND_COLOR) if value is None else value
=======
            toga_color_from_native_color(DEFAULT_BACKGROUND_COLOR)
            if color is None
            else color
>>>>>>> c9c714e3
        )<|MERGE_RESOLUTION|>--- conflicted
+++ resolved
@@ -139,29 +139,14 @@
 
     def set_background_simple(self, color):
         self.native.setBackground(
-<<<<<<< HEAD
-            ColorDrawable(Color.TRANSPARENT if value is None else native_color(value))
-=======
-            ColorDrawable(
-                Color.TRANSPARENT
-                if color is None
-                else native_color_from_toga_color(color)
-            )
->>>>>>> c9c714e3
+            ColorDrawable(Color.TRANSPARENT if color is None else native_color(color))
         )
 
     def set_background_filter(self, color):
         self.native.getBackground().setColorFilter(
             None
-<<<<<<< HEAD
-            if value is None
-            else PorterDuffColorFilter(native_color(value), PorterDuff.Mode.SRC_IN)
-=======
             if color is None
-            else PorterDuffColorFilter(
-                native_color_from_toga_color(color), PorterDuff.Mode.SRC_IN
-            )
->>>>>>> c9c714e3
+            else PorterDuffColorFilter(native_color(color), PorterDuff.Mode.SRC_IN)
         )
 
     def set_alignment(self, alignment):
@@ -274,25 +259,12 @@
             self.native_widget_container.setVisibility(View.VISIBLE)
             self.native.setVisibility(View.VISIBLE)
 
-<<<<<<< HEAD
-    def set_background_simple(self, value):
-        self.native_widget_container.setBackground(ColorDrawable(native_color(value)))
-=======
     def set_background_simple(self, color):
-        self.native_widget_container.setBackground(
-            ColorDrawable(native_color_from_toga_color(color))
-        )
->>>>>>> c9c714e3
+        self.native_widget_container.setBackground(ColorDrawable(native_color(color)))
 
     # Widgets that need to set a different default background_color should
     # override this method and set a background color for the None case.
     def set_background_color(self, color):
         self.set_background_simple(
-<<<<<<< HEAD
-            toga_color(DEFAULT_BACKGROUND_COLOR) if value is None else value
-=======
-            toga_color_from_native_color(DEFAULT_BACKGROUND_COLOR)
-            if color is None
-            else color
->>>>>>> c9c714e3
+            toga_color(DEFAULT_BACKGROUND_COLOR) if color is None else color
         )