from travertino.size import at_least

from toga.constants import JUSTIFY
from toga_android.colors import native_color

from ..libs.android.os import Build
from ..libs.android.text import Layout
from ..libs.android.view import Gravity, View__MeasureSpec
from ..libs.android.widget import TextView
from .base import Widget, align


class TextViewWidget(Widget):
    def cache_textview_defaults(self):
        self._default_text_color = self.native.getCurrentTextColor()
        self._default_text_size = self.native.getTextSize()
        self._default_typeface = self.native.getTypeface()

    def set_font(self, font):
        font._impl.apply(self.native, self._default_text_size, self._default_typeface)

    def set_color(self, value):
        if value is None:
            self.native.setTextColor(self._default_text_color)
        else:
            self.native.setTextColor(native_color(value))

    def set_textview_alignment(self, value, vertical_gravity):
        # Refuse to set alignment if widget has no container.
        # On Android, calling setGravity() when the widget has no LayoutParams
        # results in a NullPointerException.
        if not self.native.getLayoutParams():
            return

        # Justified text wasn't added until Android O (SDK 26)
        if value == JUSTIFY and Build.VERSION.SDK_INT >= Build.VERSION_CODES.O:
            self.native.setJustificationMode(LineBreaker.JUSTIFICATION_MODE_INTER_WORD)
        else:
            self.native.setJustificationMode(LineBreaker.JUSTIFICATION_MODE_NONE)
        self.native.setGravity(vertical_gravity | align(value))


class Label(TextViewWidget):
    def create(self):
        self.native = TextView(self._native_activity)
        self.cache_textview_defaults()

    def get_text(self):
        return self.native.getText()

    def set_text(self, value):
        self.native.setText(value)

    def set_background_color(self, value):
        self.set_background_color_simple(value)

    def rehint(self):
        # Refuse to rehint an Android TextView if it has no LayoutParams yet.
        # Calling measure() on an Android TextView w/o LayoutParams raises NullPointerException.
        if not self.native.getLayoutParams():
            return
        # Ask the Android TextView first for its minimum possible height.
        # This is the height with word-wrapping disabled.
        self.native.measure(
            View__MeasureSpec.UNSPECIFIED, View__MeasureSpec.UNSPECIFIED
        )
        min_height = self.native.getMeasuredHeight()
        self.interface.intrinsic.height = min_height
        # Ask it how wide it would be if it had to be the minimum height.
        self.native.measure(
            View__MeasureSpec.UNSPECIFIED,
            View__MeasureSpec.makeMeasureSpec(min_height, View__MeasureSpec.AT_MOST),
        )
        self.interface.intrinsic.width = at_least(self.native.getMeasuredWidth())

    def set_alignment(self, value):
<<<<<<< HEAD
        self.set_textview_alignment(value, Gravity.CENTER_VERTICAL)
=======
        # Refuse to set alignment if widget has no container.
        # On Android, calling setGravity() when the widget has no LayoutParams
        # results in a NullPointerException.
        if not self.native.getLayoutParams():
            return

        # Justified text wasn't added until API level 26.
        # We only run the test suite on API 31, so we need to disable branch coverage.
        if Build.VERSION.SDK_INT >= 26:  # pragma: no branch
            self.native.setJustificationMode(
                Layout.JUSTIFICATION_MODE_INTER_WORD
                if value == JUSTIFY
                else Layout.JUSTIFICATION_MODE_NONE
            )

        self.native.setGravity(Gravity.CENTER_VERTICAL | align(value))
>>>>>>> 34b18f6a
<|MERGE_RESOLUTION|>--- conflicted
+++ resolved
@@ -32,12 +32,16 @@
         if not self.native.getLayoutParams():
             return
 
-        # Justified text wasn't added until Android O (SDK 26)
-        if value == JUSTIFY and Build.VERSION.SDK_INT >= Build.VERSION_CODES.O:
-            self.native.setJustificationMode(LineBreaker.JUSTIFICATION_MODE_INTER_WORD)
-        else:
-            self.native.setJustificationMode(LineBreaker.JUSTIFICATION_MODE_NONE)
-        self.native.setGravity(vertical_gravity | align(value))
+        # Justified text wasn't added until API level 26.
+        # We only run the test suite on API 31, so we need to disable branch coverage.
+        if Build.VERSION.SDK_INT >= 26:  # pragma: no branch
+            self.native.setJustificationMode(
+                Layout.JUSTIFICATION_MODE_INTER_WORD
+                if value == JUSTIFY
+                else Layout.JUSTIFICATION_MODE_NONE
+            )
+
+        self.native.setGravity(Gravity.CENTER_VERTICAL | align(value))
 
 
 class Label(TextViewWidget):
@@ -74,23 +78,4 @@
         self.interface.intrinsic.width = at_least(self.native.getMeasuredWidth())
 
     def set_alignment(self, value):
-<<<<<<< HEAD
-        self.set_textview_alignment(value, Gravity.CENTER_VERTICAL)
-=======
-        # Refuse to set alignment if widget has no container.
-        # On Android, calling setGravity() when the widget has no LayoutParams
-        # results in a NullPointerException.
-        if not self.native.getLayoutParams():
-            return
-
-        # Justified text wasn't added until API level 26.
-        # We only run the test suite on API 31, so we need to disable branch coverage.
-        if Build.VERSION.SDK_INT >= 26:  # pragma: no branch
-            self.native.setJustificationMode(
-                Layout.JUSTIFICATION_MODE_INTER_WORD
-                if value == JUSTIFY
-                else Layout.JUSTIFICATION_MODE_NONE
-            )
-
-        self.native.setGravity(Gravity.CENTER_VERTICAL | align(value))
->>>>>>> 34b18f6a
+        self.set_textview_alignment(value, Gravity.CENTER_VERTICAL)