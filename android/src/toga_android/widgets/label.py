--- conflicted
+++ resolved
@@ -75,13 +75,8 @@
             at_least(self.native.getMeasuredWidth()), ROUND_UP
         )
 
-<<<<<<< HEAD
-    def set_alignment(self, value):
+    def set_text_align(self, value):
         self.set_textview_alignment(value, Gravity.TOP)
 
     def set_background_color(self, color):
-        self.set_background_simple(TRANSPARENT if color is None else color)
-=======
-    def set_text_align(self, value):
-        self.set_textview_alignment(value, Gravity.TOP)
->>>>>>> b1926ee9
+        self.set_background_simple(TRANSPARENT if color is None else color)