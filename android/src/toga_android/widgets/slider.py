from decimal import ROUND_UP

from android import R
from android.view import View
from android.widget import SeekBar
from java import dynamic_proxy

<<<<<<< HEAD
import toga
from toga.colors import TRANSPARENT
from toga_android.widgets.base import ContainedWidget
=======
from toga.widgets.slider import IntSliderImpl

from .base import Widget
>>>>>>> df0b4693

# Implementation notes
# ====================
#
# The native widget represents values as integers, so the IntSliderImpl base class is
# used to convert between integers and floats.


class TogaOnSeekBarChangeListener(dynamic_proxy(SeekBar.OnSeekBarChangeListener)):
    def __init__(self, impl):
        super().__init__()
        self.impl = impl

    def onProgressChanged(self, _view, _progress, _from_user):
        self.impl.on_change()

    def onStartTrackingTouch(self, native_seekbar):
        self.impl.interface.on_press()

    def onStopTrackingTouch(self, native_seekbar):
        self.impl.interface.on_release()


<<<<<<< HEAD
class Slider(ContainedWidget, toga.widgets.slider.IntSliderImpl):
=======
class Slider(Widget, IntSliderImpl):
>>>>>>> df0b4693
    focusable = False
    TICK_DRAWABLE = None

    def create(self):
        self.native = SeekBar(self._native_activity)
        self.native.setOnSeekBarChangeListener(TogaOnSeekBarChangeListener(self))

    def get_int_value(self):
        return self.native.getProgress()

    def set_int_value(self, value):
        self.native.setProgress(value)

    def get_int_max(self):
        return self.native.getMax()

    def set_int_max(self, max):
        self.native.setMax(max)

    def set_ticks_visible(self, visible):
        if visible:
            if Slider.TICK_DRAWABLE is None:
                self._load_tick_drawable()
            self.native.setTickMark(Slider.TICK_DRAWABLE)
        else:
            self.native.setTickMark(None)

    def _load_tick_drawable(self):
        attrs = self._native_activity.obtainStyledAttributes(
            R.style.Widget_Material_SeekBar_Discrete, [R.attr.tickMark]
        )
        Slider.TICK_DRAWABLE = attrs.getDrawable(0)
        attrs.recycle()

    def rehint(self):
        self.native.measure(View.MeasureSpec.UNSPECIFIED, View.MeasureSpec.UNSPECIFIED)
        self.interface.intrinsic.height = self.scale_out(
            self.native.getMeasuredHeight(), ROUND_UP
        )

    def set_background_color(self, color):
        self.set_background_simple(TRANSPARENT if color is None else color)<|MERGE_RESOLUTION|>--- conflicted
+++ resolved
@@ -5,15 +5,10 @@
 from android.widget import SeekBar
 from java import dynamic_proxy
 
-<<<<<<< HEAD
 import toga
 from toga.colors import TRANSPARENT
 from toga_android.widgets.base import ContainedWidget
-=======
 from toga.widgets.slider import IntSliderImpl
-
-from .base import Widget
->>>>>>> df0b4693
 
 # Implementation notes
 # ====================
@@ -37,11 +32,7 @@
         self.impl.interface.on_release()
 
 
-<<<<<<< HEAD
-class Slider(ContainedWidget, toga.widgets.slider.IntSliderImpl):
-=======
-class Slider(Widget, IntSliderImpl):
->>>>>>> df0b4693
+class Slider(ContainedWidget, IntSliderImpl):
     focusable = False
     TICK_DRAWABLE = None
 
