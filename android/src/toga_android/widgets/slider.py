from travertino.size import at_least

import toga

from ..libs.android import R__attr, R__style
from ..libs.android.view import View__MeasureSpec
from ..libs.android.widget import SeekBar, SeekBar__OnSeekBarChangeListener
from .base import Widget


class TogaOnSeekBarChangeListener(SeekBar__OnSeekBarChangeListener):
    def __init__(self, impl):
        super().__init__()
        self.impl = impl

    def onProgressChanged(self, _view, _progress, _from_user):
<<<<<<< HEAD
        self.impl.on_change()
=======
        self.impl.interface.on_change(None)
>>>>>>> 6f4c1e73

    # Add two unused methods so that the Java interface is completely implemented.
    def onStartTrackingTouch(self, native_seekbar):
        pass

    def onStopTrackingTouch(self, native_seekbar):
        pass


TICK_DRAWABLE = None


class Slider(Widget, toga.widgets.slider.IntSliderImpl):
    def create(self):
        self.native = SeekBar(self._native_activity)
        self.native.setOnSeekBarChangeListener(TogaOnSeekBarChangeListener(self))

    def get_int_value(self):
        return self.native.getProgress()

    def set_int_value(self, value):
        self.native.setProgress(value)

    def get_int_max(self):
        return self.native.getMax()

    def set_int_max(self, max):
        self.native.setMax(max)

    def set_ticks_visible(self, visible):
        if visible:
            if TICK_DRAWABLE is None:
                self._load_tick_drawable()
            self.native.setTickMark(TICK_DRAWABLE)
        else:
            self.native.setTickMark(None)

    def _load_tick_drawable(self):
        global TICK_DRAWABLE
        attrs = self._native_activity.obtainStyledAttributes(
            R__style.Widget_Material_SeekBar_Discrete, [R__attr.tickMark]
        )
        TICK_DRAWABLE = attrs.getDrawable(0)
        attrs.recycle()

    def rehint(self):
        self.native.measure(
            View__MeasureSpec.UNSPECIFIED, View__MeasureSpec.UNSPECIFIED
        )
        self.interface.intrinsic.width = at_least(self.native.getMeasuredWidth())
<<<<<<< HEAD
        self.interface.intrinsic.height = self.native.getMeasuredHeight()

    def set_on_press(self, handler):
        self.interface.factory.not_implemented("Slider.set_on_press()")

    def set_on_release(self, handler):
        self.interface.factory.not_implemented("Slider.set_on_release()")
=======
        self.interface.intrinsic.height = self.native.getMeasuredHeight()
>>>>>>> 6f4c1e73
<|MERGE_RESOLUTION|>--- conflicted
+++ resolved
@@ -14,11 +14,7 @@
         self.impl = impl
 
     def onProgressChanged(self, _view, _progress, _from_user):
-<<<<<<< HEAD
         self.impl.on_change()
-=======
-        self.impl.interface.on_change(None)
->>>>>>> 6f4c1e73
 
     # Add two unused methods so that the Java interface is completely implemented.
     def onStartTrackingTouch(self, native_seekbar):
@@ -69,14 +65,4 @@
             View__MeasureSpec.UNSPECIFIED, View__MeasureSpec.UNSPECIFIED
         )
         self.interface.intrinsic.width = at_least(self.native.getMeasuredWidth())
-<<<<<<< HEAD
-        self.interface.intrinsic.height = self.native.getMeasuredHeight()
-
-    def set_on_press(self, handler):
-        self.interface.factory.not_implemented("Slider.set_on_press()")
-
-    def set_on_release(self, handler):
-        self.interface.factory.not_implemented("Slider.set_on_release()")
-=======
-        self.interface.intrinsic.height = self.native.getMeasuredHeight()
->>>>>>> 6f4c1e73
+        self.interface.intrinsic.height = self.native.getMeasuredHeight()