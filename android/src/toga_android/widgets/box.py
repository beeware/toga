from travertino.size import at_least

from ..libs.activity import MainActivity
from ..libs.android.widget import RelativeLayout, RelativeLayout__LayoutParams
from .base import Widget


class Box(Widget):
    def create(self):
        self.native = RelativeLayout(MainActivity.singletonThis)

    def set_child_bounds(self, widget, x, y, width, height):
        # Avoid setting child boundaries if `create()` has not been called.
        if not widget.native:
            return
        # We assume `widget.native` has already been added to this `RelativeLayout`.
        #
        # We use `topMargin` and `leftMargin` to perform absolute layout. Not very
        # relative, but that's how we do it.
        layout_params = RelativeLayout__LayoutParams(width, height)
        layout_params.topMargin = y
        layout_params.leftMargin = x
        self.native.updateViewLayout(widget.native, layout_params)

    def set_background_color(self, value):
<<<<<<< HEAD
        if value is None:
            self.native.setBackgroundColor(native_color(TRANSPARENT))
        else:
            self.native.setBackgroundColor(native_color(value))
=======
        self.set_background_color_simple(value)

    def rehint(self):
        self.interface.intrinsic.width = at_least(0)
        self.interface.intrinsic.height = at_least(0)
>>>>>>> 4f6f7ab9
<|MERGE_RESOLUTION|>--- conflicted
+++ resolved
@@ -23,15 +23,8 @@
         self.native.updateViewLayout(widget.native, layout_params)
 
     def set_background_color(self, value):
-<<<<<<< HEAD
-        if value is None:
-            self.native.setBackgroundColor(native_color(TRANSPARENT))
-        else:
-            self.native.setBackgroundColor(native_color(value))
-=======
         self.set_background_color_simple(value)
 
     def rehint(self):
         self.interface.intrinsic.width = at_least(0)
-        self.interface.intrinsic.height = at_least(0)
->>>>>>> 4f6f7ab9
+        self.interface.intrinsic.height = at_least(0)