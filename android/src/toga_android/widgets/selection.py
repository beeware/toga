from java import dynamic_proxy
from travertino.size import at_least

<<<<<<< HEAD
from ..libs.android import R__layout
from ..libs.android.view import Gravity, View__MeasureSpec
from ..libs.android.widget import (
    ArrayAdapter,
    OnItemSelectedListener,
    Spinner,
    SpinnerAdapter,
)
from .base import Widget, align
=======
from android import R
from android.view import View
from android.widget import AdapterView, ArrayAdapter, Spinner

from .base import Widget
>>>>>>> 38b28312


class TogaOnItemSelectedListener(dynamic_proxy(AdapterView.OnItemSelectedListener)):
    def __init__(self, impl):
        super().__init__()
        self.impl = impl

    def onItemSelected(self, parent, view, position, id):
        self.impl.on_change(position)

    def onNothingSelected(self, parent):
        self.impl.on_change(None)


class TogaArrayAdapter(SpinnerAdapter):
    def __init__(self, impl):
        super().__init__()
        self.impl = impl
        self._default_textsize = -1
        self._default_typeface = None
        self._textsize = -1
        self._typeface = None
        self.adapter = ArrayAdapter(
            self.impl._native_activity, R__layout.simple_spinner_item
        )
        self.adapter.setDropDownViewResource(R__layout.simple_spinner_dropdown_item)

    def cache_textview_defaults(self, tv):
        self._default_textsize = tv.getTextSize()
        self._default_typeface = tv.getTypeface()

    def getDropDownView(self, position, convertView, parent):
        tv = self.adapter.getDropDownView(position, convertView, parent)
        if self._default_textsize == -1:
            self.cache_textview_defaults(tv)
        if self.impl._font_impl:
            self.impl._font_impl.apply(
                tv,
                self._default_textsize,
                self._default_typeface,
            )
        if self._textsize == -1:
            self._textsize = tv.getTextSize()
            self._typeface = tv.getTypeface()
        return tv

    def getView(self, position, convertView, parent):
        tv = self.adapter.getView(position, convertView, parent)
        if self._default_textsize == -1:
            self.cache_textview_defaults(tv)
        if self.impl._font_impl:
            self.impl._font_impl.apply(
                tv,
                self._default_textsize,
                self._default_typeface,
            )
        if self._textsize == -1:
            self._textsize = tv.getTextSize()
            self._typeface = tv.getTypeface()
        return tv

    def clear(self):
        return self.adapter.clear()

    def getAutofillOptions(self):
        return self.adapter.getAutofillOptions()

    def getCount(self):
        return self.adapter.getCount()

    def getItem(self, position):
        return self.adapter.getItem(position)

    def getItemId(self, position):
        return self.adapter.getItemId(position)

    def getItemViewType(self, position):
        return self.adapter.getItemViewType(position)

    def getViewTypeCount(self):
        return self.adapter.getViewTypeCount()

    def hasStableIds(self):
        return self.adapter.hasStableIds()

    def insert(self, object, index):
        return self.adapter.insert(object, index)

    def isEmpty(self):
        return self.adapter.isEmpty()

    def registerDataSetObserver(self, observer):
        self.adapter.registerDataSetObserver(observer)

    def remove(self, object):
        self.adapter.remove(object)

    def unregisterDataSetObserver(self, observer):
        self.adapter.unregisterDataSetObserver(observer)


class Selection(Widget):
    focusable = False
    _font_impl = None

    def create(self):
        self.native = Spinner(self._native_activity, Spinner.MODE_DROPDOWN)
        self.native.setOnItemSelectedListener(TogaOnItemSelectedListener(impl=self))
<<<<<<< HEAD
        self.adapter = TogaArrayAdapter(impl=self)
=======
        self.adapter = ArrayAdapter(self._native_activity, R.layout.simple_spinner_item)
        self.adapter.setDropDownViewResource(R.layout.simple_spinner_dropdown_item)
>>>>>>> 38b28312
        self.native.setAdapter(self.adapter)
        self.last_selection = None

    # Programmatic selection changes do cause callbacks, but they may be delayed until a
    # later iteration of the main loop. So we always generate events immediately after
    # the change, and use self.last_selection to prevent duplication.
    def on_change(self, index):
        if index != self.last_selection:
            self.interface.on_change(None)
            self.last_selection = index

    def insert(self, index, item):
        self.adapter.insert(self.interface._title_for_item(item), index)
        if self.last_selection is None:
            self.select_item(0)
        elif index <= self.last_selection:
            # Adjust the selection index, but do not generate an event.
            self.last_selection += 1
            self.select_item(self.last_selection)

    def change(self, item):
        # Instead of calling self.insert and self.remove, use direct native calls to
        # avoid disturbing the selection.
        index = self.interface._items.index(item)
        self.adapter.insert(self.interface._title_for_item(item), index)
        self.adapter.remove(self.adapter.getItem(index + 1))

    def remove(self, index, item=None):
        self.adapter.remove(self.adapter.getItem(index))

        # Adjust the selection index, but only generate an event if the selected item
        # has been removed.
        removed_selection = self.last_selection == index
        if index <= self.last_selection:
            if self.adapter.getCount() == 0:
                self.last_selection = None
            else:
                self.last_selection = max(0, self.last_selection - 1)
                self.select_item(self.last_selection)

        if removed_selection:
            self.interface.on_change(None)

    def select_item(self, index, item=None):
        self.native.setSelection(index)
        self.on_change(index)

    def get_selected_index(self):
        selected = self.native.getSelectedItemPosition()
        return None if selected == Spinner.INVALID_POSITION else selected

    def clear(self):
        self.adapter.clear()
        self.on_change(None)

    def rehint(self):
        self.native.measure(View.MeasureSpec.UNSPECIFIED, View.MeasureSpec.UNSPECIFIED)
        self.interface.intrinsic.width = at_least(self.native.getMeasuredWidth())
        self.interface.intrinsic.height = self.native.getMeasuredHeight()

    def set_alignment(self, value):
        self.native.setGravity(Gravity.CENTER_VERTICAL | align(value))

    def set_font(self, font):
        self._font_impl = font._impl<|MERGE_RESOLUTION|>--- conflicted
+++ resolved
@@ -1,23 +1,11 @@
 from java import dynamic_proxy
 from travertino.size import at_least
 
-<<<<<<< HEAD
-from ..libs.android import R__layout
-from ..libs.android.view import Gravity, View__MeasureSpec
-from ..libs.android.widget import (
-    ArrayAdapter,
-    OnItemSelectedListener,
-    Spinner,
-    SpinnerAdapter,
-)
-from .base import Widget, align
-=======
 from android import R
 from android.view import View
-from android.widget import AdapterView, ArrayAdapter, Spinner
+from android.widget import AdapterView, ArrayAdapter, Spinner, SpinnerAdapter
 
 from .base import Widget
->>>>>>> 38b28312
 
 
 class TogaOnItemSelectedListener(dynamic_proxy(AdapterView.OnItemSelectedListener)):
@@ -41,9 +29,9 @@
         self._textsize = -1
         self._typeface = None
         self.adapter = ArrayAdapter(
-            self.impl._native_activity, R__layout.simple_spinner_item
+            self.impl._native_activity, R.layout.simple_spinner_item
         )
-        self.adapter.setDropDownViewResource(R__layout.simple_spinner_dropdown_item)
+        self.adapter.setDropDownViewResource(R.layout.simple_spinner_dropdown_item)
 
     def cache_textview_defaults(self, tv):
         self._default_textsize = tv.getTextSize()
@@ -126,12 +114,7 @@
     def create(self):
         self.native = Spinner(self._native_activity, Spinner.MODE_DROPDOWN)
         self.native.setOnItemSelectedListener(TogaOnItemSelectedListener(impl=self))
-<<<<<<< HEAD
         self.adapter = TogaArrayAdapter(impl=self)
-=======
-        self.adapter = ArrayAdapter(self._native_activity, R.layout.simple_spinner_item)
-        self.adapter.setDropDownViewResource(R.layout.simple_spinner_dropdown_item)
->>>>>>> 38b28312
         self.native.setAdapter(self.adapter)
         self.last_selection = None
 
@@ -192,8 +175,5 @@
         self.interface.intrinsic.width = at_least(self.native.getMeasuredWidth())
         self.interface.intrinsic.height = self.native.getMeasuredHeight()
 
-    def set_alignment(self, value):
-        self.native.setGravity(Gravity.CENTER_VERTICAL | align(value))
-
     def set_font(self, font):
         self._font_impl = font._impl