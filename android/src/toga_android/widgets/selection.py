from decimal import ROUND_UP

from android import R
from android.graphics.drawable import ColorDrawable
from android.view import View
from android.widget import AdapterView, ArrayAdapter, Spinner
from java import dynamic_proxy

from toga_android.colors import DEFAULT_BACKGROUND_COLOR, native_color
from toga_android.widgets.base import ContainedWidget


class TogaOnItemSelectedListener(dynamic_proxy(AdapterView.OnItemSelectedListener)):
    def __init__(self, impl):
        super().__init__()
        self.impl = impl

    def onItemSelected(self, parent, view, position, id):
        self.impl.on_change(position)

    def onNothingSelected(self, parent):
        self.impl.on_change(None)


class Selection(ContainedWidget):
    focusable = False

    def create(self):
        self.native = Spinner(self._native_activity, Spinner.MODE_DROPDOWN)
        self.native.setOnItemSelectedListener(TogaOnItemSelectedListener(impl=self))
        self.adapter = ArrayAdapter(self._native_activity, R.layout.simple_spinner_item)
        self.adapter.setDropDownViewResource(R.layout.simple_spinner_dropdown_item)
        self.native.setAdapter(self.adapter)
        self.last_selection = None

    # Programmatic selection changes do cause callbacks, but they may be delayed until a
    # later iteration of the main loop. So we always generate events immediately after
    # the change, and use self.last_selection to prevent duplication.
    def on_change(self, index):
        if index != self.last_selection:
            self.interface.on_change()
            self.last_selection = index

    def insert(self, index, item):
        self.adapter.insert(self.interface._title_for_item(item), index)
        if self.last_selection is None:
            self.select_item(0)
        elif index <= self.last_selection:
            # Adjust the selection index, but do not generate an event.
            self.last_selection += 1
            self.select_item(self.last_selection)

    def change(self, item):
        # Instead of calling self.insert and self.remove, use direct native calls to
        # avoid disturbing the selection.
        index = self.interface._items.index(item)
        self.adapter.insert(self.interface._title_for_item(item), index)
        self.adapter.remove(self.adapter.getItem(index + 1))

    def remove(self, index, item=None):
        self.adapter.remove(self.adapter.getItem(index))

        # Adjust the selection index, but only generate an event if the selected item
        # has been removed.
        removed_selection = self.last_selection == index
        if index <= self.last_selection:
            if self.adapter.getCount() == 0:
                self.last_selection = None
            else:
                self.last_selection = max(0, self.last_selection - 1)
                self.select_item(self.last_selection)

        if removed_selection:
            self.interface.on_change()

    def select_item(self, index, item=None):
        self.native.setSelection(index)
        self.on_change(index)

    def get_selected_index(self):
        selected = self.native.getSelectedItemPosition()
        return None if selected == Spinner.INVALID_POSITION else selected

    def clear(self):
        self.adapter.clear()
        self.on_change(None)

    def rehint(self):
        self.native.measure(View.MeasureSpec.UNSPECIFIED, View.MeasureSpec.UNSPECIFIED)
        self.interface.intrinsic.height = self.scale_out(
            self.native.getMeasuredHeight(), ROUND_UP
        )

    def set_background_color(self, color):
        super().set_background_color(color)
        # Also set the background color of the dropdown popup.
        self.native.setPopupBackgroundDrawable(
            ColorDrawable(
<<<<<<< HEAD
                DEFAULT_BACKGROUND_COLOR if value is None else native_color(value)
=======
                DEFAULT_BACKGROUND_COLOR
                if color is None
                else native_color_from_toga_color(color)
>>>>>>> c9c714e3
            )
        )<|MERGE_RESOLUTION|>--- conflicted
+++ resolved
@@ -96,12 +96,6 @@
         # Also set the background color of the dropdown popup.
         self.native.setPopupBackgroundDrawable(
             ColorDrawable(
-<<<<<<< HEAD
-                DEFAULT_BACKGROUND_COLOR if value is None else native_color(value)
-=======
-                DEFAULT_BACKGROUND_COLOR
-                if color is None
-                else native_color_from_toga_color(color)
->>>>>>> c9c714e3
+                DEFAULT_BACKGROUND_COLOR if color is None else native_color(color)
             )
         )