--- conflicted
+++ resolved
@@ -69,19 +69,6 @@
     pytest-tldr == 0.2.5
     tox == 4.0.1
 docs =
-<<<<<<< HEAD
-    sphinx
-    sphinxcontrib-spelling
-    pyenchant
-    sphinx-autobuild
-    sphinx-csv-filter
-    sphinx_tabs
-    furo
-test =
-    pytest
-    pytest-tldr
-    coverage[toml]
-=======
     furo == 2022.12.7
     pyenchant == 3.2.2
     sphinx == 6.1.2
@@ -89,7 +76,6 @@
     sphinx-autobuild == 2021.3.14
     sphinx-csv-filter == 0.4.0
     sphinxcontrib-spelling == 7.7.0
->>>>>>> 16254b38
 
 [options.package_data]
 toga.resources =
