[metadata]
name = toga-core
description = A Python native, OS native GUI toolkit.
url = https://beeware.org/project/projects/libraries/toga/
project_urls =
    Funding = https://beeware.org/contributing/membership/
    Documentation = http://toga.readthedocs.io/en/latest/
    Tracker = https://github.com/beeware/toga/issues
    Source = https://github.com/beeware/toga
author = Russell Keith-Magee
author_email = russell@keith-magee.com
maintainer = BeeWare Team
maintainer_email = team@beeware.org
classifiers =
    Development Status :: 3 - Alpha
    Intended Audience :: Developers
    License :: OSI Approved :: BSD License
    Operating System :: OS Independent
    Programming Language :: Python :: 3
    Programming Language :: Python :: 3.7
    Programming Language :: Python :: 3.8
    Programming Language :: Python :: 3.9
    Programming Language :: Python :: 3.10
    Programming Language :: Python :: 3.11
    Programming Language :: Python :: 3.12
    Programming Language :: Python :: 3 :: Only
    Topic :: Software Development
    Topic :: Software Development :: User Interfaces
    Topic :: Software Development :: Widget Sets
license = New BSD
license_files =
    = LICENSE
long_description = file: README.rst
long_description_content_type = text/x-rst; charset=UTF-8
keywords =
    gui
    widget
    cross-platform
    desktop
    mobile
    web
    macOS
    cocoa
    iOS
    android
    windows
    winforms
    linux
    gtk
    django

[options]
install_requires =
    travertino>=0.1.3
    importlib_metadata>=4.4.0; python_version <= "3.9"
packages = find:
package_dir =
    = src
python_requires = >= 3.6
zip_safe = False

[options.extras_require]
# Extras used by developers *of* briefcase are pinned to specific versions to
# ensure environment consistency.
dev =
    coverage[toml] == 7.0.5
    pre-commit == 2.21.0
    pytest == 7.2.1
    pytest-tldr == 0.2.5
<<<<<<< HEAD
    setuptools-scm[toml]==7.0.5
    tox == 4.2.8
=======
    tox == 4.3.5
>>>>>>> 0803fcff
docs =
    furo == 2022.12.7
    pyenchant == 3.2.2
    setuptools-scm[toml]==7.0.5
    sphinx == 6.1.3
    sphinx_tabs == 3.4.1
    sphinx-autobuild == 2021.3.14
    sphinx-csv-filter == 0.4.0
    sphinxcontrib-spelling == 7.7.0

[options.package_data]
toga.resources =
    *.icns
    *.ico
    *.png

[options.packages.find]
where = src<|MERGE_RESOLUTION|>--- conflicted
+++ resolved
@@ -67,16 +67,12 @@
     pre-commit == 2.21.0
     pytest == 7.2.1
     pytest-tldr == 0.2.5
-<<<<<<< HEAD
-    setuptools-scm[toml]==7.0.5
-    tox == 4.2.8
-=======
+    setuptools-scm[toml] == 7.0.5
     tox == 4.3.5
->>>>>>> 0803fcff
 docs =
     furo == 2022.12.7
     pyenchant == 3.2.2
-    setuptools-scm[toml]==7.0.5
+    setuptools-scm[toml] == 7.0.5
     sphinx == 6.1.3
     sphinx_tabs == 3.4.1
     sphinx-autobuild == 2021.3.14
