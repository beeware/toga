--- conflicted
+++ resolved
@@ -86,18 +86,6 @@
         self.assertEqual(widget._impl.interface, widget)
         self.assertNotEqual(widget.factory, self.factory)
 
-<<<<<<< HEAD
-    def test_selection_created(self):
-        with self.assertWarns(DeprecationWarning):
-            widget = toga.Selection(factory=self.factory)
-=======
-    def test_scroll_container_created(self):
-        with self.assertWarns(DeprecationWarning):
-            widget = toga.ScrollContainer(factory=self.factory)
->>>>>>> 19b3a677
-        self.assertEqual(widget._impl.interface, widget)
-        self.assertNotEqual(widget.factory, self.factory)
-
     def test_split_container_created(self):
         with self.assertWarns(DeprecationWarning):
             widget = toga.SplitContainer(factory=self.factory)
