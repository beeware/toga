import toga
from toga_dummy.utils import TestCase


class DeprecatedFactoryTests(TestCase):
    def setUp(self):
        super().setUp()
        self.factory = object()
        self.callback = lambda x: None

    ######################################################################
    # 2022-09: Backwards compatibility
    ######################################################################
    # factory no longer used

    def test_app(self):
        with self.assertWarns(DeprecationWarning):
            widget = toga.App(
                formal_name="Test", app_id="org.beeware.test-app", factory=self.factory
            )
        self.assertEqual(widget._impl.interface, widget)
        self.assertNotEqual(widget.factory, self.factory)

    def test_document_app(self):
        with self.assertWarns(DeprecationWarning):
            widget = toga.DocumentApp(
                formal_name="Test", app_id="org.beeware.test-app", factory=self.factory
            )
        self.assertEqual(widget._impl.interface, widget)
        self.assertNotEqual(widget.factory, self.factory)

    def test_command(self):
        with self.assertWarns(DeprecationWarning):
            widget = toga.Command(self.callback, "Test", factory=self.factory)
        with self.assertWarns(DeprecationWarning):
            widget.bind(factory=self.factory)
        self.assertEqual(widget._impl.interface, widget)
        self.assertNotEqual(widget.factory, self.factory)

    def test_command_set(self):
        with self.assertWarns(DeprecationWarning):
            toga.CommandSet(factory=self.factory)

<<<<<<< HEAD
    def test_font(self):
        widget = toga.Font(SANS_SERIF, 14)
        with self.assertWarns(DeprecationWarning):
            widget.bind(factory=self.factory)
        self.assertEqual(widget._impl.interface, widget)
        self.assertNotEqual(widget.factory, self.factory)

    def test_canvas_created(self):
        with self.assertWarns(DeprecationWarning):
            widget = toga.Canvas(factory=self.factory)
=======
    def test_window(self):
        with self.assertWarns(DeprecationWarning):
            widget = toga.Window(factory=self.factory)
>>>>>>> 30fabb4a
        self.assertEqual(widget._impl.interface, widget)
        self.assertNotEqual(widget.factory, self.factory)

    ######################################################################
    # End backwards compatibility.
    ######################################################################<|MERGE_RESOLUTION|>--- conflicted
+++ resolved
@@ -41,25 +41,6 @@
         with self.assertWarns(DeprecationWarning):
             toga.CommandSet(factory=self.factory)
 
-<<<<<<< HEAD
-    def test_font(self):
-        widget = toga.Font(SANS_SERIF, 14)
-        with self.assertWarns(DeprecationWarning):
-            widget.bind(factory=self.factory)
-        self.assertEqual(widget._impl.interface, widget)
-        self.assertNotEqual(widget.factory, self.factory)
-
-    def test_canvas_created(self):
-        with self.assertWarns(DeprecationWarning):
-            widget = toga.Canvas(factory=self.factory)
-=======
-    def test_window(self):
-        with self.assertWarns(DeprecationWarning):
-            widget = toga.Window(factory=self.factory)
->>>>>>> 30fabb4a
-        self.assertEqual(widget._impl.interface, widget)
-        self.assertNotEqual(widget.factory, self.factory)
-
     ######################################################################
     # End backwards compatibility.
     ######################################################################