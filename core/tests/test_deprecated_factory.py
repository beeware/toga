--- conflicted
+++ resolved
@@ -1,9 +1,4 @@
 import toga
-<<<<<<< HEAD
-import toga_dummy
-=======
-from toga.fonts import SANS_SERIF
->>>>>>> a72ba513
 from toga_dummy.utils import TestCase
 
 
