--- conflicted
+++ resolved
@@ -67,18 +67,6 @@
         self.assertEqual(widget._impl.interface, widget)
         self.assertNotEqual(widget.factory, self.factory)
 
-<<<<<<< HEAD
-    def test_option_container_created(self):
-        with self.assertWarns(DeprecationWarning):
-            widget = toga.OptionContainer(factory=self.factory)
-=======
-    def test_detailed_list_created(self):
-        with self.assertWarns(DeprecationWarning):
-            widget = toga.DetailedList(factory=self.factory)
->>>>>>> 237ccee6
-        self.assertEqual(widget._impl.interface, widget)
-        self.assertNotEqual(widget.factory, self.factory)
-
     ######################################################################
     # End backwards compatibility.
     ######################################################################