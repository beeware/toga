--- conflicted
+++ resolved
@@ -132,18 +132,6 @@
         self.assertEqual(widget._impl.interface, widget)
         self.assertNotEqual(widget.factory, self.factory)
 
-<<<<<<< HEAD
-    def test_text_input_created(self):
-        with self.assertWarns(DeprecationWarning):
-            widget = toga.TextInput(factory=self.factory)
-=======
-    def test_time_picker_created(self):
-        with self.assertWarns(DeprecationWarning):
-            widget = toga.TimePicker(factory=self.factory)
->>>>>>> 488b4175
-        self.assertEqual(widget._impl.interface, widget)
-        self.assertNotEqual(widget.factory, self.factory)
-
     def test_tree_created(self):
         with self.assertWarns(DeprecationWarning):
             widget = toga.Tree(headings=["Test"], factory=self.factory)
