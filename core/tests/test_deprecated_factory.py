--- conflicted
+++ resolved
@@ -73,18 +73,6 @@
         self.assertEqual(widget._impl.interface, widget)
         self.assertNotEqual(widget.factory, self.factory)
 
-<<<<<<< HEAD
-    def test_option_container_created(self):
-        with self.assertWarns(DeprecationWarning):
-            widget = toga.OptionContainer(factory=self.factory)
-=======
-    def test_tree_created(self):
-        with self.assertWarns(DeprecationWarning):
-            widget = toga.Tree(headings=["Test"], factory=self.factory)
->>>>>>> 0c176789
-        self.assertEqual(widget._impl.interface, widget)
-        self.assertNotEqual(widget.factory, self.factory)
-
     ######################################################################
     # End backwards compatibility.
     ######################################################################