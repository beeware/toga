from pathlib import Path
from unittest.mock import Mock

import pytest

import toga
from toga.constants import WindowState
from toga_dummy.utils import (
    assert_action_not_performed,
    assert_action_performed,
    assert_action_performed_with,
)


@pytest.fixture
def window(app):
    return toga.Window()


def test_window_created(app):
    """A Window can be created with minimal arguments."""
    window = toga.Window()

    assert window.app == app
    assert window.content is None

    assert window._impl.interface == window
    assert_action_performed(window, "create Window")

    # We can't know what the ID is, but it must be a string.
    assert isinstance(window.id, str)
    assert window.title == "Test App"
    # The app has created a main window, so this will be the second window.
    assert window.position == toga.Position(150, 150)
    assert window.size == toga.Size(640, 480)
    assert window.resizable
    assert window.closable
    assert window.minimizable
    assert not hasattr(window, "toolbar")
    assert window.on_close._raw is None


def test_window_created_explicit(app):
    """Explicit arguments at construction are stored."""
    on_close_handler = Mock()
    window_content = toga.Box()

    window = toga.Window(
        id="my-window",
        title="My Window",
        position=toga.Position(10, 20),
        size=toga.Position(200, 300),
        resizable=False,
        closable=False,
        minimizable=False,
        content=window_content,
        on_close=on_close_handler,
    )

    assert window.app == app
    assert window.content == window_content

    window_content.window == window
    window_content.app == app

    assert window._impl.interface == window
    assert_action_performed(window, "create Window")

    assert window.id == "my-window"
    assert window.title == "My Window"
    assert window.position == toga.Position(10, 20)
    assert window.size == toga.Size(200, 300)
    assert not window.resizable
    assert not window.closable
    assert not window.minimizable
    assert not hasattr(window, "toolbar")
    assert window.on_close._raw == on_close_handler


def test_window_creation_accepts_tuples(app):
    """Tuple args are accepted and converted to NamedTuples"""
    on_close_handler = Mock()
    window = toga.Window(position=(10, 20), size=(200, 300), on_close=on_close_handler)
    assert window.position == toga.Position(10, 20)
    assert window.size == toga.Size(200, 300)


def test_window_created_without_app():
    """A window cannot be created without an active app."""
    toga.App.app = None
    with pytest.raises(
        RuntimeError, match="Cannot create a Window before creating an App"
    ):
        toga.Window()


def test_set_app(window, app):
    """A window's app cannot be reassigned."""
    assert window.app == app

    app2 = toga.App("Test App 2", "org.beeware.toga.test-app-2")
    with pytest.raises(ValueError, match=r"Window is already associated with an App"):
        window.app = app2


def test_set_app_with_content(window, app):
    """If a window has content, the content is assigned to the app."""
    assert window.app == app

    content = toga.Box()
    assert content.app is None

    window.content = content
    assert content.app == app


def test_set_app_with_content_at_instantiation(app):
    """A window can be created with initial content"""
    # Set up some initial content box with something inside it:
    label1 = toga.Label("Hello World")
    content = toga.Box(children=[label1])
    assert content.app is None

    window_with_content = toga.Window(content=content)

    # The window content has been set
    assert window_with_content.content == content
    # The full tree of content has been assigned to the app
    assert content.app == app
    assert label1.app == app

    assert content.window == window_with_content
    assert label1.window == window_with_content


@pytest.mark.parametrize(
    "value, expected",
    [
        ("New Text", "New Text"),
        ("", "Test App"),
        (None, "Test App"),
        (12345, "12345"),
        ("Contains\nnewline", "Contains"),
    ],
)
def test_title(window, value, expected):
    """The title of the window can be changed."""
    window.title = value
    assert window.title == expected


def test_change_content(window, app):
    """The content of a window can be changed."""
    assert window.content is None
    assert window.app == app

    # Set the content of the window
    content1 = toga.Box()
    window.content = content1

    # The content has been assigned and refreshed
    assert content1.app == app
    assert content1.window == window
    assert_action_performed_with(window, "set content", widget=content1._impl)
    assert_action_performed(content1, "refresh")

    # Set the content of the window to something new
    content2 = toga.Box()
    window.content = content2

    # The content has been assigned and refreshed
    assert content2.app == app
    assert content2.window == window
    assert_action_performed_with(window, "set content", widget=content2._impl)
    assert_action_performed(content2, "refresh")

    # The original content has been removed
    assert content1.window is None


def test_set_position(window):
    """The position of the window can be set."""
    window.position = (123, 456)

    assert window.position == toga.Position(123, 456)


def test_position_cascade(app):
    """The initial position of windows will cascade."""
    windows = [app.main_window]

    for i in range(0, 14):
        win = toga.Window(title=f"Window {i}")
        # The for the first 14 new windows (the app creates the first window)
        # the x and y coordinates must be the same
        assert win.position[0] == win.position[1]
        # The position of the window should cascade down
        assert win.position[0] > windows[-1].position[0]
        assert win.position[1] > windows[-1].position[1]

        windows.append(win)

    # The 15th window will come back to the y origin, but shift along the x axis.
    win = toga.Window(title=f"Window {i}")
    assert win.position[0] > windows[0].position[0]
    assert win.position[1] == windows[0].position[1]

    windows.append(win)

    # Cascade another 15 windows
    for i in range(16, 30):
        win = toga.Window(title=f"Window {i}")
        # The position of the window should cascade down
        assert win.position[0] > windows[-1].position[0]
        assert win.position[1] > windows[-1].position[1]

        # The y coordinate of these windows should be the same
        # as 15 windows ago; the x coordinate is shifted right
        assert win.position[0] > windows[i - 15].position[0]
        assert win.position[1] == windows[i - 15].position[1]

        windows.append(win)

    # The 30 window will come back to the y origin, but shift along the x axis.
    win = toga.Window(title=f"Window {i}")
    assert win.position[0] > windows[15].position[0]
    assert win.position[1] == windows[15].position[1]


def test_set_size(window):
    """The size of the window can be set."""
    window.size = (123, 456)

    assert window.size == toga.Size(123, 456)


def test_set_size_with_content(window):
    """The size of the window can be set."""
    content = toga.Box()
    window.content = content

    window.size = (123, 456)

    assert window.size == toga.Size(123, 456)
    assert_action_performed(content, "refresh")


def test_show_hide(window, app):
    """The window can be shown and hidden."""
    assert window.app == app
    window.show()

    # The window has been assigned to the app, and is visible
    assert window.app == app
    assert window in app.windows
    assert_action_performed(window, "show")
    assert window.visible

    # Hide with an explicit call
    window.hide()

    # Window is still assigned to the app, but is not visible
    assert window.app == app
    assert window in app.windows
    assert_action_performed(window, "hide")
    assert not window.visible


def test_hide_show(window, app):
    """The window can be hidden then shown."""
    assert window.app == app
    window.hide()

    # The window has been assigned to the app, and is not visible
    assert window.app == app
    assert window in app.windows
    assert_action_performed(window, "hide")
    assert not window.visible

    # Show with an explicit call
    window.show()

    # Window is still assigned to the app, but is not visible
    assert window.app == app
    assert window in app.windows
    assert_action_performed(window, "show")
    assert window.visible


def test_visibility(window, app):
    """The window can be shown and hidden using the visible property."""
    assert window.app == app
    window.visible = True

    # The window has been assigned to the app, and is visible
    assert window.app == app
    assert window in app.windows
    assert_action_performed(window, "show")
    assert window.visible

    # Hide with an explicit call
    window.visible = False

    # Window is still assigned to the app, but is not visible
    assert window.app == app
    assert window in app.windows
    assert_action_performed(window, "hide")
    assert not window.visible


def test_full_screen(window, app):
    """A window can be set full screen."""
    with pytest.warns(
        DeprecationWarning,
        match="`Window.full_screen` is deprecated. Use `Window.state` instead.",
    ):
        assert not window.full_screen
    with pytest.warns(
        DeprecationWarning,
        match="`Window.full_screen` is deprecated. Use `Window.state` instead.",
    ):
        window.full_screen = True
    with pytest.warns(
        DeprecationWarning,
        match="`Window.full_screen` is deprecated. Use `Window.state` instead.",
    ):
        assert window.full_screen
    assert_action_performed_with(
        window,
        "set window state to WindowState.FULLSCREEN",
        state=WindowState.FULLSCREEN,
    )
    with pytest.warns(
        DeprecationWarning,
        match="`Window.full_screen` is deprecated. Use `Window.state` instead.",
    ):
        window.full_screen = False
    with pytest.warns(
        DeprecationWarning,
        match="`Window.full_screen` is deprecated. Use `Window.state` instead.",
    ):
        assert not window.full_screen
    assert_action_performed_with(
        window,
        "set window state to WindowState.NORMAL",
        state=WindowState.NORMAL,
    )

    # Setting full screen to False when window is not in full screen, is a no-op
    #
    # We cannot assert that the action was not performed, since the same action
    # was performed previously and would still be in EventLog. Therefore, we
    # cannot check if the action was done by the first call or the second call.
    # Hence, this is just to reach coverage.
    with pytest.warns(
        DeprecationWarning,
        match="`Window.full_screen` is deprecated. Use `Window.state` instead.",
    ):
        assert not window.full_screen
    with pytest.warns(
        DeprecationWarning,
        match="`Window.full_screen` is deprecated. Use `Window.state` instead.",
    ):
        window.full_screen = False
    # assert_action_not_performed(window, "set window state to WindowState.NORMAL")


@pytest.mark.parametrize(
    "state",
    [
        WindowState.MAXIMIZED,
        WindowState.MINIMIZED,
        WindowState.FULLSCREEN,
        WindowState.PRESENTATION,
    ],
)
def test_window_state(window, state):
    """A window can have different states."""
    assert window.state == WindowState.NORMAL

    window.state = state
    assert window.state == state
    assert_action_performed_with(
        window,
        f"set window state to {state}",
        state=state,
    )

    window.state = WindowState.NORMAL
    assert window.state == WindowState.NORMAL
    assert_action_performed_with(
        window,
        "set window state to WindowState.NORMAL",
        state=WindowState.NORMAL,
    )


@pytest.mark.parametrize(
    "state",
    [
        WindowState.MAXIMIZED,
        WindowState.MINIMIZED,
        WindowState.FULLSCREEN,
        WindowState.PRESENTATION,
    ],
)
def test_window_state_same_as_previous(window, state):
    # Setting the window state same as the current window state is a no-op.
    #
    # Here, setting the same state twice and then checking with assert_action_not_performed
    # will still report that the window state setting action was performed. This is because
    # the action was also performed for the first-time setting of the window state,
    # hence the action will still be in the EventLog and we cannot check if the
    # action was done by the first call or the second call to the setter.
    #
    # For example: For the test, we need to set window state to WindowState.MAXIMIZED and
    #              then again the window state needs to be set to WindowState.MAXIMIZED.
    #              But doing so will cause the above mentioned problem.
    # Hence, this is just to reach coverage.
    window.state = state
    assert window.state == state
    window.state = state
    assert window.state == state
    # assert_action_not_performed(
    #     window, "set window state to WindowState.MAXIMIZED"
    # )

    window.state = WindowState.NORMAL
    assert window.state == WindowState.NORMAL
    assert_action_performed_with(
        window,
        "set window state to WindowState.NORMAL",
        state=WindowState.NORMAL,
    )


@pytest.mark.parametrize(
    "state",
    [
        # Setting window state to any of the following when window is
        # not resizable, is a no-op and should give a UserWarning.
        WindowState.MAXIMIZED,
        WindowState.FULLSCREEN,
        WindowState.PRESENTATION,
    ],
)
def test_non_resizable_window_state(state):
    non_resizable_window = toga.Window(title="Non-Resizable Window", resizable=False)
    with pytest.warns(
        UserWarning,
        match=f"Cannot set window state to {state} of a non-resizable window.",
    ):
        non_resizable_window.state = state
        assert_action_not_performed(
            non_resizable_window, f"set window state to {state}"
        )
    non_resizable_window.close()


def test_window_state_invalid_value(window):
    # Setting window state to any value other than a WindowState enum should raise a ValueError
    with pytest.raises(
        ValueError,
        match="Invalid type for state parameter. Expected WindowState enum type.",
    ):
        window.state = None


def test_close_direct(window, app):
    """A window can be closed directly."""
    on_close_handler = Mock(return_value=True)
    window.on_close = on_close_handler

    window.show()
    assert window.app == app
    assert window in app.windows

    # Close the window directly
    window.close()

    # Window has been closed, but the close handler has *not* been invoked.
    assert window.closed
    assert window.app == app
    assert window not in app.windows
    assert_action_performed(window, "close")
    on_close_handler.assert_not_called()


<<<<<<< HEAD
def test_close_platform_disallowed(window, app):
    """A window cannot be closed directly on some platforms."""
    # Explicitly set to indicate that platform disallows direct close.
    window._impl._PLATFORM_ALLOWS_CLOSE = False
=======
def test_close_direct_main_window(app):
    """If the main window is closed directly, it triggers app exit logic."""
    window = app.main_window
>>>>>>> 7a0b9503

    on_close_handler = Mock(return_value=True)
    window.on_close = on_close_handler

<<<<<<< HEAD
=======
    on_exit_handler = Mock(return_value=True)
    app.on_exit = on_exit_handler

>>>>>>> 7a0b9503
    window.show()
    assert window.app == app
    assert window in app.windows

    # Close the window directly
    window.close()

<<<<<<< HEAD
    # Window has *not* been closed, and the close handler has *not* been invoked.
=======
    # Window has *not* been closed.
>>>>>>> 7a0b9503
    assert not window.closed
    assert window.app == app
    assert window in app.windows
    assert_action_not_performed(window, "close")
<<<<<<< HEAD
    on_close_handler.assert_not_called()

    del window._impl._PLATFORM_ALLOWS_CLOSE
=======

    # The close handler has *not* been invoked, but
    # the exit handler *has*.
    on_close_handler.assert_not_called()
    on_exit_handler.assert_called_once_with(app)
    assert_action_performed(app, "exit")
>>>>>>> 7a0b9503


def test_close_no_handler(window, app):
    """A window without a close handler can be closed."""
    window.show()
    assert window.app == app
    assert window in app.windows

    # Close the window
    window._impl.simulate_close()

    # Window has been closed, and is no longer in the app's list of windows.
    assert window.closed
    assert window.app == app
    assert window not in app.windows
    assert_action_performed(window, "close")


def test_close_successful_handler(window, app):
    """A window with a successful close handler can be closed."""
    on_close_handler = Mock(return_value=True)
    window.on_close = on_close_handler

    window.show()
    assert window.app == app
    assert window in app.windows

    # Close the window
    window._impl.simulate_close()

    # Window has been closed, and is no longer in the app's list of windows.
    assert window.closed
    assert window.app == app
    assert window not in app.windows
    assert_action_performed(window, "close")
    on_close_handler.assert_called_once_with(window)


def test_close_rejected_handler(window, app):
    """A window can have a close handler that rejects closing."""
    on_close_handler = Mock(return_value=False)
    window.on_close = on_close_handler

    window.show()
    assert window.app == app
    assert window in app.windows

    # Close the window
    window._impl.simulate_close()

    # Window has *not* been closed
    assert not window.closed
    assert window.app == app
    assert window in app.windows
    assert_action_not_performed(window, "close")
    on_close_handler.assert_called_once_with(window)


def test_as_image(window):
    """A window can be captured as an image."""
    image = window.as_image()
    assert_action_performed(window, "get image data")
    # Don't need to check the raw data; just check it's the right size.
    assert image.size == (318, 346)


def test_screen(window, app):
    """A window can be moved to a different screen."""
    # Cannot actually change window.screen, so just check
    # the window positions as a substitute for moving the
    # window between the screens.
    # `window.screen` will return `Secondary Screen`
    assert window.screen == app.screens[1]
    # The app has created a main window; the secondary window will be at second
    # position.
    assert window.position == toga.Position(150, 150)
    window.screen = app.screens[0]
    assert window.position == toga.Position(1516, 918)


def test_screen_position(window, app):
    """The window can be relocated using absolute and relative screen positions."""
    # Details about screen layout are in toga_dummy=>app.py=>get_screens()
    initial_position = window.position
    window.position = (-100, -100)
    assert window.position != initial_position
    assert window.position == toga.Position(-100, -100)
    assert window.screen_position == toga.Position(1266, 668)

    # Move the window to a new position.
    window.screen_position = (100, 100)
    assert window.position == toga.Position(-1266, -668)
    assert window.screen_position == toga.Position(100, 100)


def test_widget_id_reusablity(window, app):
    """Widget IDs can be reused after the associated widget's window is closed."""
    # Common IDs
    CONTENT_WIDGET_ID = "sample_window_content"
    LABEL_WIDGET_ID = "sample_label"

    label_widget = toga.Label(text="Sample Label", id=LABEL_WIDGET_ID)
    second_window_content = toga.Box(id=CONTENT_WIDGET_ID, children=[label_widget])

    third_window_content = toga.Box(children=[])

    # A widget ID is only "used" when it is part of a visible layout;
    # creating a widget and *not* putting it in a layout isn't an problem.
    try:
        new_label_widget = toga.Label(text="New Label", id=LABEL_WIDGET_ID)
    except KeyError:
        pytest.fail("Widget IDs that aren't part of a layout can be re-used.")

    # Create 2 new visible windows
    second_window = toga.Window()
    second_window.show()

    third_window = toga.Window()
    third_window.show()

    # Assign the window content widget to the second window
    second_window.content = second_window_content
    assert CONTENT_WIDGET_ID in app.widgets
    assert LABEL_WIDGET_ID in app.widgets

    # CONTENT_WIDGET_ID is in use, so a widget with that ID can't be assigned to a window.
    with pytest.raises(
        KeyError,
        match=r"There is already a widget with the id 'sample_label'",
    ):
        third_window.content = new_label_widget
    assert CONTENT_WIDGET_ID not in third_window.widgets
    assert LABEL_WIDGET_ID not in third_window.widgets

    # Adding content that has a child with a re-used ID should raise an error
    with pytest.raises(
        KeyError,
        match=r"There is already a widget with the id 'sample_label'",
    ):
        third_window.content = toga.Box(children=[new_label_widget])
    assert CONTENT_WIDGET_ID not in third_window.widgets
    assert LABEL_WIDGET_ID not in third_window.widgets

    # Adding a child with a re-used ID should raise an error.
    third_window.content = third_window_content
    with pytest.raises(
        KeyError,
        match=r"There is already a widget with the id 'sample_label'",
    ):
        third_window_content.add(new_label_widget)
    assert CONTENT_WIDGET_ID not in third_window.widgets
    assert LABEL_WIDGET_ID not in third_window.widgets

    # Creating a new widget with same widget ID should not raise KeyError
    try:
        another_label_widget = toga.Label(text="Another Label", id=LABEL_WIDGET_ID)
    except KeyError:
        pytest.fail("Widget IDs that aren't part of a layout can be re-used.")

    # If a widget using an ID is being *replaced*, the ID can be re-used.
    try:
        second_window.content = another_label_widget
    except KeyError:
        pytest.fail("Widget IDs that are replaced can be re-used.")

    # Close Window 2
    second_window.close()
    assert CONTENT_WIDGET_ID not in app.widgets
    assert LABEL_WIDGET_ID not in app.widgets

    # Now that second_window has been closed, the duplicate ID can be used
    try:
        third_window_content.add(new_label_widget)
    except KeyError:
        pytest.fail("Widget IDs that are replaced can be re-used.")

    third_window.close()


def test_info_dialog(window, app):
    """An info dialog can be shown."""
    on_result_handler = Mock()

    with pytest.warns(
        DeprecationWarning,
        match=r"Synchronous `on_result` handlers have been deprecated;",
    ):
        dialog = window.info_dialog("Title", "Body", on_result=on_result_handler)

    assert dialog.window == window
    assert dialog.app == app

    with pytest.raises(
        RuntimeError,
        match=r"Can't check dialog result directly; use await or an on_result handler",
    ):
        # Perform a synchronous comparison; this will raise a runtime error
        dialog == 1

    async def run_dialog(dialog):
        dialog._impl.simulate_result(None)
        return await dialog

    assert app._impl.loop.run_until_complete(run_dialog(dialog)) is None

    assert_action_performed_with(
        window,
        "show info dialog",
        title="Title",
        message="Body",
    )
    on_result_handler.assert_called_once_with(window, None)


def test_question_dialog(window, app):
    """A question dialog can be shown."""
    on_result_handler = Mock()

    with pytest.warns(
        DeprecationWarning,
        match=r"Synchronous `on_result` handlers have been deprecated;",
    ):
        dialog = window.question_dialog("Title", "Body", on_result=on_result_handler)

    assert dialog.window == window
    assert dialog.app == app

    with pytest.raises(
        RuntimeError,
        match=r"Can't check dialog result directly; use await or an on_result handler",
    ):
        # Perform a synchronous comparison; this will raise a runtime error
        dialog == 1

    async def run_dialog(dialog):
        dialog._impl.simulate_result(True)
        return await dialog

    assert app._impl.loop.run_until_complete(run_dialog(dialog))

    assert_action_performed_with(
        window,
        "show question dialog",
        title="Title",
        message="Body",
    )
    on_result_handler.assert_called_once_with(window, True)


def test_confirm_dialog(window, app):
    """A confirm dialog can be shown."""
    on_result_handler = Mock()

    with pytest.warns(
        DeprecationWarning,
        match=r"Synchronous `on_result` handlers have been deprecated;",
    ):
        dialog = window.confirm_dialog("Title", "Body", on_result=on_result_handler)

    assert dialog.window == window
    assert dialog.app == app

    with pytest.raises(
        RuntimeError,
        match=r"Can't check dialog result directly; use await or an on_result handler",
    ):
        # Perform a synchronous comparison; this will raise a runtime error
        dialog == 1

    async def run_dialog(dialog):
        dialog._impl.simulate_result(True)
        return await dialog

    assert app._impl.loop.run_until_complete(run_dialog(dialog))

    assert_action_performed_with(
        window,
        "show confirm dialog",
        title="Title",
        message="Body",
    )
    on_result_handler.assert_called_once_with(window, True)


def test_error_dialog(window, app):
    """An error dialog can be shown."""
    on_result_handler = Mock()

    with pytest.warns(
        DeprecationWarning,
        match=r"Synchronous `on_result` handlers have been deprecated;",
    ):
        dialog = window.error_dialog("Title", "Body", on_result=on_result_handler)

    assert dialog.window == window
    assert dialog.app == app

    with pytest.raises(
        RuntimeError,
        match=r"Can't check dialog result directly; use await or an on_result handler",
    ):
        # Perform a synchronous comparison; this will raise a runtime error
        dialog == 1

    async def run_dialog(dialog):
        dialog._impl.simulate_result(None)
        return await dialog

    assert app._impl.loop.run_until_complete(run_dialog(dialog)) is None

    assert_action_performed_with(
        window,
        "show error dialog",
        title="Title",
        message="Body",
    )
    on_result_handler.assert_called_once_with(window, None)


def test_stack_trace_dialog(window, app):
    """A stack trace dialog can be shown."""
    on_result_handler = Mock()

    with pytest.warns(
        DeprecationWarning,
        match=r"Synchronous `on_result` handlers have been deprecated;",
    ):
        dialog = window.stack_trace_dialog(
            "Title",
            "Body",
            "The error",
            on_result=on_result_handler,
        )

    assert dialog.window == window
    assert dialog.app == app

    with pytest.raises(
        RuntimeError,
        match=r"Can't check dialog result directly; use await or an on_result handler",
    ):
        # Perform a synchronous comparison; this will raise a runtime error
        dialog == 1

    async def run_dialog(dialog):
        dialog._impl.simulate_result(None)
        return await dialog

    assert app._impl.loop.run_until_complete(run_dialog(dialog)) is None

    assert_action_performed_with(
        window,
        "show stack trace dialog",
        title="Title",
        message="Body",
        content="The error",
        retry=False,
    )
    on_result_handler.assert_called_once_with(window, None)


def test_save_file_dialog(window, app):
    """A save file dialog can be shown."""
    on_result_handler = Mock()

    with pytest.warns(
        DeprecationWarning,
        match=r"Synchronous `on_result` handlers have been deprecated;",
    ):
        dialog = window.save_file_dialog(
            "Title",
            Path("/path/to/initial_file.txt"),
            on_result=on_result_handler,
        )

    assert dialog.window == window
    assert dialog.app == app

    with pytest.raises(
        RuntimeError,
        match=r"Can't check dialog result directly; use await or an on_result handler",
    ):
        # Perform a synchronous comparison; this will raise a runtime error
        dialog == 1

    saved_file = Path("/saved/path/filename.txt")

    async def run_dialog(dialog):
        dialog._impl.simulate_result(saved_file)
        return await dialog

    assert app._impl.loop.run_until_complete(run_dialog(dialog)) is saved_file

    assert_action_performed_with(
        window,
        "show save file dialog",
        title="Title",
        filename="initial_file.txt",
        initial_directory=Path("/path/to"),
        file_types=None,
    )
    on_result_handler.assert_called_once_with(window, saved_file)


def test_save_file_dialog_default_directory(window, app):
    """If no path is provided, a save file dialog will use the default directory."""
    on_result_handler = Mock()

    with pytest.warns(
        DeprecationWarning,
        match=r"Synchronous `on_result` handlers have been deprecated;",
    ):
        dialog = window.save_file_dialog(
            "Title",
            "initial_file.txt",
            file_types=[".txt", ".pdf"],
            on_result=on_result_handler,
        )

    assert dialog.window == window
    assert dialog.app == app

    with pytest.raises(
        RuntimeError,
        match=r"Can't check dialog result directly; use await or an on_result handler",
    ):
        # Perform a synchronous comparison; this will raise a runtime error
        dialog == 1

    saved_file = Path("/saved/path/filename.txt")

    async def run_dialog(dialog):
        dialog._impl.simulate_result(saved_file)
        return await dialog

    assert app._impl.loop.run_until_complete(run_dialog(dialog)) is saved_file

    assert_action_performed_with(
        window,
        "show save file dialog",
        title="Title",
        filename="initial_file.txt",
        initial_directory=None,
        file_types=[".txt", ".pdf"],
    )
    on_result_handler.assert_called_once_with(window, saved_file)


def test_open_file_dialog(window, app):
    """A open file dialog can be shown."""
    on_result_handler = Mock()

    with pytest.warns(
        DeprecationWarning,
        match=r"Synchronous `on_result` handlers have been deprecated;",
    ):
        dialog = window.open_file_dialog(
            "Title",
            "/path/to/folder",
            on_result=on_result_handler,
        )

    assert dialog.window == window
    assert dialog.app == app

    with pytest.raises(
        RuntimeError,
        match=r"Can't check dialog result directly; use await or an on_result handler",
    ):
        # Perform a synchronous comparison; this will raise a runtime error
        dialog == 1

    opened_file = Path("/opened/path/filename.txt")

    async def run_dialog(dialog):
        dialog._impl.simulate_result(opened_file)
        return await dialog

    assert app._impl.loop.run_until_complete(run_dialog(dialog)) is opened_file

    assert_action_performed_with(
        window,
        "show open file dialog",
        title="Title",
        initial_directory=Path("/path/to/folder"),
        file_types=None,
        multiple_select=False,
    )
    on_result_handler.assert_called_once_with(window, opened_file)


def test_open_file_dialog_default_directory(window, app):
    """If no path is provided, a open file dialog will use the default directory."""
    on_result_handler = Mock()

    with pytest.warns(
        DeprecationWarning,
        match=r"Synchronous `on_result` handlers have been deprecated;",
    ):
        dialog = window.open_file_dialog(
            "Title",
            file_types=[".txt", ".pdf"],
            multiple_select=True,
            on_result=on_result_handler,
        )

    assert dialog.window == window
    assert dialog.app == app

    with pytest.raises(
        RuntimeError,
        match=r"Can't check dialog result directly; use await or an on_result handler",
    ):
        # Perform a synchronous comparison; this will raise a runtime error
        dialog == 1

    opened_files = [
        Path("/opened/path/filename.txt"),
        Path("/other/path/filename2.txt"),
    ]

    async def run_dialog(dialog):
        dialog._impl.simulate_result(opened_files)
        return await dialog

    assert app._impl.loop.run_until_complete(run_dialog(dialog)) is opened_files

    assert_action_performed_with(
        window,
        "show open file dialog",
        title="Title",
        initial_directory=None,
        file_types=[".txt", ".pdf"],
        multiple_select=True,
    )
    on_result_handler.assert_called_once_with(window, opened_files)


def test_select_folder_dialog(window, app):
    """A select folder dialog can be shown."""
    on_result_handler = Mock()

    with pytest.warns(
        DeprecationWarning,
        match=r"Synchronous `on_result` handlers have been deprecated;",
    ):
        dialog = window.select_folder_dialog(
            "Title",
            Path("/path/to/folder"),
            on_result=on_result_handler,
        )

    assert dialog.window == window
    assert dialog.app == app

    with pytest.raises(
        RuntimeError,
        match=r"Can't check dialog result directly; use await or an on_result handler",
    ):
        # Perform a synchronous comparison; this will raise a runtime error
        dialog == 1

    opened_file = Path("/opened/path/filename.txt")

    async def run_dialog(dialog):
        dialog._impl.simulate_result(opened_file)
        return await dialog

    assert app._impl.loop.run_until_complete(run_dialog(dialog)) is opened_file

    assert_action_performed_with(
        window,
        "show select folder dialog",
        title="Title",
        initial_directory=Path("/path/to/folder"),
        multiple_select=False,
    )
    on_result_handler.assert_called_once_with(window, opened_file)


def test_select_folder_dialog_default_directory(window, app):
    """If no path is provided, a select folder dialog will use the default directory."""
    on_result_handler = Mock()

    with pytest.warns(
        DeprecationWarning,
        match=r"Synchronous `on_result` handlers have been deprecated;",
    ):
        dialog = window.select_folder_dialog(
            "Title",
            multiple_select=True,
            on_result=on_result_handler,
        )

    assert dialog.window == window
    assert dialog.app == app

    with pytest.raises(
        RuntimeError,
        match=r"Can't check dialog result directly; use await or an on_result handler",
    ):
        # Perform a synchronous comparison; this will raise a runtime error
        dialog == 1

    opened_files = [
        Path("/opened/path/filename.txt"),
        Path("/other/path/filename2.txt"),
    ]

    async def run_dialog(dialog):
        dialog._impl.simulate_result(opened_files)
        return await dialog

    assert app._impl.loop.run_until_complete(run_dialog(dialog)) is opened_files

    assert_action_performed_with(
        window,
        "show select folder dialog",
        title="Title",
        initial_directory=None,
        multiple_select=True,
    )
    on_result_handler.assert_called_once_with(window, opened_files)


def test_deprecated_names_open_file_dialog(window, app):
    """Deprecated names still work on open file dialogs."""
    on_result_handler = Mock()

    with pytest.warns(
        DeprecationWarning,
        match=r"open_file_dialog\(multiselect\) has been renamed multiple_select",
    ), pytest.warns(
        DeprecationWarning,
        match=r"Synchronous `on_result` handlers have been deprecated; use `await` on the asynchronous result",
    ):
        dialog = window.open_file_dialog(
            "Title",
            "/path/to/folder",
            multiselect=True,
            on_result=on_result_handler,
        )

    opened_files = [Path("/opened/path/filename.txt")]

    async def run_dialog(dialog):
        dialog._impl.simulate_result(opened_files)
        return await dialog

    assert app._impl.loop.run_until_complete(run_dialog(dialog)) is opened_files

    assert_action_performed_with(
        window,
        "show open file dialog",
        title="Title",
        initial_directory=Path("/path/to/folder"),
        file_types=None,
        multiple_select=True,
    )
    on_result_handler.assert_called_once_with(window, opened_files)


def test_deprecated_names_select_folder_dialog(window, app):
    """Deprecated names still work on open file dialogs."""
    on_result_handler = Mock()

    with pytest.warns(
        DeprecationWarning,
        match=r"select_folder_dialog\(multiselect\) has been renamed multiple_select",
    ), pytest.warns(
        DeprecationWarning,
        match=r"Synchronous `on_result` handlers have been deprecated; use `await` on the asynchronous result",
    ):
        dialog = window.select_folder_dialog(
            "Title",
            "/path/to/folder",
            multiselect=True,
            on_result=on_result_handler,
        )

    opened_files = [Path("/opened/path")]

    async def run_dialog(dialog):
        dialog._impl.simulate_result(opened_files)
        return await dialog

    assert app._impl.loop.run_until_complete(run_dialog(dialog)) is opened_files

    assert_action_performed_with(
        window,
        "show select folder dialog",
        title="Title",
        initial_directory=Path("/path/to/folder"),
        multiple_select=True,
    )
    on_result_handler.assert_called_once_with(window, opened_files)


def test_deprecated_names_resizeable():
    """Deprecated spelling of resizable still works."""
    with pytest.warns(
        DeprecationWarning,
        match=r"Window.resizeable has been renamed Window.resizable",
    ):
        window = toga.Window(title="Deprecated", resizeable=True)

    with pytest.warns(
        DeprecationWarning,
        match=r"Window.resizeable has been renamed Window.resizable",
    ):
        assert window.resizeable


def test_deprecated_names_closeable():
    """Deprecated spelling of closable still works."""
    with pytest.warns(
        DeprecationWarning,
        match=r"Window.closeable has been renamed Window.closable",
    ):
        window = toga.Window(title="Deprecated", closeable=True)

    with pytest.warns(
        DeprecationWarning,
        match=r"Window.closeable has been renamed Window.closable",
    ):
        assert window.closeable<|MERGE_RESOLUTION|>--- conflicted
+++ resolved
@@ -486,26 +486,16 @@
     on_close_handler.assert_not_called()
 
 
-<<<<<<< HEAD
-def test_close_platform_disallowed(window, app):
-    """A window cannot be closed directly on some platforms."""
-    # Explicitly set to indicate that platform disallows direct close.
-    window._impl._PLATFORM_ALLOWS_CLOSE = False
-=======
 def test_close_direct_main_window(app):
     """If the main window is closed directly, it triggers app exit logic."""
     window = app.main_window
->>>>>>> 7a0b9503
 
     on_close_handler = Mock(return_value=True)
     window.on_close = on_close_handler
 
-<<<<<<< HEAD
-=======
     on_exit_handler = Mock(return_value=True)
     app.on_exit = on_exit_handler
 
->>>>>>> 7a0b9503
     window.show()
     assert window.app == app
     assert window in app.windows
@@ -513,27 +503,17 @@
     # Close the window directly
     window.close()
 
-<<<<<<< HEAD
-    # Window has *not* been closed, and the close handler has *not* been invoked.
-=======
     # Window has *not* been closed.
->>>>>>> 7a0b9503
     assert not window.closed
     assert window.app == app
     assert window in app.windows
     assert_action_not_performed(window, "close")
-<<<<<<< HEAD
-    on_close_handler.assert_not_called()
-
-    del window._impl._PLATFORM_ALLOWS_CLOSE
-=======
 
     # The close handler has *not* been invoked, but
     # the exit handler *has*.
     on_close_handler.assert_not_called()
     on_exit_handler.assert_called_once_with(app)
     assert_action_performed(app, "exit")
->>>>>>> 7a0b9503
 
 
 def test_close_no_handler(window, app):
