from pathlib import Path
from unittest.mock import Mock

import pytest

import toga
from toga_dummy.utils import (
    assert_action_not_performed,
    assert_action_performed,
    assert_action_performed_with,
)


@pytest.fixture
<<<<<<< HEAD
def window():
=======
def app(event_loop):
    return toga.App("Test App", "org.beeware.toga.window")


@pytest.fixture
def window(app):
>>>>>>> 18137adc
    return toga.Window()


def test_window_created(app):
    "A Window can be created with minimal arguments"
    window = toga.Window()

    assert window.app == app
    assert window.content is None

    assert window._impl.interface == window
    assert_action_performed(window, "create Window")

    # We can't know what the ID is, but it must be a string.
    assert isinstance(window.id, str)
    assert window.title == "Toga"
    assert window.position == (100, 100)
    assert window.size == (640, 480)
    assert window.resizable
    assert window.closable
    assert window.minimizable
    assert len(window.toolbar) == 0
    assert window.on_close._raw is None


def test_window_created_explicit(app):
    "Explicit arguments at construction are stored"
    on_close_handler = Mock()

    window = toga.Window(
        id="my-window",
        title="My Window",
        position=(10, 20),
        size=(200, 300),
        resizable=False,
        closable=False,
        minimizable=False,
        on_close=on_close_handler,
    )

    assert window.app == app
    assert window.content is None

    assert window._impl.interface == window
    assert_action_performed(window, "create Window")

    assert window.id == "my-window"
    assert window.title == "My Window"
    assert window.position == (10, 20)
    assert window.size == (200, 300)
    assert not window.resizable
    assert not window.closable
    assert not window.minimizable
    assert len(window.toolbar) == 0
    assert window.on_close._raw == on_close_handler


def test_set_app(window, app):
    """A window's app cannot be reassigned"""
    assert window.app == app

<<<<<<< HEAD
    app2 = toga.App("Test App 2", "org.beeware.toga.test-app-2")
=======
>>>>>>> 18137adc
    with pytest.raises(ValueError, match=r"Window is already associated with an App"):
        window.app = app


def test_set_app_with_content(window, app):
    """If a window has content, the content is assigned to the app"""
    assert window.app == app

    content = toga.Box()
    assert content.app is None

    window.content = content
    assert content.app == app


@pytest.mark.parametrize(
    "value, expected",
    [
        ("New Text", "New Text"),
        ("", "Toga"),
        (None, "Toga"),
        (12345, "12345"),
        ("Contains\nnewline", "Contains"),
    ],
)
def test_title(window, value, expected):
    """The title of the window can be changed"""
    window.title = value
    assert window.title == expected


def test_change_content(window, app):
    """The content of a window can be changed"""
    assert window.content is None
    assert window.app == app

    # Set the content of the window
    content1 = toga.Box()
    window.content = content1

    # The content has been assigned and refreshed
    assert content1.app == app
    assert content1.window == window
    assert_action_performed_with(window, "set content", widget=content1._impl)
    assert_action_performed(content1, "refresh")

    # Set the content of the window to something new
    content2 = toga.Box()
    window.content = content2

    # The content has been assigned and refreshed
    assert content2.app == app
    assert content2.window == window
    assert_action_performed_with(window, "set content", widget=content2._impl)
    assert_action_performed(content2, "refresh")

    # The original content has been removed
    assert content1.window is None


def test_set_position(window):
    """The position of the window can be set."""
    window.position = (123, 456)

    assert window.position == (123, 456)


def test_set_size(window):
    """The size of the window can be set."""
    window.size = (123, 456)

    assert window.size == (123, 456)


def test_set_size_with_content(window):
    """The size of the window can be set."""
    content = toga.Box()
    window.content = content

    window.size = (123, 456)

    assert window.size == (123, 456)
    assert_action_performed(content, "refresh")


def test_show_hide(window, app):
    """The window can be shown and hidden."""
    assert window.app == app
    window.show()

    # The window has been assigned to the app, and is visible
    assert window.app == app
    assert window in app.windows
    assert_action_performed(window, "show")
    assert window.visible

    # Hide with an explicit call
    window.hide()

    # Window is still assigned to the app, but is not visible
    assert window.app == app
    assert window in app.windows
    assert_action_performed(window, "hide")
    assert not window.visible


def test_hide_show(window, app):
    """The window can be hidden then shown."""
    assert window.app == app
    window.hide()

    # The window has been assigned to the app, and is not visible
    assert window.app == app
    assert window in app.windows
    assert_action_performed(window, "hide")
    assert not window.visible

    # Show with an explicit call
    window.show()

    # Window is still assigned to the app, but is not visible
    assert window.app == app
    assert window in app.windows
    assert_action_performed(window, "show")
    assert window.visible


def test_visibility(window, app):
    """The window can be shown and hidden using the visible property."""
    assert window.app == app
    window.visible = True

    # The window has been assigned to the app, and is visible
    assert window.app == app
    assert window in app.windows
    assert_action_performed(window, "show")
    assert window.visible

    # Hide with an explicit call
    window.visible = False

    # Window is still assigned to the app, but is not visible
    assert window.app == app
    assert window in app.windows
    assert_action_performed(window, "hide")
    assert not window.visible


def test_full_screen(window, app):
    """A window can be set full screen."""
    assert not window.full_screen

    window.full_screen = True
    assert window.full_screen
    assert_action_performed_with(window, "set full screen", full_screen=True)

    window.full_screen = False
    assert not window.full_screen
    assert_action_performed_with(window, "set full screen", full_screen=False)


def test_close_direct(window, app):
    """A window can be closed directly"""
    on_close_handler = Mock(return_value=True)
    window.on_close = on_close_handler

    window.show()
    assert window.app == app
    assert window in app.windows

    # Close the window directly
    window.close()

    # Window has been closed, but the close handler has *not* been invoked.
    assert window.closed
    assert window.app == app
    assert window not in app.windows
    assert_action_performed(window, "close")
    on_close_handler.assert_not_called()


def test_close_no_handler(window, app):
    """A window without a close handler can be closed"""
    window.show()
    assert window.app == app
    assert window in app.windows

    # Close the window
    window._impl.simulate_close()

    # Window has been closed, and is no longer in the app's list of windows.
    assert window.closed
    assert window.app == app
    assert window not in app.windows
    assert_action_performed(window, "close")


def test_close_sucessful_handler(window, app):
    """A window with a successful close handler can be closed"""
    on_close_handler = Mock(return_value=True)
    window.on_close = on_close_handler

    window.show()
    assert window.app == app
    assert window in app.windows

    # Close the window
    window._impl.simulate_close()

    # Window has been closed, and is no longer in the app's list of windows.
    assert window.closed
    assert window.app == app
    assert window not in app.windows
    assert_action_performed(window, "close")
    on_close_handler.assert_called_once_with(window)


def test_close_rejected_handler(window, app):
    """A window can have a close handler that rejects closing"""
    on_close_handler = Mock(return_value=False)
    window.on_close = on_close_handler

    window.show()
    assert window.app == app
    assert window in app.windows

    # Close the window
    window._impl.simulate_close()

    # Window has *not* been closed
    assert not window.closed
    assert window.app == app
    assert window in app.windows
    assert_action_not_performed(window, "close")
    on_close_handler.assert_called_once_with(window)


def test_info_dialog(window, app):
    """An info dialog can be shown"""
    on_result_handler = Mock()
    dialog = window.info_dialog("Title", "Body", on_result=on_result_handler)

    assert dialog.window == window
    assert dialog.app == app

    with pytest.raises(
        RuntimeError,
        match=r"Can't check dialog result directly; use await or an on_result handler",
    ):
        # Perform a synchronous comparison; this will raise a runtime error
        dialog == 1

    async def run_dialog(dialog):
        dialog._impl.simulate_result(None)
        assert await dialog is None

    app._impl.loop.run_until_complete(run_dialog(dialog))

    assert_action_performed_with(
        window,
        "show info dialog",
        title="Title",
        message="Body",
    )
    on_result_handler.assert_called_once_with(window, None)


def test_question_dialog(window, app):
    """A question dialog can be shown"""
    on_result_handler = Mock()
    dialog = window.question_dialog("Title", "Body", on_result=on_result_handler)

    assert dialog.window == window
    assert dialog.app == app

    with pytest.raises(
        RuntimeError,
        match=r"Can't check dialog result directly; use await or an on_result handler",
    ):
        # Perform a synchronous comparison; this will raise a runtime error
        dialog == 1

    async def run_dialog(dialog):
        dialog._impl.simulate_result(True)
        assert await dialog is True

    app._impl.loop.run_until_complete(run_dialog(dialog))

    assert_action_performed_with(
        window,
        "show question dialog",
        title="Title",
        message="Body",
    )
    on_result_handler.assert_called_once_with(window, True)


def test_confirm_dialog(window, app):
    """A confirm dialog can be shown"""
    on_result_handler = Mock()
    dialog = window.confirm_dialog("Title", "Body", on_result=on_result_handler)

    assert dialog.window == window
    assert dialog.app == app

    with pytest.raises(
        RuntimeError,
        match=r"Can't check dialog result directly; use await or an on_result handler",
    ):
        # Perform a synchronous comparison; this will raise a runtime error
        dialog == 1

    async def run_dialog(dialog):
        dialog._impl.simulate_result(True)
        assert await dialog is True

    app._impl.loop.run_until_complete(run_dialog(dialog))

    assert_action_performed_with(
        window,
        "show confirm dialog",
        title="Title",
        message="Body",
    )
    on_result_handler.assert_called_once_with(window, True)


def test_error_dialog(window, app):
    """An error dialog can be shown"""
    on_result_handler = Mock()
    dialog = window.error_dialog("Title", "Body", on_result=on_result_handler)

    assert dialog.window == window
    assert dialog.app == app

    with pytest.raises(
        RuntimeError,
        match=r"Can't check dialog result directly; use await or an on_result handler",
    ):
        # Perform a synchronous comparison; this will raise a runtime error
        dialog == 1

    async def run_dialog(dialog):
        dialog._impl.simulate_result(None)
        assert await dialog is None

    app._impl.loop.run_until_complete(run_dialog(dialog))

    assert_action_performed_with(
        window,
        "show error dialog",
        title="Title",
        message="Body",
    )
    on_result_handler.assert_called_once_with(window, None)


def test_stack_trace_dialog(window, app):
    """A stack trace dialog can be shown"""
    on_result_handler = Mock()
    dialog = window.stack_trace_dialog(
        "Title",
        "Body",
        "The error",
        on_result=on_result_handler,
    )

    assert dialog.window == window
    assert dialog.app == app

    with pytest.raises(
        RuntimeError,
        match=r"Can't check dialog result directly; use await or an on_result handler",
    ):
        # Perform a synchronous comparison; this will raise a runtime error
        dialog == 1

    async def run_dialog(dialog):
        dialog._impl.simulate_result(None)
        assert await dialog is None

    app._impl.loop.run_until_complete(run_dialog(dialog))

    assert_action_performed_with(
        window,
        "show stack trace dialog",
        title="Title",
        message="Body",
        content="The error",
        retry=False,
    )
    on_result_handler.assert_called_once_with(window, None)


def test_save_file_dialog(window, app):
    """A save file dialog can be shown"""
    on_result_handler = Mock()
    dialog = window.save_file_dialog(
        "Title",
        Path("/path/to/initial_file.txt"),
        on_result=on_result_handler,
    )

    assert dialog.window == window
    assert dialog.app == app

    with pytest.raises(
        RuntimeError,
        match=r"Can't check dialog result directly; use await or an on_result handler",
    ):
        # Perform a synchronous comparison; this will raise a runtime error
        dialog == 1

    saved_file = Path("/saved/path/filename.txt")

    async def run_dialog(dialog):
        dialog._impl.simulate_result(saved_file)
        assert await dialog is saved_file

    app._impl.loop.run_until_complete(run_dialog(dialog))

    assert_action_performed_with(
        window,
        "show save file dialog",
        title="Title",
        filename="initial_file.txt",
        initial_directory=Path("/path/to"),
        file_types=None,
    )
    on_result_handler.assert_called_once_with(window, saved_file)


def test_save_file_dialog_default_directory(window, app):
    """If no path is provided, a save file dialog will use the default directory"""
    on_result_handler = Mock()
    dialog = window.save_file_dialog(
        "Title",
        "initial_file.txt",
        file_types=[".txt", ".pdf"],
        on_result=on_result_handler,
    )

    assert dialog.window == window
    assert dialog.app == app

    with pytest.raises(
        RuntimeError,
        match=r"Can't check dialog result directly; use await or an on_result handler",
    ):
        # Perform a synchronous comparison; this will raise a runtime error
        dialog == 1

    saved_file = Path("/saved/path/filename.txt")

    async def run_dialog(dialog):
        dialog._impl.simulate_result(saved_file)
        assert await dialog is saved_file

    app._impl.loop.run_until_complete(run_dialog(dialog))

    assert_action_performed_with(
        window,
        "show save file dialog",
        title="Title",
        filename="initial_file.txt",
        initial_directory=None,
        file_types=[".txt", ".pdf"],
    )
    on_result_handler.assert_called_once_with(window, saved_file)


def test_open_file_dialog(window, app):
    """A open file dialog can be shown"""
    on_result_handler = Mock()
    dialog = window.open_file_dialog(
        "Title",
        "/path/to/folder",
        on_result=on_result_handler,
    )

    assert dialog.window == window
    assert dialog.app == app

    with pytest.raises(
        RuntimeError,
        match=r"Can't check dialog result directly; use await or an on_result handler",
    ):
        # Perform a synchronous comparison; this will raise a runtime error
        dialog == 1

    opened_file = Path("/opened/path/filename.txt")

    async def run_dialog(dialog):
        dialog._impl.simulate_result(opened_file)
        assert await dialog is opened_file

    app._impl.loop.run_until_complete(run_dialog(dialog))

    assert_action_performed_with(
        window,
        "show open file dialog",
        title="Title",
        initial_directory=Path("/path/to/folder"),
        file_types=None,
        multiple_select=False,
    )
    on_result_handler.assert_called_once_with(window, opened_file)


def test_open_file_dialog_default_directory(window, app):
    """If no path is provided, a open file dialog will use the default directory"""
    on_result_handler = Mock()
    dialog = window.open_file_dialog(
        "Title",
        file_types=[".txt", ".pdf"],
        multiple_select=True,
        on_result=on_result_handler,
    )

    assert dialog.window == window
    assert dialog.app == app

    with pytest.raises(
        RuntimeError,
        match=r"Can't check dialog result directly; use await or an on_result handler",
    ):
        # Perform a synchronous comparison; this will raise a runtime error
        dialog == 1

    opened_files = [
        Path("/opened/path/filename.txt"),
        Path("/other/path/filename2.txt"),
    ]

    async def run_dialog(dialog):
        dialog._impl.simulate_result(opened_files)
        assert await dialog is opened_files

    app._impl.loop.run_until_complete(run_dialog(dialog))

    assert_action_performed_with(
        window,
        "show open file dialog",
        title="Title",
        initial_directory=None,
        file_types=[".txt", ".pdf"],
        multiple_select=True,
    )
    on_result_handler.assert_called_once_with(window, opened_files)


def test_select_folder_dialog(window, app):
    """A select folder dialog can be shown"""
    on_result_handler = Mock()
    dialog = window.select_folder_dialog(
        "Title",
        Path("/path/to/folder"),
        on_result=on_result_handler,
    )

    assert dialog.window == window
    assert dialog.app == app

    with pytest.raises(
        RuntimeError,
        match=r"Can't check dialog result directly; use await or an on_result handler",
    ):
        # Perform a synchronous comparison; this will raise a runtime error
        dialog == 1

    opened_file = Path("/opened/path/filename.txt")

    async def run_dialog(dialog):
        dialog._impl.simulate_result(opened_file)
        assert await dialog is opened_file

    app._impl.loop.run_until_complete(run_dialog(dialog))

    assert_action_performed_with(
        window,
        "show select folder dialog",
        title="Title",
        initial_directory=Path("/path/to/folder"),
        multiple_select=False,
    )
    on_result_handler.assert_called_once_with(window, opened_file)


def test_select_folder_dialog_default_directory(window, app):
    """If no path is provided, a select folder dialog will use the default directory"""
    on_result_handler = Mock()
    dialog = window.select_folder_dialog(
        "Title",
        multiple_select=True,
        on_result=on_result_handler,
    )

    assert dialog.window == window
    assert dialog.app == app

    with pytest.raises(
        RuntimeError,
        match=r"Can't check dialog result directly; use await or an on_result handler",
    ):
        # Perform a synchronous comparison; this will raise a runtime error
        dialog == 1

    opened_files = [
        Path("/opened/path/filename.txt"),
        Path("/other/path/filename2.txt"),
    ]

    async def run_dialog(dialog):
        dialog._impl.simulate_result(opened_files)
        assert await dialog is opened_files

    app._impl.loop.run_until_complete(run_dialog(dialog))

    assert_action_performed_with(
        window,
        "show select folder dialog",
        title="Title",
        initial_directory=None,
        multiple_select=True,
    )
    on_result_handler.assert_called_once_with(window, opened_files)


def test_deprecated_names_open_file_dialog(window, app):
    """Deprecated names still work on open file dialogs."""
    on_result_handler = Mock()
    with pytest.warns(
        DeprecationWarning,
        match=r"open_file_dialog\(multiselect\) has been renamed multiple_select",
    ):
        dialog = window.open_file_dialog(
            "Title",
            "/path/to/folder",
            multiselect=True,
            on_result=on_result_handler,
        )

    opened_files = [Path("/opened/path/filename.txt")]

    dialog._impl.simulate_result(opened_files)

    assert_action_performed_with(
        window,
        "show open file dialog",
        title="Title",
        initial_directory=Path("/path/to/folder"),
        file_types=None,
        multiple_select=True,
    )
    on_result_handler.assert_called_once_with(window, opened_files)


def test_deprecated_names_select_folder_dialog(window, app):
    """Deprecated names still work on open file dialogs."""
    on_result_handler = Mock()
    with pytest.warns(
        DeprecationWarning,
        match=r"select_folder_dialog\(multiselect\) has been renamed multiple_select",
    ):
        dialog = window.select_folder_dialog(
            "Title",
            "/path/to/folder",
            multiselect=True,
            on_result=on_result_handler,
        )

    opened_files = [Path("/opened/path")]

    dialog._impl.simulate_result(opened_files)

    assert_action_performed_with(
        window,
        "show select folder dialog",
        title="Title",
        initial_directory=Path("/path/to/folder"),
        multiple_select=True,
    )
    on_result_handler.assert_called_once_with(window, opened_files)


def test_deprecated_names_resizeable():
    """Deprecated spelling of resizable still works"""
    with pytest.warns(
        DeprecationWarning,
        match=r"Window.resizeable has been renamed Window.resizable",
    ):
        window = toga.Window(title="Deprecated", resizeable=True)

    with pytest.warns(
        DeprecationWarning,
        match=r"Window.resizeable has been renamed Window.resizable",
    ):
        assert window.resizeable


def test_deprecated_names_closeable():
    """Deprecated spelling of closable still works"""
    with pytest.warns(
        DeprecationWarning,
        match=r"Window.closeable has been renamed Window.closable",
    ):
        window = toga.Window(title="Deprecated", closeable=True)

    with pytest.warns(
        DeprecationWarning,
        match=r"Window.closeable has been renamed Window.closable",
    ):
        assert window.closeable<|MERGE_RESOLUTION|>--- conflicted
+++ resolved
@@ -12,16 +12,7 @@
 
 
 @pytest.fixture
-<<<<<<< HEAD
-def window():
-=======
-def app(event_loop):
-    return toga.App("Test App", "org.beeware.toga.window")
-
-
-@pytest.fixture
 def window(app):
->>>>>>> 18137adc
     return toga.Window()
 
 
@@ -83,12 +74,9 @@
     """A window's app cannot be reassigned"""
     assert window.app == app
 
-<<<<<<< HEAD
     app2 = toga.App("Test App 2", "org.beeware.toga.test-app-2")
-=======
->>>>>>> 18137adc
     with pytest.raises(ValueError, match=r"Window is already associated with an App"):
-        window.app = app
+        window.app = app2
 
 
 def test_set_app_with_content(window, app):
