--- conflicted
+++ resolved
@@ -1,10 +1,6 @@
-<<<<<<< HEAD
 import asyncio
+from pathlib import Path
 from unittest.mock import Mock
-=======
-from pathlib import Path
-from unittest.mock import MagicMock
->>>>>>> 813e6825
 
 import toga
 from toga.widgets.base import WidgetRegistry
