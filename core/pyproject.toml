--- conflicted
+++ resolved
@@ -76,18 +76,14 @@
     "coverage[toml] == 7.10.5",
     "coverage-conditional-plugin == 0.9.0",
     "Pillow == 11.3.0",
+    "pre-commit == 4.3.0",
     "pytest == 8.4.1",
     "pytest-asyncio == 1.1.0",
     "pytest-freezer == 0.4.9",
     "pytest-xdist == 3.8.0",
-<<<<<<< HEAD
-    "setuptools-scm == 8.3.1",
+    "setuptools-scm == 9.2.0",
     {include-group = "pre-commit"},
     {include-group = "tox-uv"},
-=======
-    "setuptools-scm == 9.2.0",
-    "tox == 4.28.4",
->>>>>>> 074a0973
 ]
 # Docs are always built on a specific Python version; see RTD and tox config files,
 # and the docs contribution guide.
