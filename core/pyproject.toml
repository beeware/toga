--- conflicted
+++ resolved
@@ -61,38 +61,14 @@
 # Extras used by developers *of* Toga are pinned to specific versions to
 # ensure environment consistency.
 dev = [
-    "coverage[toml] == 7.10.4",
+    "coverage[toml] == 7.10.7",
     "coverage-conditional-plugin == 0.9.0",
     "Pillow == 11.3.0",
-    "pytest == 8.4.1",
-    "pytest-asyncio == 1.1.0",
+    "pytest == 8.4.2",
+    "pytest-asyncio == 1.2.0",
     "pytest-freezer == 0.4.9",
     "pytest-xdist == 3.8.0",
-<<<<<<< HEAD
     "setuptools-scm==9.2.0",
-=======
-    "setuptools-scm == 9.2.0",
-    "tox == 4.30.3",
-]
-# Docs are always built on a specific Python version; see RTD and tox config files,
-# and the docs contribution guide.
-docs = [
-    # Docs requirements are *mostly* handled by the `docs` extra; but we can't include
-    # the theme that way, so the theme is installed using a requirements.txt file,
-    # independent of the docs extra. Ideally, we'd use dependency groups for docs
-    # dependencies, but RTD doesn't support them yet.
-    # "beeware_theme @ git+https://github.com/beeware/beeware-theme",
-    "furo == 2025.9.25",
-    "Pillow == 11.3.0",
-    "pyenchant == 3.3.0",
-    "sphinx == 8.2.3",
-    "sphinx_tabs == 3.4.5",
-    "sphinx-autobuild == 2024.10.3",
-    "sphinx-csv-filter == 0.4.2",
-    "sphinx-copybutton == 0.5.2",
-    "sphinx-toolbox == 4.0.0",
-    "sphinxcontrib-spelling == 8.0.1",
->>>>>>> bc3ad2e4
 ]
 
 [project.urls]
