[build-system]
requires = [
    "setuptools==80.9.0",
    "setuptools_scm==9.2.0",
    "setuptools_dynamic_dependencies==1.0.0",
]
build-backend = "setuptools.build_meta"

[project]
dynamic = ["version", "dependencies"]
name = "toga-core"
description = "A Python native, OS native GUI toolkit."
readme = "README.rst"
requires-python = ">= 3.10"
license = "BSD-3-Clause"
license-files = [
    "LICENSE"
]
authors = [
    {name="Russell Keith-Magee", email="russell@keith-magee.com"},
]
maintainers = [
    {name="BeeWare Team", email="team@beeware.org"},
]
keywords = [
    "gui",
    "widget",
    "cross-platform",
    "toga",
    "desktop",
    "mobile",
    "web",
    "macOS",
    "cocoa",
    "iOS",
    "android",
    "windows",
    "winforms",
    "linux",
    "freeBSD",
    "gtk",
    "console",
    "web",
]
classifiers = [
    "Development Status :: 4 - Beta",
    "Intended Audience :: Developers",
    "Operating System :: OS Independent",
    "Programming Language :: Python :: 3",
    "Programming Language :: Python :: 3.10",
    "Programming Language :: Python :: 3.11",
    "Programming Language :: Python :: 3.12",
    "Programming Language :: Python :: 3.13",
    "Programming Language :: Python :: 3 :: Only",
    "Topic :: Software Development",
    "Topic :: Software Development :: User Interfaces",
    "Topic :: Software Development :: Widget Sets",
]

[dependency-groups]
# Extras used by developers *of* Toga are pinned to specific versions to
# ensure environment consistency.
pre-commit = [
    "pre-commit == 4.3.0",
    ]

town-crier = [
    "towncrier==24.8.0",
]

tox-uv = [
    "tox-uv == 1.28.0",
]

dev = [
    "coverage[toml] == 7.10.7",
    "coverage-conditional-plugin == 0.9.0",
    "Pillow == 11.3.0",
    "pre-commit == 4.3.0",
    "pytest == 8.4.2",
    "pytest-asyncio == 1.2.0",
    "pytest-freezer == 0.4.9",
    "pytest-xdist == 3.8.0",
    "setuptools-scm == 9.2.0",
<<<<<<< HEAD
    {include-group = "pre-commit"},
    {include-group = "tox-uv"},
=======
    "tox == 4.30.2",
>>>>>>> 4cbaeb70
]
# Docs are always built on a specific Python version; see RTD and tox config files,
# and the docs contribution guide.
docs = [
<<<<<<< HEAD
    "beeware-docs-tools @ git+https://github.com/beeware/beeware-docs-tools",
    "Pillow == 11.3.0",  # Why is this part of the docs?
    "black==25.1.0",
    "markdown-checker==0.2.5",
    "mistletoe==1.4.0",
    "mkdocs-autorefs==1.4.2",
    "mkdocs-include-markdown-plugin==7.1.6",
    "mkdocs-literate-nav==0.6.2",
    "mkdocs-macros-plugin==1.3.9",
    "mkdocs-material==9.6.17",
    "mkdocs-table-reader-plugin==3.1.0",
    "mkdocs==1.6.1",
    "mkdocstrings-python==1.16.12",
    "pymdown-extensions==10.16.1",
    "pyspelling==2.10",
    "python-Levenshtein==0.27.1",
    "PyYAML==6.0.2",
    "setuptools-scm==9.2.0",
    "translate-toolkit @ git+https://github.com/translate/translate@aa35159f03f53aa536381643dfafbc2a19a24784",
=======
    # Docs requirements are *mostly* handled by the `docs` extra; but we can't include
    # the theme that way, so the theme is installed using a requirements.txt file,
    # independent of the docs extra. Ideally, we'd use dependency groups for docs
    # dependencies, but RTD doesn't support them yet.
    # "beeware_theme @ git+https://github.com/beeware/beeware-theme",
    "furo == 2025.9.25",
    "Pillow == 11.3.0",
    "pyenchant == 3.3.0",
    "sphinx == 8.2.3",
    "sphinx_tabs == 3.4.5",
    "sphinx-autobuild == 2024.10.3",
    "sphinx-csv-filter == 0.4.2",
    "sphinx-copybutton == 0.5.2",
    "sphinx-toolbox == 4.0.0",
    "sphinxcontrib-spelling == 8.0.1",
>>>>>>> 4cbaeb70
]

[project.urls]
Homepage = "https://beeware.org/project/projects/libraries/toga/"
Funding = "https://beeware.org/contributing/membership/"
Documentation = "https://toga.readthedocs.io/"
Tracker = "https://github.com/beeware/toga/issues"
Source = "https://github.com/beeware/toga"
Changelog = "https://toga.readthedocs.io/en/stable/background/project/releases.html"

[project.entry-points."toga.image_formats"]
pil = "toga.plugins.image_formats.PILConverter"

[tool.setuptools_scm]
root = ".."

[tool.setuptools_dynamic_dependencies]
dependencies = [
    "travertino == {version}",
]

[tool.coverage.run]
parallel = true
branch = true
relative_files = true

# See notes in the root pyproject.toml file.
source = ["src"]
source_pkgs = ["toga"]

[tool.coverage.paths]
source = [
    "src/toga",
    "**/toga",
]

[tool.pytest.ini_options]
asyncio_mode = "auto"
asyncio_default_fixture_loop_scope = "function"
filterwarnings = [
    "error",
]<|MERGE_RESOLUTION|>--- conflicted
+++ resolved
@@ -82,17 +82,12 @@
     "pytest-freezer == 0.4.9",
     "pytest-xdist == 3.8.0",
     "setuptools-scm == 9.2.0",
-<<<<<<< HEAD
     {include-group = "pre-commit"},
     {include-group = "tox-uv"},
-=======
-    "tox == 4.30.2",
->>>>>>> 4cbaeb70
 ]
 # Docs are always built on a specific Python version; see RTD and tox config files,
 # and the docs contribution guide.
 docs = [
-<<<<<<< HEAD
     "beeware-docs-tools @ git+https://github.com/beeware/beeware-docs-tools",
     "Pillow == 11.3.0",  # Why is this part of the docs?
     "black==25.1.0",
@@ -112,23 +107,6 @@
     "PyYAML==6.0.2",
     "setuptools-scm==9.2.0",
     "translate-toolkit @ git+https://github.com/translate/translate@aa35159f03f53aa536381643dfafbc2a19a24784",
-=======
-    # Docs requirements are *mostly* handled by the `docs` extra; but we can't include
-    # the theme that way, so the theme is installed using a requirements.txt file,
-    # independent of the docs extra. Ideally, we'd use dependency groups for docs
-    # dependencies, but RTD doesn't support them yet.
-    # "beeware_theme @ git+https://github.com/beeware/beeware-theme",
-    "furo == 2025.9.25",
-    "Pillow == 11.3.0",
-    "pyenchant == 3.3.0",
-    "sphinx == 8.2.3",
-    "sphinx_tabs == 3.4.5",
-    "sphinx-autobuild == 2024.10.3",
-    "sphinx-csv-filter == 0.4.2",
-    "sphinx-copybutton == 0.5.2",
-    "sphinx-toolbox == 4.0.0",
-    "sphinxcontrib-spelling == 8.0.1",
->>>>>>> 4cbaeb70
 ]
 
 [project.urls]
