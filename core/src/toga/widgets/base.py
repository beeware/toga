from __future__ import annotations

from builtins import id as identifier
from typing import TYPE_CHECKING, Iterator, NoReturn

from travertino.node import Node

from toga.platform import get_platform_factory
from toga.style import Pack, TogaApplicator

if TYPE_CHECKING:
    from toga.app import App
    from toga.window import Window


class WidgetRegistry(dict):
    # WidgetRegistry is implemented as a subclass of dict, because it provides
    # a mapping from ID to widget. However, it exposes a set-like API; add()
    # and update() take instances to be added, and iteration is over values.

    def __init__(self, *args, **kwargs):
        super().__init__(*args, **kwargs)

    def __setitem__(self, key: str, value: Widget) -> NoReturn:
        # We do not want to allow setting items directly but to use the "add"
        # method instead.
        raise RuntimeError("Widgets cannot be directly added to a registry")

    def update(self, widgets: list[Widget]) -> None:
        for widget in widgets:
            self.add(widget)

    def add(self, widget: Widget) -> None:
        if widget.id in self:
            # Prevent from adding the same widget twice
            # or adding 2 widgets with the same id
            raise KeyError(f"There is already a widget with the id {widget.id!r}")
        super().__setitem__(widget.id, widget)

    def remove(self, id: str) -> None:
        del self[id]

    def __iter__(self) -> Iterator[Widget]:
        return iter(self.values())


class Widget(Node):
    _MIN_WIDTH = 100
    _MIN_HEIGHT = 100

    def __init__(
        self,
        id: str | None = None,
        style=None,
    ):
        """Create a base Toga widget.

        This is an abstract base class; it cannot be instantiated.

        :param id: The ID for the widget.
        :param style: A style object. If no style is provided, a default style
            will be applied to the widget.
        """
        super().__init__(
            style=style if style else Pack(),
            applicator=TogaApplicator(self),
        )

        self._id = str(id if id else identifier(self))
        self._window = None
        self._app = None
        self._impl = None

        self.factory = get_platform_factory()

    def __repr__(self) -> str:
        return f"<{self.__class__.__name__}:0x{identifier(self):x}>"

    @property
    def id(self) -> str:
        """The DOM identifier for the widget.

        This id can be used to target CSS directives.
        """
        return self._id

    @property
    def tab_index(self) -> int | None:
        """The position of the widget in the focus chain for the window.

        .. note::

            This is a beta feature. The ``tab_index`` API may change in
            future.
        """
        return self._impl.get_tab_index()

    @tab_index.setter
    def tab_index(self, tab_index: int) -> None:
        self._impl.set_tab_index(tab_index)

    def add(self, *children: Widget) -> None:
        """Add the provided widgets as children of this widget.

        If a child widget already has a parent, it will be re-parented as a
        child of this widget. If the child widget is already a child of this
        widget, there is no change.

        :param children: The widgets to add as children of this widget.
        :raises ValueError: If this widget cannot have children.
        """
        for child in children:
            if child.parent is not self:
                # remove from old parent
                if child.parent:
                    child.parent.remove(child)

                # add to new parent
                super().add(child)

                # set app and window
                child.app = self.app
                child.window = self.window

                self._impl.add_child(child._impl)

        # Whatever layout we're a part of needs to be refreshed
        self.refresh()

    def insert(self, index: int, child: Widget) -> None:
        """Insert a widget as a child of this widget.

        If a child widget already has a parent, it will be re-parented as a
        child of this widget. If the child widget is already a child of this
        widget, there is no change.

        :param index: The position in the list of children where the new widget
            should be added.
        :param child: The child to insert as a child of this node.
        :raises ValueError: If this widget cannot have children.
        """
        if child.parent is not self:
            # remove from old parent
            if child.parent:
                child.parent.remove(child)

            # add to new parent
            super().insert(index, child)

            # set app and window
            child.app = self.app
            child.window = self.window

            self._impl.insert_child(index, child._impl)

        # Whatever layout we're a part of needs to be refreshed
        self.refresh()

    def remove(self, *children: Widget) -> None:
        """Remove the provided widgets as children of this node.

        Any nominated child widget that is not a child of this widget will
        not have any change in parentage.

        Refreshes the widget after removal if any children were removed.

        :param children: The child nodes to remove.
        :raises ValueError: If this widget cannot have children.
        """
        removed = False

        for child in children:
            if child.parent is self:
                removed = True
                super().remove(child)

                child.app = None
                child.window = None

                self._impl.remove_child(child._impl)

        # If we removed something, whatever layout we're a part of needs to be refreshed
        if removed:
            self.refresh()

    def clear(self) -> None:
        """Remove all child widgets of this node.

        Refreshes the widget after removal if any children were removed.

        :raises ValueError: If this widget cannot have children.
        """
        self.remove(*self.children)

    @property
    def app(self) -> App | None:
        """The App to which this widget belongs.

        When setting the app for a widget, all children of this widget will be
        recursively assigned to the same app.

        :raises ValueError: If this widget is already associated with another app.
        """
        return self._app

    @app.setter
    def app(self, app: App | None) -> None:
        # If the widget is already assigned to an app
        if self._app:
            if self._app == app:
                # If app is the same as the previous app, return
                return

            # Deregister the widget from the old app
            self._app.widgets.remove(self.id)

        self._app = app
        self._impl.set_app(app)
        for child in self.children:
            child.app = app

        if app is not None:
            # Add this widget to the application widget registry
            app.widgets.add(self)

    @property
    def window(self) -> Window | None:
        """The window to which this widget belongs.

        When setting the window for a widget, all children of this widget will be
        recursively assigned to the same window.
        """
        return self._window

    @window.setter
    def window(self, window: Window | None) -> None:
        # Remove the widget from the widget registry it is currently a part of
        if self.window is not None:
            self.window.widgets.remove(self.id)

        self._window = window
        self._impl.set_window(window)

        for child in self.children:
            child.window = window

        if window is not None:
            # Add this widget to the window's widget registry
            window.widgets.add(self)

    @property
    def enabled(self) -> bool:
        """Is the widget currently enabled? i.e., can the user interact with the widget?"""
        return self._impl.get_enabled()

    @enabled.setter
    def enabled(self, value: bool) -> None:
        self._impl.set_enabled(bool(value))

    def refresh(self) -> None:
        self._impl.refresh()

        # Refresh the layout
        if self._root:
            # We're not the root of the node hierarchy;
            # defer the refresh call to the root node.
            self._root.refresh()
        else:
            # We can't compute a layout until we have a viewport
            if self._impl.viewport:
                super().refresh(self._impl.viewport)
                self._impl.viewport.refreshed()

<<<<<<< HEAD
    def focus(self):
=======
    def refresh_sublayouts(self) -> None:
        for child in self.children:
            child.refresh_sublayouts()

    def focus(self) -> None:
>>>>>>> d9dc14e8
        """Give this widget the input focus.

        This method is a no-op if the widget can't accept focus. The ability of a widget
        to accept focus is platform-dependent. In general, on desktop platforms you can
        focus any widget that can accept user input, while on mobile platforms focus is
        limited to widgets that accept text input (i.e., widgets that cause the virtual
        keyboard to appear).
        """
        self._impl.focus()<|MERGE_RESOLUTION|>--- conflicted
+++ resolved
@@ -271,15 +271,7 @@
                 super().refresh(self._impl.viewport)
                 self._impl.viewport.refreshed()
 
-<<<<<<< HEAD
-    def focus(self):
-=======
-    def refresh_sublayouts(self) -> None:
-        for child in self.children:
-            child.refresh_sublayouts()
-
     def focus(self) -> None:
->>>>>>> d9dc14e8
         """Give this widget the input focus.
 
         This method is a no-op if the widget can't accept focus. The ability of a widget
