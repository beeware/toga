--- conflicted
+++ resolved
@@ -6,12 +6,9 @@
 
 from toga.platform import get_platform_factory
 from toga.style import Pack, TogaApplicator
-<<<<<<< HEAD
+from toga.style.mixin import style_mixin
 from travertino.declaration import BaseStyle
 from travertino.node import Node
-=======
-from toga.style.mixin import style_mixin
->>>>>>> fbedd3ff
 
 if TYPE_CHECKING:
     from toga.app import App
