from __future__ import annotations

import sys
from collections.abc import Iterable
from typing import TYPE_CHECKING, Any, Protocol, overload

import toga
from toga.handlers import wrapped_handler
from toga.platform import get_platform_factory

from .base import StyleT, Widget

if TYPE_CHECKING:
    if sys.version_info < (3, 10):
        from typing_extensions import TypeAlias
    else:
        from typing import TypeAlias
    from toga.icons import IconContentT

    OptionContainerContentT: TypeAlias = (
        tuple[str, Widget]
        | tuple[str, Widget, IconContentT | None]
        | tuple[str, Widget, IconContentT | None, bool]
        | toga.OptionItem
    )


class OnSelectHandler(Protocol):
<<<<<<< HEAD
    def __call__(self, widget: OptionContainer, **kwargs: Any) -> None:
        """A handler that will be invoked when a new tab is selected in the OptionContainer.
=======
    def __call__(self, widget: OptionContainer, /, **kwargs: Any) -> None:
        """A handler that will be invoked when a new tab is selected
        in the OptionContainer.
>>>>>>> 7e0c402c

        :param widget: The OptionContainer that had a selection change.
        :param kwargs: Ensures compatibility with arguments added in future versions.
        """


class OptionItem:
    def __init__(
        self,
        text: str,
        content: Widget,
        *,
        icon: IconContentT | None = None,
        enabled: bool = True,
    ):
        """A tab of content in an OptionContainer.

        :param text: The text label for the new tab.
        :param content: The content widget to use for the new tab.
        :param icon: The :any:`icon content <IconContentT>` to use to represent the tab.
        :param enabled: Should the new tab be enabled?
        """
        if content is None:
            raise ValueError("Content widget cannot be None.")

        self._content = content
        # These properties only exist while the item is in construction. Once the tab is
        # actual content, these attributes will be deleted and the native implementation
        # will become the source of truth. Initially prime the attributes with None (so
        # that the attribute exists), then use the setter to enforce validation on the
        # provided values.
        self._text: str = None
        self._icon: toga.Icon = None
        self._enabled: bool = None

        self.text = text
        self.icon = icon
        self.enabled = enabled

        # Prime the attributes for properties that will be set when the OptionItem is
        # set as content.
        self._interface: OptionContainer = None
        self._index: int = None

    @property
    def interface(self) -> OptionContainer:
        """The OptionContainer that contains this tab.

        Returns ``None`` if the tab isn't currently part of an OptionContainer.
        """
        return self._interface

    @property
    def enabled(self) -> bool:
        """Is the panel of content available for selection?"""
        try:
            return self._enabled
        except AttributeError:
            return self._interface._impl.is_option_enabled(self.index)

    @enabled.setter
    def enabled(self, value: object) -> None:
        enable = bool(value)
        if hasattr(self, "_enabled"):
            self._enabled = enable
        else:
            if (
                not enable
                and self.index == self._interface._impl.get_current_tab_index()
            ):
                raise ValueError("The currently selected tab cannot be disabled.")

            self._interface._impl.set_option_enabled(self.index, enable)

    @property
    def text(self) -> str:
        """The label for the tab of content."""
        try:
            return self._text
        except AttributeError:
            return self._interface._impl.get_option_text(self.index)

    @text.setter
    def text(self, value: object) -> None:
        if value is None:
            raise ValueError("Item text cannot be None")

        text = str(value)
        if not text:
            raise ValueError("Item text cannot be blank")

        if hasattr(self, "_text"):
            self._text = text
        else:
            self._interface._impl.set_option_text(self.index, text)

    @property
    def icon(self) -> toga.Icon:
        """The Icon for the tab of content.

        Can be specified as any valid :any:`icon content <IconContentT>`.

        If the platform does not support the display of icons, this property
        will return ``None`` regardless of any value provided.
        """
        try:
            return self._icon
        except AttributeError:
            return self._interface._impl.get_option_icon(self.index)

    @icon.setter
    def icon(self, icon_or_name: IconContentT | None) -> None:
        if get_platform_factory().OptionContainer.uses_icons:
            if icon_or_name is None:
                icon = None
            elif isinstance(icon_or_name, toga.Icon):
                icon = icon_or_name
            else:
                icon = toga.Icon(icon_or_name)

            if hasattr(self, "_icon"):
                self._icon = icon
            else:
                self._interface._impl.set_option_icon(self.index, icon)

    @property
    def index(self) -> int | None:
        """The index of the tab in the OptionContainer.

        Returns ``None`` if the tab isn't currently part of an OptionContainer.
        """
        return self._index

    @property
    def content(self) -> Widget:
        """The content widget displayed in this tab of the OptionContainer."""
        return self._content

    def _preserve_option(self) -> None:
        # Move the ground truth back to the OptionItem instance
        self._text = self.text
        self._icon = self.icon
        self._enabled = self.enabled

        # Clear
        self._index = None
        self._interface = None

    def _add_as_option(self, index: int, interface: OptionContainer) -> None:
        text = self._text
        del self._text

        icon = self._icon
        del self._icon

        enabled = self._enabled
        del self._enabled

        self._index = index
        self._interface = interface
        interface._impl.add_option(index, text, self.content._impl, icon)

        # The option now exists on the implementation; finalize the display properties
        # that can't be resolved until the implementation exists.
        interface.refresh()
        self.enabled = enabled


class OptionList:
    def __init__(self, interface: Any):
        self.interface = interface
        self._options: list[OptionItem] = []

    def __repr__(self) -> str:
        items = ", ".join(repr(option.text) for option in self)
        return f"<OptionList {items}>"

    def __getitem__(self, index: int | str | OptionItem) -> OptionItem:
        """Obtain a specific tab of content."""
        return self._options[self.index(index)]

    def __delitem__(self, index: int | str | OptionItem) -> None:
        """Same as :any:`remove`."""
        self.remove(index)

    def remove(self, index: int | str | OptionItem) -> None:
        """Remove the specified tab of content.

        The currently selected item cannot be deleted.

        :param index: The index where the new tab should be inserted.
        """
        index = self.index(index)
        if index == self.interface._impl.get_current_tab_index():
            raise ValueError("The currently selected tab cannot be deleted.")

        # Ensure that the current ground truth of the item to be deleted is preserved as
        # attributes on the item
        deleted_item = self._options[index]
        deleted_item._preserve_option()

        self.interface._impl.remove_option(index)
        del self._options[index]
        # Update the index for each of the options
        # after the one that was removed.
        for option in self._options[index:]:
            option._index -= 1

        # Refresh the widget
        self.interface.refresh()

    def __len__(self) -> int:
        """The number of tabs of content in the OptionContainer."""
        return len(self._options)

    def index(self, value: str | int | OptionItem) -> int:
        """Find the index of the tab that matches the given value.

        :param value: The value to look for. An integer is returned as-is;
            if an :any:`OptionItem` is provided, that item's index is returned;
            any other value will be converted into a string, and the first
            tab with a label matching that string will be returned.
        :raises ValueError: If no tab matching the value can be found.
        """
        if isinstance(value, int):
            return value
        elif isinstance(value, OptionItem):
            return value.index
        else:
            try:
                return next(filter(lambda item: item.text == str(value), self)).index
            except StopIteration:
                raise ValueError(f"No tab named {value!r}")

    @overload
    def append(
        self,
        text_or_item: OptionItem,
    ) -> None: ...

    @overload
    def append(
        self,
        text_or_item: str,
        content: Widget,
        *,
        icon: IconContentT | None = None,
        enabled: bool | None = True,
    ) -> None: ...

    def append(
        self,
        text_or_item: str | OptionItem,
        content: Widget | None = None,
        *,
        icon: IconContentT | None = None,
        enabled: bool | None = None,
    ) -> None:
        """Add a new tab of content to the OptionContainer.

        The new tab can be specified as an existing :any:`OptionItem` instance, or by
        specifying the full details of the new tab of content. If an :any:`OptionItem`
        is provided, specifying ``content``, ``icon`` or ``enabled`` will raise an
        error.

        :param text_or_item: An :any:`OptionItem`; or, the text label for the new tab.
        :param content: The content widget to use for the new tab.
        :param icon: The :any:`icon content <IconContentT>` to use to represent the tab.
        :param enabled: Should the new tab be enabled? (Default: ``True``)
        """
        self.insert(len(self), text_or_item, content, icon=icon, enabled=enabled)

    @overload
    def insert(
        self,
        index: int | str | OptionItem,
        text_or_item: OptionItem,
    ) -> None: ...

    @overload
    def insert(
        self,
        index: int | str | OptionItem,
        text_or_item: str,
        content: Widget,
        *,
        icon: IconContentT | None = None,
        enabled: bool | None = True,
    ) -> None: ...

    def insert(
        self,
        index: int | str | OptionItem,
        text_or_item: str | OptionItem,
        content: Widget | None = None,
        *,
        icon: IconContentT | None = None,
        enabled: bool | None = None,
    ) -> None:
        """Insert a new tab of content to the OptionContainer at the specified index.

        The new tab can be specified as an existing :any:`OptionItem` instance, or by
        specifying the full details of the new tab of content. If an :any:`OptionItem`
        is provided, specifying ``content``, ``icon`` or ``enabled`` will raise an
        error.

        :param index: The index where the new tab should be inserted.
        :param text_or_item: An :any:`OptionItem`; or, the text label for the new tab.
        :param content: The content widget to use for the new tab.
        :param icon: The :any:`icon content <IconContentT>` to use to represent the tab.
        :param enabled: Should the new tab be enabled? (Default: ``True``)
        """
        if isinstance(text_or_item, OptionItem):
            if content is not None:
                raise ValueError(
                    "Cannot specify content if using an OptionItem instance."
                )
            if icon is not None:
                raise ValueError("Cannot specify icon if using an OptionItem instance.")
            if enabled is not None:
                raise ValueError(
                    "Cannot specify enabled if using an OptionItem instance."
                )
            item = text_or_item
        else:
            # Create an interface wrapper for the option.
            item = OptionItem(
                text_or_item,
                content,
                icon=icon,
                enabled=enabled if enabled is not None else True,
            )

        # Convert the index into an integer, and assign to the item.
        index = self.index(index)

        # Add the option to the list maintained on the interface,
        # and increment the index of all items after the one that was added.
        self._options.insert(index, item)
        for option in self._options[index + 1 :]:
            option._index += 1

        # Add the content to the implementation.
        # This will cause the native implementation to be created.
        item._add_as_option(index, self.interface)


class OptionContainer(Widget):
    def __init__(
        self,
        id: str | None = None,
        style: StyleT | None = None,
        content: Iterable[OptionContainerContentT] | None = None,
        on_select: toga.widgets.optioncontainer.OnSelectHandler | None = None,
    ):
        """Create a new OptionContainer.

        :param id: The ID for the widget.
        :param style: A style object. If no style is provided, a default style will be
            applied to the widget.
        :param content: The initial :any:`OptionContainer content
            <OptionContainerContentT>` to display in the OptionContainer.
        :param on_select: Initial :any:`on_select` handler.
        """
        super().__init__(id=id, style=style)
        self._content = OptionList(self)
        self.on_select = None

        self._impl = self.factory.OptionContainer(interface=self)

        if content is not None:
            for item in content:
                if isinstance(item, OptionItem):
                    self.content.append(item)
                else:
                    if len(item) == 2:
                        text, widget = item
                        icon = None
                        enabled = True
                    elif len(item) == 3:
                        text, widget, icon = item
                        enabled = True
                    elif len(item) == 4:
                        text, widget, icon, enabled = item
                    else:
                        raise ValueError(
                            "Content items must be an OptionItem instance, or "
                            "tuples of (title, widget), (title, widget, icon), or "
                            "(title, widget, icon, enabled)"
                        )

                    self.content.append(text, widget, enabled=enabled, icon=icon)

        self.on_select = on_select

    @property
    def enabled(self) -> bool:
        """Is the widget currently enabled? i.e., can the user interact with the widget?

        OptionContainer widgets cannot be disabled; this property will always return
        True; any attempt to modify it will be ignored.
        """
        return True

    @enabled.setter
    def enabled(self, value: object) -> None:
        pass

    def focus(self) -> None:
        """No-op; OptionContainer cannot accept input focus."""

    @property
    def content(self) -> OptionList:
        """The tabs of content currently managed by the OptionContainer."""
        return self._content

    @property
    def current_tab(self) -> OptionItem | None:
        """The currently selected tab of content, or ``None`` if there are no tabs,
        or the OptionContainer is in a state where no tab is currently selected.

        This property can also be set with an ``int`` index, or a ``str`` label.
        """
        index = self._impl.get_current_tab_index()
        if index is None:
            return None
        return self._content[index]

    @current_tab.setter
    def current_tab(self, value: OptionItem | str | int) -> None:
        index = self._content.index(value)
        if not self._impl.is_option_enabled(index):
            raise ValueError("A disabled tab cannot be made the current tab.")

        self._impl.set_current_tab_index(index)

    @Widget.app.setter
    def app(self, app) -> None:
        # Invoke the superclass property setter
        Widget.app.fset(self, app)

        # Also assign the app to the content in the container
        for item in self._content:
            item._content.app = app

    @Widget.window.setter
    def window(self, window) -> None:
        # Invoke the superclass property setter
        Widget.window.fset(self, window)

        # Also assign the window to the content in the container
        for item in self._content:
            item._content.window = window

    @property
    def on_select(self) -> OnSelectHandler:
        """The callback to invoke when a new tab of content is selected."""
        return self._on_select

    @on_select.setter
    def on_select(self, handler: toga.widgets.optioncontainer.OnSelectHandler) -> None:
        self._on_select = wrapped_handler(self, handler)<|MERGE_RESOLUTION|>--- conflicted
+++ resolved
@@ -26,14 +26,9 @@
 
 
 class OnSelectHandler(Protocol):
-<<<<<<< HEAD
     def __call__(self, widget: OptionContainer, **kwargs: Any) -> None:
-        """A handler that will be invoked when a new tab is selected in the OptionContainer.
-=======
-    def __call__(self, widget: OptionContainer, /, **kwargs: Any) -> None:
         """A handler that will be invoked when a new tab is selected
         in the OptionContainer.
->>>>>>> 7e0c402c
 
         :param widget: The OptionContainer that had a selection change.
         :param kwargs: Ensures compatibility with arguments added in future versions.
