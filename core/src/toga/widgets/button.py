--- conflicted
+++ resolved
@@ -45,16 +45,8 @@
         """
         super().__init__(id=id, style=style)
 
-<<<<<<< HEAD
-        # Set a dummy handler before installing the actual on_press, because we do not want
-        # on_press triggered by the initial value being set
-=======
-        # Create a platform specific implementation of a Button
-        self._impl = self.factory.Button(interface=self)
-
         # Set a dummy handler before installing the actual on_press, because we do not
         # want on_press triggered by the initial value being set
->>>>>>> 7e0c402c
         self.on_press = None
 
         # Set the content of the button - either an icon, or text, but not both.
