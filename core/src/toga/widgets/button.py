from toga.handlers import wrapped_handler

from .base import Widget


class Button(Widget):
    def __init__(
        self,
        text,
        id=None,
        style=None,
        on_press=None,
        enabled=True,
    ):
        """Create a new button widget.

        Inherits from :class:`~toga.widgets.base.Widget`.

        :param text: The text to display on the button.
        :param id: The ID for the widget.
        :param style: A style object. If no style is provided, a default style
            will be applied to the widget.
        :param on_press: A handler that will be invoked when the button is
            pressed.
        :param enabled: Is the button enabled (i.e., can it be pressed?).
            Optional; by default, buttons are created in an enabled state.
        """
        super().__init__(id=id, style=style, enabled=enabled)

        # Create a platform specific implementation of a Button
        self._impl = self.factory.Button(interface=self)

        # Set all the properties
        self.text = text
        self.on_press = on_press
        self.enabled = enabled

    @property
    def text(self):
        """The text displayed on the button."""
        return self._impl.get_text()

    @text.setter
    def text(self, value):
        if not value:
            raise ValueError("Button must have a label")

        # Button text can't include line breaks. Strip any content
        # after a line break (if provided)
        value = str(value).split("\n")[0]

        self._impl.set_text(value)
<<<<<<< HEAD
        # Changing the text will probably cause the size of the button to change
        # so we need to rehint, then recompute layout.
        self._impl.rehint()
=======
>>>>>>> 4f6f7ab9
        self.refresh()

    @property
    def on_press(self):
        """The handler to invoke when the button is pressed."""
        return self._on_press

    @on_press.setter
    def on_press(self, handler):
        self._on_press = wrapped_handler(self, handler)
        self._impl.set_on_press(self._on_press)<|MERGE_RESOLUTION|>--- conflicted
+++ resolved
@@ -50,12 +50,6 @@
         value = str(value).split("\n")[0]
 
         self._impl.set_text(value)
-<<<<<<< HEAD
-        # Changing the text will probably cause the size of the button to change
-        # so we need to rehint, then recompute layout.
-        self._impl.rehint()
-=======
->>>>>>> 4f6f7ab9
         self.refresh()
 
     @property
