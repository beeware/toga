--- conflicted
+++ resolved
@@ -81,20 +81,7 @@
         return self._fill_rule
 
     @fill_rule.setter
-<<<<<<< HEAD
     def fill_rule(self, fill_rule: FillRule):
-=======
-    def fill_rule(self, fill_rule):
-        if isinstance(fill_rule, str):
-            try:
-                fill_rule = FillRule[fill_rule.upper()]
-            except KeyError:
-                raise ValueError(
-                    "fill rule should be one of the following: {}".format(
-                        ", ".join([value.name.lower() for value in FillRule])
-                    )
-                )
->>>>>>> 131503db
         self._fill_rule = fill_rule
 
     @property
@@ -113,7 +100,7 @@
     # 2023-07 Backwards incompatibility
     ###########################################################################
 
-    # `context.fill()` used to be a context mangager, but is now a primitive.
+    # `context.fill()` used to be a context manager, but is now a primitive.
     # If you try to use the Fill drawing object as a context, raise an exception.
     def __enter__(self):
         raise RuntimeError("Context.fill() has been renamed Context.Fill().")
@@ -186,7 +173,7 @@
     # 2023-07 Backwards incompatibility
     ###########################################################################
 
-    # `context.stroke()` used to be a context mangager, but is now a primitive.
+    # `context.stroke()` used to be a context managger, but is now a primitive.
     # If you try to use the Stroke drawing object as a context, raise an exception.
     def __enter__(self):
         raise RuntimeError("Context.stroke() has been renamed Context.Stroke().")
