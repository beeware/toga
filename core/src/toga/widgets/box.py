from .base import Widget


class Box(Widget):
    def __init__(
        self,
        id=None,
        style=None,
        children=None,
    ):
        """Create a new Box container widget.

        Inherits from :class:`~toga.widgets.base.Widget`.

        :param text: The text to display on the button.
        :param id: The ID for the widget.
        :param style: A style object. If no style is provided, a default style
            will be applied to the widget.
        :param children: An optional list of children for to add to the Box.
        """
        super().__init__(id=id, style=style)

        # Create a platform specific implementation of a Box
        self._impl = self.factory.Box(interface=self)

        # Children need to be added *after* the impl has been created.
        self._children = []
        if children:
            self.add(*children)

<<<<<<< HEAD
    @Widget.enabled.setter
    def enabled(self, value):
        # Box doesn't have a "disabled" state
        pass

    def focus(self):
        "No-op; ActivityIndicator cannot accept input focus"
=======
        # Create a platform specific implementation of a Box
        self._impl = self.factory.Box(interface=self)

    @property
    def enabled(self):
        """Is the widget currently enabled? i.e., can the user interact with the
        widget?

        Box widgets cannot be disabled; this property will always return True;
        any attempt to modify it will be ignored."""
        return True

    @enabled.setter
    def enabled(self, value):
>>>>>>> 85eb59ca
        pass<|MERGE_RESOLUTION|>--- conflicted
+++ resolved
@@ -28,18 +28,6 @@
         if children:
             self.add(*children)
 
-<<<<<<< HEAD
-    @Widget.enabled.setter
-    def enabled(self, value):
-        # Box doesn't have a "disabled" state
-        pass
-
-    def focus(self):
-        "No-op; ActivityIndicator cannot accept input focus"
-=======
-        # Create a platform specific implementation of a Box
-        self._impl = self.factory.Box(interface=self)
-
     @property
     def enabled(self):
         """Is the widget currently enabled? i.e., can the user interact with the
@@ -51,5 +39,8 @@
 
     @enabled.setter
     def enabled(self, value):
->>>>>>> 85eb59ca
+        pass
+
+    def focus(self):
+        "No-op; ActivityIndicator cannot accept input focus"
         pass