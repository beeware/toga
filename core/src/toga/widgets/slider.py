from abc import ABC, abstractmethod
from contextlib import contextmanager
from typing import Optional, Tuple

from toga.handlers import wrapped_handler

from .base import Widget


class Slider(Widget):
    def __init__(
        self,
        id=None,
        style=None,
        value=None,
        range=(0, 1),
        tick_count=None,
        on_change=None,
        on_press=None,
        on_release=None,
        enabled=True,
    ):
        """Create a new slider widget.

        Inherits from :class:`~toga.widgets.base.Widget`.

        :param id: The ID for the widget.
        :param style: A style object. If no style is provided, a default style
            will be applied to the widget.
        :param value: Initial :any:`value`: defaults to the mid-point of the range.
        :param range: Initial :any:`range`: defaults to (0, 1).
        :param tick_count: Initial :any:`tick_count`.
        :param on_change: Initial :any:`on_change` handler.
        :param on_press: Initial :any:`on_press` handler.
        :param on_release: Initial :any:`on_release` handler.
        :param enabled: Whether the user can interact with the widget.
        """
        super().__init__(id=id, style=style)

        # Needed for _impl initialization
        self._on_change = None

        self._impl = self.factory.Slider(interface=self)
        self.range = range
        self.tick_count = tick_count
<<<<<<< HEAD
        if value is None:
            value = (range[0] + range[1]) / 2
=======

        # Set a dummy handler before installing the actual on_change, because we do not want
        # on_change triggered by the initial value being set
        self.on_change = None
>>>>>>> 6f4c1e73
        self.value = value

        self.on_change = on_change
        self.enabled = enabled
        self.on_press = on_press
        self.on_release = on_release

    _MIN_WIDTH = 100

    # Backends are inconsistent about when they produce events for programmatic changes,
    # so we deal with those in the interface layer.
    @contextmanager
    def _programmatic_change(self):
        old_value = self.value
        on_change = self._on_change
        self._on_change = None
        yield old_value

        self._on_change = on_change
        if on_change and (self.value != old_value):
            on_change(self)

    @property
    def value(self) -> float:
        """Current value.

        If the slider is discrete, setting the value will round it to the nearest tick.

        :raises ValueError: If set to a value which is outside of the :any:`range`.
        """
        return self._impl.get_value()

    @value.setter
    def value(self, value):
<<<<<<< HEAD
        if not (self.min <= value <= self.max):
            raise ValueError(f"value {value} is not in range {self.min} - {self.max}")

        with self._programmatic_change():
            self._impl.set_value(self._round_value(float(value)))

    def _round_value(self, value):
        step = self.tick_step
        if step is not None:
            # Round to the nearest tick.
            value = self.min + round((value - self.min) / step) * step
        return value
=======
        if value is None:
            final = (self.min + self.max) / 2
        elif self.min <= value <= self.max:
            final = value
        else:
            raise ValueError(
                "Slider value ({}) is not in range ({}-{})".format(
                    value, self.min, self.max
                )
            )
        self._impl.set_value(final)
        self.on_change(self)
>>>>>>> 6f4c1e73

    @property
    def range(self) -> Tuple[float]:
        """Range of allowed values, in the form (min, max).

        If a range is set which doesn't include the current value, the value will be
        changed to the min or the max, whichever is closest.

        :raises ValueError: If the min is not strictly less than the max.
        """
        return self._impl.get_range()

    @range.setter
    def range(self, range):
        _min, _max = range
        if _min >= _max:
            raise ValueError(f"min value {_min} is not smaller than max value {_max}")

        with self._programmatic_change() as old_value:
            # Some backends will clip the current value within the range automatically,
            # but do it ourselves to be certain. In discrete mode, setting self.value also
            # rounds to the new positions of the ticks.
            self._impl.set_range((float(_min), float(_max)))
            self.value = max(_min, min(_max, old_value))

    @property
    def min(self) -> float:
        """Minimum allowed value.

        This property is read-only, and depends on the value of :any:`range`.
        """
        return self.range[0]

    @property
    def max(self) -> float:
        """Maximum allowed value.

        This property is read-only, and depends on the value of :any:`range`.
        """
        return self.range[1]

    @property
    def tick_count(self) -> Optional[int]:
        """Number of tick marks to display on the slider.

        * If this is ``None``, the slider will be continuous.
        * If this is an ``int``, the slider will be discrete, and will have the given
          number of possible values, equally spaced within the :any:`range`.

        Setting this property to an ``int`` will round the current value to the nearest
        tick.

        :raises ValueError: If set to a count which is not at least 2 (for the min and
            max).

        .. note::

            On iOS, tick marks are not currently displayed, but discrete mode will
            otherwise work correctly.
        """
        return self._impl.get_tick_count()

    @tick_count.setter
    def tick_count(self, tick_count):
        if (tick_count is not None) and (tick_count < 2):
            raise ValueError("tick count must be at least 2")
        with self._programmatic_change() as old_value:
            # Some backends will round the current value to the nearest tick
            # automatically, but do it ourselves to be certain. Some backends also require
            # the value to be refreshed when moving between discrete and continuous mode,
            # because this causes a change in the native range.
            self._impl.set_tick_count(tick_count)
            self.value = old_value

    @property
    def tick_step(self) -> float:
        """Step between adjacent ticks.

        * If the slider is continous, this property returns ``None``
        * If the slider is discrete, it returns the difference in value between adjacent
          ticks.

        This property is read-only, and depends on the values of :any:`tick_count` and
        :any:`range`.
        """
        if self.tick_count is None:
            return None
        return (self.max - self.min) / (self.tick_count - 1)

    @property
    def tick_value(self) -> Optional[int]:
        """Value of the slider, measured in ticks.

        * If the slider is continuous, this property returns ``None``.
        * If the slider is discrete, it returns an integer between 1 (representing
          :any:`min`) and :any:`tick_count` (representing :any:`max`).

        :raises ValueError: If set to anything inconsistent with the rules above.
        """
        if self.tick_count is not None:
            return round((self.value - self.min) / self.tick_step) + 1
        else:
            return None

    @tick_value.setter
    def tick_value(self, tick_value):
        if self.tick_count is None:
            if tick_value is not None:
                raise ValueError("cannot set tick value when tick count is None")
        else:
            if tick_value is None:
                raise ValueError(
                    "cannot set tick value to None when tick count is not None"
                )
            self.value = self.min + (tick_value - 1) * self.tick_step

    @property
    def on_change(self) -> callable:
        """Handler to invoke when the value of the slider is changed, either by the user
        or programmatically.

        Setting the widget to its existing value will not call the handler.
        """
        return self._on_change

    @on_change.setter
    def on_change(self, handler):
        self._on_change = wrapped_handler(self, handler)

    @property
    def on_press(self) -> callable:
        """Handler to invoke when when the user presses the slider before changing it."""
        return self._on_press

    @on_press.setter
    def on_press(self, handler):
        self._on_press = wrapped_handler(self, handler)

    @property
    def on_release(self) -> callable:
        """Handler to invoke when the user releases the slider after changing it."""
        return self._on_release

    @on_release.setter
    def on_release(self, handler):
        self._on_release = wrapped_handler(self, handler)


class SliderImpl(ABC):
    @abstractmethod
    def get_value(self):
        ...

    @abstractmethod
    def set_value(self, value):
        ...

    @abstractmethod
    def get_range(self):
        ...

    @abstractmethod
    def set_range(self, range):
        ...

    @abstractmethod
    def get_tick_count(self):
        ...

    @abstractmethod
    def set_tick_count(self, tick_count):
        ...

    def on_change(self):
        if self.interface.on_change:
            self.interface.on_change(self.interface)

    def on_press(self):
        if self.interface.on_press:
            self.interface.on_press(self.interface)

    def on_release(self):
        if self.interface.on_release:
            self.interface.on_release(self.interface)


class IntSliderImpl(SliderImpl):
    """Base class for implementations which use integer values."""

    # Number of steps to use to approximate a continuous slider.
    CONTINUOUS_MAX = 10000

    def __init__(self):
        super().__init__()

        # Dummy values used during initialization.
        self.value = 0
        self.discrete = False

    def get_value(self):
        return self.value

    def set_value(self, value):
        span = self.max - self.min
        self.set_int_value(round((value - self.min) / span * self.get_int_max()))
        self.value = value  # Cache the original value so we can round-trip it.

    def get_range(self):
        return (self.min, self.max)

    def set_range(self, range):
        self.min, self.max = range

    def get_tick_count(self):
        return (self.get_int_max() + 1) if self.discrete else None

    def set_tick_count(self, tick_count):
        if tick_count is None:
            self.discrete = False
            self.set_int_max(self.CONTINUOUS_MAX)
        else:
            self.discrete = True
            self.set_int_max(tick_count - 1)
        self.set_ticks_visible(self.discrete)

    def on_change(self):
        span = self.max - self.min
        self.value = self.min + (self.get_int_value() / self.get_int_max() * span)
        super().on_change()

    @abstractmethod
    def get_int_value(self):
        ...

    @abstractmethod
    def set_int_value(self, value):
        ...

    @abstractmethod
    def get_int_max(self):
        ...

    @abstractmethod
    def set_int_max(self, max):
        ...

    @abstractmethod
    def set_ticks_visible(self, visible):
        ...


class ContinuousSliderImpl(SliderImpl):
    """Base class for implementations which don't support discrete mode. The slider
    thumb is allowed to move continuously, but the reported value is rounded to the
    closest tick, as is the thumb itself after it's released.
    """

    def __init__(self):
        super().__init__()

        # Dummy values used during initialization.
        self.value = 0
        self.tick_count = None

    def get_value(self):
        return self.value

    def set_value(self, value):
        self.value = value
        self.set_continuous_value(value)

    def get_tick_count(self):
        return self.tick_count

    def set_tick_count(self, tick_count):
        self.tick_count = tick_count

    def on_change(self):
        self.value = self.interface._round_value(self.get_continuous_value())
        super().on_change()

    def on_release(self):
        self.set_continuous_value(self.value)
        super().on_release()

    @abstractmethod
    def get_continuous_value(self):
        ...

    @abstractmethod
    def set_continuous_value(self, value):
        ...<|MERGE_RESOLUTION|>--- conflicted
+++ resolved
@@ -36,22 +36,15 @@
         :param enabled: Whether the user can interact with the widget.
         """
         super().__init__(id=id, style=style)
-
-        # Needed for _impl initialization
-        self._on_change = None
-
         self._impl = self.factory.Slider(interface=self)
-        self.range = range
-        self.tick_count = tick_count
-<<<<<<< HEAD
-        if value is None:
-            value = (range[0] + range[1]) / 2
-=======
 
         # Set a dummy handler before installing the actual on_change, because we do not want
         # on_change triggered by the initial value being set
         self.on_change = None
->>>>>>> 6f4c1e73
+        self.range = range
+        self.tick_count = tick_count
+        if value is None:
+            value = (range[0] + range[1]) / 2
         self.value = value
 
         self.on_change = on_change
@@ -67,12 +60,12 @@
     def _programmatic_change(self):
         old_value = self.value
         on_change = self._on_change
-        self._on_change = None
+        self.on_change = None
         yield old_value
 
         self._on_change = on_change
-        if on_change and (self.value != old_value):
-            on_change(self)
+        if self.value != old_value:
+            on_change(None)
 
     @property
     def value(self) -> float:
@@ -86,7 +79,6 @@
 
     @value.setter
     def value(self, value):
-<<<<<<< HEAD
         if not (self.min <= value <= self.max):
             raise ValueError(f"value {value} is not in range {self.min} - {self.max}")
 
@@ -99,20 +91,6 @@
             # Round to the nearest tick.
             value = self.min + round((value - self.min) / step) * step
         return value
-=======
-        if value is None:
-            final = (self.min + self.max) / 2
-        elif self.min <= value <= self.max:
-            final = value
-        else:
-            raise ValueError(
-                "Slider value ({}) is not in range ({}-{})".format(
-                    value, self.min, self.max
-                )
-            )
-        self._impl.set_value(final)
-        self.on_change(self)
->>>>>>> 6f4c1e73
 
     @property
     def range(self) -> Tuple[float]:
@@ -287,16 +265,13 @@
         ...
 
     def on_change(self):
-        if self.interface.on_change:
-            self.interface.on_change(self.interface)
+        self.interface.on_change(None)
 
     def on_press(self):
-        if self.interface.on_press:
-            self.interface.on_press(self.interface)
+        self.interface.on_press(None)
 
     def on_release(self):
-        if self.interface.on_release:
-            self.interface.on_release(self.interface)
+        self.interface.on_release(None)
 
 
 class IntSliderImpl(SliderImpl):
