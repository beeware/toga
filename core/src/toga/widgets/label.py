--- conflicted
+++ resolved
@@ -50,10 +50,4 @@
         else:
             self._text = str(value)
         self._impl.set_text(value)
-<<<<<<< HEAD
-        # Changing the text will probably cause the size of the label to change
-        # so we need to rehint, then recompute layout.
-        self._impl.rehint()
-=======
->>>>>>> 4f6f7ab9
         self.refresh()