--- conflicted
+++ resolved
@@ -12,14 +12,7 @@
 def rehint_imageview(image, style, scale=1):
     """Compute the size hints for an ImageView based on the image.
 
-<<<<<<< HEAD
     This logic is common across all backends, so it's shared here.
-=======
-    Args:
-        image (:class:`~toga.Image`): The image to display.
-        id (str): An identifier for this widget.
-        style (:obj:`Style`):
->>>>>>> c3113be3
 
     :param image: The image being displayed.
     :param style: The style object for the imageview.
@@ -77,12 +70,12 @@
         """
         Create a new image view.
 
-        Inherits from :class:`~toga.widgets.base.Widget`.
+        Inherits from :class:`toga.Widget`.
 
         :param image: The image to display.
         :param id: The ID for the widget.
-        :param style: A style object. If no style is provided, a default style
-            will be applied to the widget.
+        :param style: A style object. If no style is provided, a default style will be
+            applied to the widget.
         """
         super().__init__(id=id, style=style)
         # Prime the image attribute
