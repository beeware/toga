--- conflicted
+++ resolved
@@ -140,12 +140,6 @@
         else:
             self._text = str(value)
         self._impl.set_text(value)
-<<<<<<< HEAD
-        # Changing the text will probably cause the size of the switch to change
-        # so we need to rehint, then recompute layout.
-        self._impl.rehint()
-=======
->>>>>>> 4f6f7ab9
         self.refresh()
 
     @property
