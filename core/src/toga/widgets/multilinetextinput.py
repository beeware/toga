from __future__ import annotations

from typing import Any, Protocol

import toga
from toga.handlers import wrapped_handler
from toga.platform import get_platform_factory

from .base import StyleT, Widget


class OnChangeHandler(Protocol):
    def __call__(self, widget: MultilineTextInput, /, **kwargs: Any) -> object:
        """A handler to invoke when the value is changed.

        :param widget: The MultilineTextInput that was changed.
        :param kwargs: Ensures compatibility with arguments added in future versions.
        """


class MultilineTextInput(Widget):
    def __init__(
        self,
        id: str | None = None,
        style: StyleT | None = None,
        value: str | None = None,
        readonly: bool = False,
        placeholder: str | None = None,
        on_change: toga.widgets.multilinetextinput.OnChangeHandler | None = None,
    ):
        """Create a new multi-line text input widget.

        :param id: The ID for the widget.
        :param style: A style object. If no style is provided, a default style
            will be applied to the widget.
        :param value: The initial content to display in the widget.
        :param readonly: Can the value of the widget be modified by the user?
        :param placeholder: The content to display as a placeholder when
            there is no user content to display.
        :param on_change: A handler that will be invoked when the value of
            the widget changes.
        """
        super().__init__(id=id, style=style)

<<<<<<< HEAD
        # Set a dummy handler before installing the actual on_change, because we do not want
        # on_change triggered by the initial value being set
=======
        # Create a platform specific implementation of a MultilineTextInput
        self._impl = self.factory.MultilineTextInput(interface=self)

        # Set a dummy handler before installing the actual on_change, because we do not
        # want on_change triggered by the initial value being set
>>>>>>> 7e0c402c
        self.on_change = None
        self.value = value

        # Set all the properties
        self.readonly = readonly
        self.placeholder = placeholder
        self.on_change = on_change

    def _create(self) -> None:
        self.factory = get_platform_factory()
        self._impl = self.factory.MultilineTextInput(interface=self)

    @property
    def placeholder(self) -> str:
        """The placeholder text for the widget.

        A value of ``None`` will be interpreted and returned as an empty string.
        Any other object will be converted to a string using ``str()``.
        """
        return self._impl.get_placeholder()

    @placeholder.setter
    def placeholder(self, value: object) -> None:
        self._impl.set_placeholder("" if value is None else str(value))
        self.refresh()

    @property
    def readonly(self) -> bool:
        """Can the value of the widget be modified by the user?

        This only controls manual changes by the user (i.e., typing at the
        keyboard). Programmatic changes are permitted while the widget has
        ``readonly`` enabled.
        """
        return self._impl.get_readonly()

    @readonly.setter
    def readonly(self, value: object) -> None:
        self._impl.set_readonly(bool(value))

    @property
    def value(self) -> str:
        """The text to display in the widget.

        A value of ``None`` will be interpreted and returned as an empty string.
        Any other object will be converted to a string using ``str()``.
        """
        return self._impl.get_value()

    @value.setter
    def value(self, value: object) -> None:
        self._impl.set_value("" if value is None else str(value))
        self.refresh()

    def scroll_to_bottom(self) -> None:
        """Scroll the view to make the bottom of the text field visible."""
        self._impl.scroll_to_bottom()

    def scroll_to_top(self) -> None:
        """Scroll the view to make the top of the text field visible."""
        self._impl.scroll_to_top()

    @property
    def on_change(self) -> OnChangeHandler:
        """The handler to invoke when the value of the widget changes."""
        return self._on_change

    @on_change.setter
    def on_change(
        self, handler: toga.widgets.multilinetextinput.OnChangeHandler
    ) -> None:
        self._on_change = wrapped_handler(self, handler)<|MERGE_RESOLUTION|>--- conflicted
+++ resolved
@@ -42,16 +42,8 @@
         """
         super().__init__(id=id, style=style)
 
-<<<<<<< HEAD
-        # Set a dummy handler before installing the actual on_change, because we do not want
-        # on_change triggered by the initial value being set
-=======
-        # Create a platform specific implementation of a MultilineTextInput
-        self._impl = self.factory.MultilineTextInput(interface=self)
-
         # Set a dummy handler before installing the actual on_change, because we do not
         # want on_change triggered by the initial value being set
->>>>>>> 7e0c402c
         self.on_change = None
         self.value = value
 
