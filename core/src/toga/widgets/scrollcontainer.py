from __future__ import annotations

from toga.handlers import wrapped_handler

from .base import Widget


class ScrollContainer(Widget):
    def __init__(
        self,
        id=None,
        style=None,
        horizontal: bool = True,
        vertical: bool = True,
        on_scroll: callable | None = None,
        content: Widget | None = None,
    ):
        """Create a new Scroll Container.

        Inherits from :class:`toga.Widget`.

        :param id: The ID for the widget.
        :param style: A style object. If no style is provided, a default style
            will be applied to the widget.
        :param horizontal: Should horizontal scrolling be permitted?
        :param vertical: Should horizontal scrolling be permitted?
        :param on_scroll: Initial :any:`on_scroll` handler.
        :param content: The content to display in the scroll window.
        """
        super().__init__(id=id, style=style)

        self._content = None
        self.on_scroll = None
        # Create a platform specific implementation of a Scroll Container
        self._impl = self.factory.ScrollContainer(interface=self)

        # Set all attributes
        self.vertical = vertical
        self.horizontal = horizontal
        self.content = content
        self.on_scroll = on_scroll

    @Widget.app.setter
    def app(self, app):
        # Invoke the superclass property setter
        Widget.app.fset(self, app)

        # Also assign the app to the content in the container
        if self._content:
            self._content.app = app

    @Widget.window.setter
    def window(self, window):
        # Invoke the superclass property setter
        Widget.window.fset(self, window)

        # Also assign the window to the content in the container
        if self._content:
            self._content.window = window

    @property
    def enabled(self) -> bool:
        """Is the widget currently enabled? i.e., can the user interact with the widget?

        ScrollContainer widgets cannot be disabled; this property will always return
        True; any attempt to modify it will be ignored.
        """
        return True

    @enabled.setter
    def enabled(self, value):
        pass

    def focus(self):
        "No-op; ScrollContainer cannot accept input focus"
        pass

    @property
    def content(self) -> Widget:
        """The root content widget displayed inside the scroll container."""
        return self._content

    @content.setter
    def content(self, widget):
        if self._content:
            self._content.app = None
            self._content.window = None

        if widget:
            widget.app = self.app
            widget.window = self.window

            self._impl.set_content(widget._impl)
        else:
            self._impl.set_content(None)

        self._content = widget
        self.refresh()

    @property
    def vertical(self) -> bool:
        """Is vertical scrolling enabled?"""
        return self._impl.get_vertical()

    @vertical.setter
    def vertical(self, value):
        self._impl.set_vertical(bool(value))
        if self._content:
            self._content.refresh()

    @property
    def horizontal(self) -> bool:
        """Is horizontal scrolling enabled?"""
        return self._impl.get_horizontal()

    @horizontal.setter
    def horizontal(self, value):
        self._impl.set_horizontal(bool(value))
        if self._content:
            self._content.refresh()

    @property
    def on_scroll(self) -> callable:
        """Handler to invoke when the user moves a scroll bar."""
        return self._on_scroll

    @on_scroll.setter
    def on_scroll(self, on_scroll):
        self._on_scroll = wrapped_handler(self, on_scroll)

    @property
<<<<<<< HEAD
    def max_horizontal_position(self) -> int | None:
        """The maximum horizontal scroll position (read-only).

        Returns ``None`` if horizontal scrolling is disabled.
        """
        if not self.horizontal:
            return None
=======
    def max_horizontal_position(self) -> int:
        """The maximum horizontal scroll position."""
>>>>>>> e781c3ce
        return self._impl.get_max_horizontal_position()

    @property
    def horizontal_position(self) -> int:
        """The current horizontal scroll position.

        If the value provided is negative, or greater than the maximum horizontal
        position, the value will be clipped to the valid range.

        :returns: The current horizontal scroll position.
        :raises ValueError: If an attempt is made to change the horizontal position when
            horizontal scrolling is disabled.
        """
        return self._impl.get_horizontal_position()

    @horizontal_position.setter
    def horizontal_position(self, horizontal_position):
        if not self.horizontal:
            raise ValueError(
                "Cannot set horizontal position when horizontal scrolling is not enabled."
            )

        self.position = (horizontal_position, self._impl.get_vertical_position())

    @property
<<<<<<< HEAD
    def max_vertical_position(self) -> int | None:
        """The maximum vertical scroll position (read-only).

        Returns ``None`` if vertical scrolling is disabled.
        """
        if not self.vertical:
            return None
=======
    def max_vertical_position(self) -> int:
        """The maximum vertical scroll position."""
>>>>>>> e781c3ce
        return self._impl.get_max_vertical_position()

    @property
    def vertical_position(self) -> int:
        """The current vertical scroll position.

        If the value provided is negative, or greater than the maximum
        vertical position, the value will be clipped to the valid range.

        :returns: The current vertical scroll position.
        :raises ValueError: If an attempt is made to change the vertical position
            when vertical scrolling is disabled.
        """
        return self._impl.get_vertical_position()

    @vertical_position.setter
    def vertical_position(self, vertical_position):
        if not self.vertical:
            raise ValueError(
                "Cannot set vertical position when vertical scrolling is not enabled."
            )

        self.position = (self._impl.get_horizontal_position(), vertical_position)

    # This combined property is necessary because on some platforms (e.g. iOS), setting
    # the horizontal and vertical position separately would cause the horizontal and
    # vertical movement to appear as two separate animations.
    @property
    def position(self) -> tuple[int, int]:
        """The current scroll position.

        If the value provided for either axis is negative, or greater than the maximum
        position in that axis, the value will be clipped to the valid range.

        If scrolling is disabled in either axis, the value provided for the scroll position
        in that axis will be ignored.

        :returns: A tuple containing the current scroll position in the horizontal and
            vertical axis.
        """
        return (self.horizontal_position, self.vertical_position)

    @position.setter
    def position(self, position):
        if self.horizontal:
            horizontal_position = int(position[0])
            if horizontal_position < 0:
                horizontal_position = 0
            else:
                max_value = self.max_horizontal_position
                if horizontal_position > max_value:
                    horizontal_position = max_value
        else:
            horizontal_position = self.horizontal_position

        if self.vertical:
            vertical_position = int(position[1])
            if vertical_position < 0:
                vertical_position = 0
            else:
                max_value = self.max_vertical_position
                if vertical_position > max_value:
                    vertical_position = max_value
        else:
            vertical_position = self.vertical_position

        self._impl.set_position(horizontal_position, vertical_position)<|MERGE_RESOLUTION|>--- conflicted
+++ resolved
@@ -129,18 +129,8 @@
         self._on_scroll = wrapped_handler(self, on_scroll)
 
     @property
-<<<<<<< HEAD
-    def max_horizontal_position(self) -> int | None:
-        """The maximum horizontal scroll position (read-only).
-
-        Returns ``None`` if horizontal scrolling is disabled.
-        """
-        if not self.horizontal:
-            return None
-=======
     def max_horizontal_position(self) -> int:
-        """The maximum horizontal scroll position."""
->>>>>>> e781c3ce
+        """The maximum horizontal scroll position (read-only)."""
         return self._impl.get_max_horizontal_position()
 
     @property
@@ -166,18 +156,8 @@
         self.position = (horizontal_position, self._impl.get_vertical_position())
 
     @property
-<<<<<<< HEAD
-    def max_vertical_position(self) -> int | None:
-        """The maximum vertical scroll position (read-only).
-
-        Returns ``None`` if vertical scrolling is disabled.
-        """
-        if not self.vertical:
-            return None
-=======
     def max_vertical_position(self) -> int:
-        """The maximum vertical scroll position."""
->>>>>>> e781c3ce
+        """The maximum vertical scroll position (read-only)."""
         return self._impl.get_max_vertical_position()
 
     @property
