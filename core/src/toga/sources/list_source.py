from __future__ import annotations

from collections.abc import Iterable
from typing import Any

from .base import Source


def _find_item(candidates: list, data: Any, accessors: list[str], start, error: str):
    """Find-by-value implementation helper; find an item matching ``data`` in
    ``candidates``, starting with item ``start``."""
    if start is not None:
        start_index = candidates.index(start) + 1
    else:
        start_index = 0

    for item in candidates[start_index:]:
        try:
            if isinstance(data, dict):
                found = all(
                    getattr(item, attr) == value for attr, value in data.items()
                )
            elif hasattr(data, "__iter__") and not isinstance(data, str):
                found = all(
                    getattr(item, attr) == value for value, attr in zip(data, accessors)
                )
            else:
                found = getattr(item, accessors[0]) == data

            if found:
                return item
        except AttributeError:
            # Attribute didn't exist, so it's not a match
            pass

    raise ValueError(error)


class Row:
    def __init__(self, **data):
        """Create a new Row object.

        The keyword arguments specified in the constructor will be converted into
        attributes on the new Row object.

        When any public attributes of the Row are modified (i.e., any attribute whose
        name doesn't start with ``_``), the source to which the row belongs will be
        notified.
        """
        self._source: Source = None
        for name, value in data.items():
            setattr(self, name, value)

    def __repr__(self):
        descriptor = " ".join(
            f"{attr}={getattr(self, attr)!r}"
            for attr in sorted(self.__dict__)
            if not attr.startswith("_")
        )
        return f"<Row {id(self):x} {descriptor if descriptor else '(no attributes)'}>"

    ######################################################################
    # Utility wrappers
    ######################################################################

    def __setattr__(self, attr: str, value):
        """Set an attribute on the Row object, notifying the source of the change.

        :param attr: The attribute to change.
        :param value: The new attribute value.
        """
        super().__setattr__(attr, value)
        if not attr.startswith("_"):
            if self._source is not None:
                self._source.notify("change", item=self)


class ListSource(Source):
    def __init__(self, accessors: list[str], data: Iterable | None = None):
        """A data source to store an ordered list of multiple data values.

        :param accessors: A list of attribute names for accessing the value
            in each column of the row.
        :param data: The initial list of items in the source. Items are converted as
            shown :ref:`above <listsource-item>`.
        """
        super().__init__()
        if isinstance(accessors, str) or not hasattr(accessors, "__iter__"):
            raise ValueError("accessors should be a list of attribute names")

        # Copy the list of accessors
        self._accessors = [a for a in accessors]
        if len(self._accessors) == 0:
            raise ValueError("ListSource must be provided a list of accessors")

        # Convert the data into row objects
        if data:
            self._data = [self._create_row(value) for value in data]
        else:
            self._data = []

    ######################################################################
    # Methods required by the ListSource interface
    ######################################################################

    def __len__(self) -> int:
        """Returns the number of items in the list."""
        return len(self._data)

    def __getitem__(self, index: int) -> Row:
        """Returns the item at position ``index`` of the list."""
        return self._data[index]

<<<<<<< HEAD
    def __delitem__(self, index: int):
=======
    def __delitem__(self, index):
        """Deletes the item at position ``index`` of the list."""
>>>>>>> da6e7b38
        row = self._data[index]
        del self._data[index]
        self.notify("remove", index=index, item=row)

    ######################################################################
    # Factory methods for new rows
    ######################################################################

    # This behavior is documented in list_source.rst.
    def _create_row(self, data: Any) -> Row:
        if isinstance(data, dict):
            row = Row(**data)
        elif hasattr(data, "__iter__") and not isinstance(data, str):
            row = Row(**dict(zip(self._accessors, data)))
        else:
            row = Row(**{self._accessors[0]: data})
        row._source = self
        return row

    ######################################################################
    # Utility methods to make ListSources more list-like
    ######################################################################

    def __setitem__(self, index: int, value: Any):
        """Set the value of a specific item in the data source.

        :param index: The item to change
        :param value: The data for the updated item. This data will be converted
            into a Row object.
        """
        row = self._create_row(value)
        self._data[index] = row
        self.notify("insert", index=index, item=row)

    def clear(self):
        """Clear all data from the data source."""
        self._data = []
        self.notify("clear")

    def insert(self, index: int, data: Any):
        """Insert a row into the data source at a specific index.

        :param index: The index at which to insert the item.
        :param data: The data to insert into the ListSource. This data will be converted
            into a Row object.
        :returns: The newly constructed Row object.
        """
        row = self._create_row(data)
        self._data.insert(index, row)
        self.notify("insert", index=index, item=row)
        return row

    def append(self, data):
        """Insert a row at the end of the data source.

        :param data: The data to append to the ListSource. This data will be converted
            into a Row object.
        :returns: The newly constructed Row object.
        """
        return self.insert(len(self), data)

    def remove(self, row: Row):
        """Remove a row from the data source.

        :param row: The row to remove from the data source.
        """
        del self[self._data.index(row)]

    def index(self, row: Row) -> int:
        """The index of a specific row in the data source.

        This search uses Row instances, and searches for an *instance* match.
        If two Row instances have the same values, only the Row that is the
        same Python instance will match. To search for values based on equality,
        use :meth:`~toga.sources.ListSource.find`.

        :param row: The row to find in the data source.
        :returns: The index of the row in the data source.
        :raises ValueError: If the row cannot be found in the data source.
        """
        return self._data.index(row)

    def find(self, data: Any, start: None | None = None):
        """Find the first item in the data that matches all the provided
        attributes.

        This is a value based search, rather than an instance search. If two Row
        instances have the same values, the first instance that matches will be
        returned. To search for a second instance, provide the first found instance
        as the ``start`` argument. To search for a specific Row instance, use the
        :meth:`~toga.sources.ListSource.index`.

        :param data: The data to search for. Only the values specified in data will be
            used as matching criteria; if the row contains additional data attributes,
            they won't be considered as part of the match.
        :param start: The instance from which to start the search. Defaults to ``None``,
            indicating that the first match should be returned.
        :return: The matching Row object
        :raises ValueError: If no match is found.
        """
        return _find_item(
            candidates=self._data,
            data=data,
            accessors=self._accessors,
            start=start,
            error=f"No row matching {data!r} in data",
        )<|MERGE_RESOLUTION|>--- conflicted
+++ resolved
@@ -111,12 +111,8 @@
         """Returns the item at position ``index`` of the list."""
         return self._data[index]
 
-<<<<<<< HEAD
     def __delitem__(self, index: int):
-=======
-    def __delitem__(self, index):
         """Deletes the item at position ``index`` of the list."""
->>>>>>> da6e7b38
         row = self._data[index]
         del self._data[index]
         self.notify("remove", index=index, item=row)
