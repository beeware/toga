--- conflicted
+++ resolved
@@ -139,24 +139,10 @@
         size: tuple[int, int] = (640, 480),
         resizable: bool = True,
         minimizable: bool = True,
-<<<<<<< HEAD
-        factory: None = None,  # DEPRECATED !
-        on_close: None = None,
         on_gain_focus: callable | None = None,
         on_lose_focus: callable | None = None,
         on_show: callable | None = None,
         on_hide: callable | None = None,
-    ) -> None:
-        ######################################################################
-        # 2022-09: Backwards compatibility
-        ######################################################################
-        # factory no longer used
-        if factory:
-            warnings.warn("The factory argument is no longer used.", DeprecationWarning)
-        ######################################################################
-        # End backwards compatibility.
-        ######################################################################
-=======
         resizeable=None,  # DEPRECATED
         closeable=None,  # DEPRECATED
     ):
@@ -174,7 +160,6 @@
         :param resizeable: **DEPRECATED** - Use ``resizable``.
         :param closeable: **DEPRECATED** - Use ``closable``.
         """
->>>>>>> 001bddd8
         super().__init__(
             id=id,
             title=title,
@@ -183,17 +168,13 @@
             resizable=resizable,
             closable=True,
             minimizable=minimizable,
-<<<<<<< HEAD
-            on_close=on_close,
             on_gain_focus=on_gain_focus,
             on_lose_focus=on_lose_focus,
             on_show=on_show,
             on_hide=on_hide,
-=======
             # Deprecated arguments
             resizeable=resizeable,
             closeable=closeable,
->>>>>>> 001bddd8
         )
 
     @property
