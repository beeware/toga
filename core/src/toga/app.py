from __future__ import annotations

import asyncio
import importlib.metadata
import sys
import warnings
from collections.abc import Coroutine, Iterator
from pathlib import Path
from typing import TYPE_CHECKING, Any, Protocol

from toga.command import Command, CommandSet
<<<<<<< HEAD
=======
from toga.constants import WindowState
from toga.documents import Document, DocumentSet
>>>>>>> 1c8b7d41
from toga.handlers import simple_handler, wrapped_handler
from toga.icons import Icon
from toga.paths import Paths
from toga.platform import get_platform_factory
from toga.window import MainWindow, Window, WindowSet

if TYPE_CHECKING:
    from toga.dialogs import Dialog
    from toga.documents import Document, DocumentSet
    from toga.hardware.camera import Camera
    from toga.hardware.location import Location
    from toga.icons import IconContentT
    from toga.screens import Screen
    from toga.statusicons import StatusIconSet
    from toga.widgets.base import Widget

# Make sure deprecation warnings are shown by default
warnings.filterwarnings("default", category=DeprecationWarning)


class AppStartupMethod(Protocol):
    def __call__(self, app: App, **kwargs: Any) -> Widget:
        """The startup method of the app.

        Called during app startup to set the initial main window content.

        :param app: The app instance that is starting.
        :param kwargs: Ensures compatibility with additional arguments introduced in
            future versions.
        :returns: The widget to use as the main window content.
        """


class OnRunningHandler(Protocol):
    def __call__(self, app: App, **kwargs: Any) -> None:
        """A handler to invoke when the app event loop is running.

        :param app: The app instance that is running.
        :param kwargs: Ensures compatibility with additional arguments introduced in
            future versions.
        """


class OnExitHandler(Protocol):
    def __call__(self, app: App, **kwargs: Any) -> bool:
        """A handler to invoke when the app is about to exit.

        The return value of this callback controls whether the app is allowed to exit.
        This can be used to prevent the app exiting with unsaved changes, etc.

        :param app: The app instance that is exiting.
        :param kwargs: Ensures compatibility with additional arguments introduced in
            future versions.
        :returns: ``True`` if the app is allowed to exit; ``False`` if the app is not
            allowed to exit.
        """


class BackgroundTask(Protocol):
    def __call__(self, app: App, **kwargs: Any) -> object:
        """Code that should be executed as a background task.

        :param app: The app that is handling the background task.
        :param kwargs: Ensures compatibility with additional arguments introduced in
            future versions.
        """


class WidgetRegistry:
    # WidgetRegistry is implemented as a wrapper around a dict.
    # The lookup methods (__getitem__(), __iter__(), __len()__, keys(), items(), and
    # values()) are all proxied to the underlying data store. Mutation methods exist for
    # internal use, but those methods shouldn't be used by end-users.

    def __init__(self, *args: Any, **kwargs: Any):
        self._registry = dict(*args, **kwargs)

    def __len__(self) -> int:
        return len(self._registry)

    def __getitem__(self, key: str) -> Widget:
        return self._registry[key]

    def __contains__(self, key: str) -> bool:
        return key in self._registry

    def __iter__(self) -> Iterator[Widget]:
        return iter(self.values())

    def __repr__(self) -> str:
        return (
            "{"
            + ", ".join(f"{k!r}: {v!r}" for k, v in sorted(self._registry.items()))
            + "}"
        )

    def items(self) -> Iterator[tuple[str, Widget]]:
        return self._registry.items()

    def keys(self) -> Iterator[str]:
        return self._registry.keys()

    def values(self) -> Iterator[Widget]:
        return self._registry.values()

    # Private methods for internal use
    def _update(self, widgets: list[Widget]) -> None:
        for widget in widgets:
            self._add(widget)

    def _add(self, widget: Widget) -> None:
        if widget.id in self._registry:
            # Prevent adding the same widget twice or adding 2 widgets with the same id
            raise KeyError(f"There is already a widget with the id {widget.id!r}")
        self._registry[widget.id] = widget

    def _remove(self, id: str) -> None:
        del self._registry[id]


class App:
    #: The currently running :class:`~toga.App`. Since there can only be one running
    #: Toga app in a process, this is available as a class property via
    #: ``toga.App.app``. If no app has been created yet, this is set to ``None``.
    app: App | None = None
    _impl: Any
    _camera: Camera
    _location: Location
    _main_window: Window | str | None
    _running_tasks: set[asyncio.Task] = set()

    #: A constant that can be used as the main window to indicate that an app will
    #: run in the background without a main window.
    BACKGROUND: str = "background app"

    _UNDEFINED: str = "<main window not assigned>"

    def __init__(
        self,
        formal_name: str | None = None,
        app_id: str | None = None,
        app_name: str | None = None,
        *,
        icon: IconContentT | None = None,
        author: str | None = None,
        version: str | None = None,
        home_page: str | None = None,
        description: str | None = None,
        startup: AppStartupMethod | None = None,
        document_types: list[type[Document]] | None = None,
        on_running: OnRunningHandler | None = None,
        on_exit: OnExitHandler | None = None,
        id: None = None,  # DEPRECATED
        windows: None = None,  # DEPRECATED
    ):
        """Create a new App instance.

        Once the app has been created, you should invoke the
        :meth:`~toga.App.main_loop()` method, which will start the event loop of your
        App.

        :param formal_name: The human-readable name of the app. If not provided, the
            metadata key ``Formal-Name`` must be present.
        :param app_id: The unique application identifier. This will usually be a
            reversed domain name, e.g. ``org.beeware.myapp``. If not provided, the
            metadata key ``App-ID`` must be present.
        :param app_name: The name of the distribution used to load metadata with
            :any:`importlib.metadata`. If not provided, the following will be tried in
            order:

            #. If the ``__main__`` module is contained in a package, that package's name
               will be used.
            #. If the ``app_id`` argument was provided, its last segment will be used.
               For example, an ``app_id`` of ``com.example.my-app`` would yield a
               distribution name of ``my-app``.
            #. As a last resort, the name ``toga``.
        :param icon: The :any:`icon <IconContentT>` for the app. Defaults to
            :attr:`toga.Icon.APP_ICON`.
        :param author: The person or organization to be credited as the author of the
            app. If not provided, the metadata key ``Author`` will be used.
        :param version: The version number of the app.  If not provided, the metadata
            key ``Version`` will be used.
        :param home_page: The URL of a web page for the app. Used in auto-generated help
            menu items. If not provided, the metadata key ``Home-page`` will be used.
        :param description: A brief (one line) description of the app. If not provided,
            the metadata key ``Summary`` will be used.
        :param startup: A callable to run before starting the app.
        :param on_running: The initial :any:`on_running` handler.
        :param on_exit: The initial :any:`on_exit` handler.
        :param document_types: A list of :any:`Document` classes that this app
            can manage.
        :param id: **DEPRECATED** - This argument will be ignored. If you need a
            machine-friendly identifier, use ``app_id``.
        :param windows: **DEPRECATED** – Windows are now automatically added to the
            current app. Passing this argument will cause an exception.
        """
        ######################################################################
        # 2023-10: Backwards compatibility
        ######################################################################
        if id is not None:
            warnings.warn(
                "App.id is deprecated and will be ignored. Use app_id instead",
                DeprecationWarning,
                stacklevel=2,
            )

        if windows is not None:
            raise ValueError(
                "The `windows` constructor argument of toga.App has been removed. "
                "Windows are now automatically added to the current app."
            )
        ######################################################################
        # End backwards compatibility
        ######################################################################

        # Initialize empty widgets registry
        self._widgets = WidgetRegistry()

        # Keep an accessible copy of the app singleton instance
        App.app = self

        # We need a distribution name to load app metadata.
        if app_name is None:
            # If the code is contained in appname.py, and you start the app using
            # `python -m appname`, then __main__.__package__ will be an empty string.
            #
            # If the code is contained in appname.py, and you start the app using
            # `python appname.py`, then __main__.__package__ will be None.
            #
            # If the code is contained in appname/__main__.py, and you start the app
            # using `python -m appname`, then __main__.__package__ will be "appname".
            try:
                main_module_pkg = sys.modules["__main__"].__package__
                if main_module_pkg:
                    app_name = main_module_pkg
            except KeyError:
                # If there's no __main__ module, we're probably in a test.
                pass

        # Try deconstructing the distribution name from the app ID
        if (app_name is None) and app_id:
            app_name = app_id.split(".")[-1]

        # If we still don't have a distribution name, fall back to ``toga`` as a
        # last resort.
        if app_name is None:
            app_name = "toga"

        # Try to load the app metadata with our best guess of the distribution name.
        self._app_name = app_name
        try:
            self.metadata = importlib.metadata.metadata(app_name)
        except importlib.metadata.PackageNotFoundError:
            self.metadata = {}

        # If a formal name has been provided, use it; otherwise, look to
        # the metadata. However, a formal name *must* be provided.
        if formal_name:
            self._formal_name = formal_name
        else:
            self._formal_name = self.metadata.get("Formal-Name")
        if self._formal_name is None:
            raise RuntimeError("Toga application must have a formal name")

        # If an app_id has been provided, use it; otherwise, look to
        # the metadata. However, an app_id *must* be provided
        if app_id:
            self._app_id = app_id
        else:
            self._app_id = self.metadata.get("App-ID")
        if self._app_id is None:
            raise RuntimeError("Toga application must have an app ID")

        # Other metadata may be passed to the constructor, or loaded with importlib.
        if author:
            self._author = author
        else:
            self._author = self.metadata.get("Author", None)

        if version:
            self._version = version
        else:
            self._version = self.metadata.get("Version", None)

        if home_page:
            self._home_page = home_page
        else:
            self._home_page = self.metadata.get("Home-page", None)

        if description:
            self._description = description
        else:
            self._description = self.metadata.get("Summary", None)

        # Get a platform factory.
        self.factory = get_platform_factory()

        # Instantiate the paths instance for this app.
        self._paths = Paths()

        if icon is None:
            self.icon = Icon.APP_ICON
        else:
            self.icon = icon

        # Set up the document types and collection of documents being managed.
        self._document_types = [] if document_types is None else document_types

        # Install the lifecycle handlers. If passed in as an argument, or assigned using
        # `app.on_event = my_handler`, the event handler will take the app as the first
        # argument. If we're using the default value, or we're subclassing app, the app
        # can be safely implied; so we wrap the method as a simple handler.
        if on_running:
            self.on_running = on_running
        else:
            self.on_running = simple_handler(self.on_running)

        if on_exit:
            self.on_exit = on_exit
        else:
            self.on_exit = simple_handler(self.on_exit)

        # We need the command set to exist so that startup et al. can add commands;
        # but we don't have an impl yet, so we can't set the on_change handler
        self._commands = CommandSet()

        self._startup_method = startup

        self._main_window = App._UNDEFINED
        self._windows = WindowSet(self)
<<<<<<< HEAD
        self._full_screen_windows: tuple[Window, ...] | None = None
=======
>>>>>>> 1c8b7d41

        # Create the implementation. This will trigger any startup logic.
        self.factory.App(interface=self)

    ######################################################################
    # App properties
    ######################################################################

    @property
    def app_name(self) -> str:
        """The name of the distribution used to load metadata with
        :any:`importlib.metadata` (read-only)."""
        return self._app_name

    @property
    def app_id(self) -> str:
        """The unique application identifier (read-only). This will usually be a
        reversed domain name, e.g. ``org.beeware.myapp``.
        """
        return self._app_id

    @property
    def author(self) -> str | None:
        """The person or organization to be credited as the author of the app
        (read-only)."""
        return self._author

    @property
    def description(self) -> str | None:
        """A brief (one line) description of the app (read-only)."""
        return self._description

    @property
    def formal_name(self) -> str:
        """The human-readable name of the app (read-only)."""
        return self._formal_name

    @property
    def home_page(self) -> str | None:
        """The URL of a web page for the app (read-only). Used in auto-generated help
        menu items."""
        return self._home_page

    @property
    def dark_mode(self) -> bool | None:
        """Whether the user has dark mode enabled in their environment (read-only).

        :returns: A Boolean describing if the app is in dark mode; ``None`` if Toga
            cannot determine if the app is in dark mode.
        """
        return self._impl.get_dark_mode_state()

    @property
    def icon(self) -> Icon:
        """The Icon for the app.

        Can be specified as any valid :any:`icon content <IconContentT>`.
        """
        return self._icon

    @icon.setter
    def icon(self, icon_or_name: IconContentT) -> None:
        if isinstance(icon_or_name, Icon):
            self._icon = icon_or_name
        else:
            self._icon = Icon(icon_or_name)

        try:
            self._impl.set_icon(self._icon)
        except AttributeError:
            # The first time the icon is set, it is *before* the impl has been created,
            # so that the app instance can be instantiated with the correct icon.
            pass

    @property
    def id(self) -> str:
        """**DEPRECATED** – Use :any:`app_id`."""
        warnings.warn(
            "App.id is deprecated. Use app_id instead", DeprecationWarning, stacklevel=2
        )
        return self._app_id

    @property
    def version(self) -> str | None:
        """The version number of the app (read-only)."""
        return self._version

    @property
    def is_bundled(self) -> bool:
        """Has the app been bundled as a standalone binary,
        or is it running as a Python script?"""
        return Path(sys.executable).stem not in {
            "python",
            f"python{sys.version_info.major}",
            f"python{sys.version_info.major}.{sys.version_info.minor}",
        }

    ######################################################################
    # App lifecycle
    ######################################################################

    def request_exit(self):
        """Request an exit from the application.

        This method will call the :meth:`~toga.App.on_exit` handler to confirm if the
        app should be allowed to exit; if that handler confirms the action, the app will
        exit.
        """

        def cleanup(app, should_exit):
            if should_exit:
                app.exit()

        # Wrap on_exit to ensure that an async handler is turned into a task,
        # then immediately invoke.
        wrapped_handler(self, self.on_exit, cleanup=cleanup)()

    def exit(self) -> None:
        """Unconditionally exit the application.

        This *does not* invoke the ``on_exit`` handler; the app will be immediately
        and unconditionally closed.
        """
        self._impl.exit()

    @property
    def loop(self) -> asyncio.AbstractEventLoop:
        """The `event loop
        <https://docs.python.org/3/library/asyncio-eventloop.html>`__ of the app's main
        thread (read-only)."""
        return self._impl.loop

    def main_loop(self) -> None:
        """Start the application.

        On desktop platforms, this method will block until the application has exited.
        On mobile and web platforms, it returns immediately.
        """
        # Modify signal handlers to make sure Ctrl-C is caught and handled.
        try:
            # This module doesn't exist in MicroPython, so don't import it globally.
            import signal
        except ModuleNotFoundError:  # pragma: no cover
            pass
        else:
            signal.signal(signal.SIGINT, signal.SIG_DFL)

        self._impl.main_loop()

    def _install_task_factory_wrapper(self):
        """Wrap task creation to track pending and running tasks.

        When tasks are created, asyncio only maintains a weak reference to the task.
        This allows for the possibility that the garbage collector destroys the task
        in the midst of its execution. To avoid this, a strong reference is stored on
        the app and a task callback removes the reference after the task completes.
        Upstream issue tracked at python/cpython#91887.
        """
        platform_task_factory = self.loop.get_task_factory()

        def factory(loop, coro, context=None):
            if platform_task_factory is not None:
                if sys.version_info < (3, 11):  # pragma: no-cover-if-gte-py311
                    task = platform_task_factory(loop, coro)
                else:  # pragma: no-cover-if-lt-py311
                    task = platform_task_factory(loop, coro, context=context)
            else:
                if sys.version_info < (3, 11):  # pragma: no-cover-if-gte-py311
                    task = asyncio.Task(coro, loop=loop)
                else:  # pragma: no-cover-if-lt-py311
                    task = asyncio.Task(coro, loop=loop, context=context)

            self._running_tasks.add(task)
            task.add_done_callback(self._running_tasks.discard)
            return task

        self.loop.set_task_factory(factory)

    @property
    def main_window(self) -> Window | str | None:
        """The main window for the app.

        See :ref:`the documentation on assigning a main window <assigning-main-window>`
        for values that can be used for this attribute.
        """
        if self._main_window is App._UNDEFINED:
            raise ValueError("Application has not set a main window.")

        return self._main_window

    @main_window.setter
    def main_window(self, window: MainWindow | str | None) -> None:
        if window is None or window is App.BACKGROUND or isinstance(window, Window):
            # The main window must be closable
            if isinstance(window, Window) and not window.closable:
                raise ValueError("The window used as the main window must be closable.")

            old_window = self._main_window
            self._main_window = window
            try:
                self._impl.set_main_window(window)
            except Exception as e:
                # If the main window could not be changed, revert to the previous value
                # then reraise the exception
                if old_window is not App._UNDEFINED:
                    self._main_window = old_window
                raise e
        else:
            raise ValueError(f"Don't know how to use {window!r} as a main window.")

    def _open_initial_document(self, filename: Path | str) -> bool:
        """Internal utility method for opening a document provided at the command line.

        This is abstracted so that backends that have their own management of command
        line arguments can share the same error handling.

        :param filename: The filename passed as an argument, as a string.
        :returns: ``True`` if a document was successfully loaded; ``False`` otherwise.
        """
        try:
            self.documents.open(filename)
            return True
        except FileNotFoundError:
            print(f"Document {filename} not found")
            return False
        except Exception as e:
            print(f"{filename}: {e}")
            return False

    def _create_standard_commands(self):
        """Internal utility method to create the standard commands for the app."""
        for cmd_id in [
            Command.ABOUT,
            Command.EXIT,
            Command.VISIT_HOMEPAGE,
        ]:
            self.commands.add(Command.standard(self, cmd_id))

        if self._document_types:
            default_document_type = self._document_types[0]
            command = Command.standard(
                self,
                Command.NEW,
                action=simple_handler(self.documents.new, default_document_type),
            )
            if command:
                if len(self._document_types) == 1:
                    # There's only 1 document type. The new command can be used as is.
                    self.commands.add(command)
                else:
                    # There's more than one document type. Create a new command for each
                    # document type, updating the title of the command to disambiguate,
                    # and modifying the shortcut, order and ID of the document types 2+
                    for i, document_class in enumerate(self._document_types):
                        command = Command.standard(
                            self,
                            Command.NEW,
                            action=simple_handler(self.documents.new, document_class),
                        )
                        command.text = command.text + f" {document_class.description}"
                        if i > 0:
                            command.shortcut = None
                            command._id = f"{command.id}:{document_class.extensions[0]}"
                            command.order = command.order + i

                        self.commands.add(command)

            for cmd_id in [
                Command.OPEN,
                Command.SAVE,
                Command.SAVE_AS,
                Command.SAVE_ALL,
            ]:
                self.commands.add(Command.standard(self, cmd_id))

    def _create_initial_windows(self):
        """Internal utility method for creating initial windows based on command line
        arguments.

        If document types are defined, and the backend doesn't have native command line
        handling, try to open every argument on the command line as a document (unless
        the backend manages the command line arguments).

        If, after processing all command line arguments, the app doesn't have at least
        one window, the app's default initial document handling will be triggered.
        """
        # Process command line arguments if the backend doesn't handle them
        if not self._impl.HANDLES_COMMAND_LINE:
            if self._document_types:
                for filename in sys.argv[1:]:
                    self._open_initial_document(filename)

        # Ensure there is at least one window
        if self.main_window is None and len(self.windows) == 0:
            if self._document_types:
                if self._impl.CLOSE_ON_LAST_WINDOW:
                    # Pass in the first document type as the default
                    self.documents.new(self._document_types[0])
                else:
                    self.loop.run_until_complete(self.documents.request_open())
            else:
                # No document types defined.
                raise RuntimeError(
                    "App didn't create any windows, or register any document types."
                )

    def _startup(self) -> None:
        # Wrap the platform's event loop's task factory for task tracking
        self._install_task_factory_wrapper()

        # Install the standard commands. This is done *before* startup so the user's
        # code has the opportunity to remove/change the default commands.
        self._create_standard_commands()
        self._impl.create_standard_commands()

        # Install the standard status icon commands. Again, this is done *before*
        # startup so that the user's code can remove/change the defaults.
        self.status_icons._create_standard_commands()

        # Invoke the user's startup method (or the default implementation)
        self.startup()

        # Validate that the startup requirements have been met.
        # Accessing the main window attribute will raise an exception if the app hasn't
        # defined a main window.
        _ = self.main_window

        # Create any initial windows
        self._create_initial_windows()

        # Manifest the initial state of the menus. This will cascade down to all
        # open windows if the platform has window-based menus. Then install the
        # on-change handler for menus to respond to any future changes.
        self._impl.create_menus()
        self.commands.on_change = self._impl.create_menus

        # Manifest the initial state of the status icons, then install an on-change
        # handler so that any future changes will be reflected in the GUI.
        self.status_icons._impl.create()
        self.status_icons.commands.on_change = self.status_icons._impl.create

        # Manifest the initial state of toolbars (on the windows that have
        # them), then install a change listener so that any future changes to
        # the toolbar cause a change in toolbar items.
        for window in self.windows:
            if hasattr(window, "toolbar"):
                window._impl.create_toolbar()
                window.toolbar.on_change = window._impl.create_toolbar

        # Queue a task to run as soon as the event loop starts.
        self.loop.call_soon_threadsafe(wrapped_handler(self, self.on_running))

    def startup(self) -> None:
        """Create and show the main window for the application.

        Subclasses can override this method to define customized startup behavior;
        however, any override *must* ensure the :any:`main_window` has been assigned
        before it returns.
        """
        self.main_window = MainWindow(title=self.formal_name, id="main")

        if self._startup_method:
            self.main_window.content = self._startup_method(self)

        self.main_window.show()

    ######################################################################
    # App resources
    ######################################################################

    @property
    def camera(self) -> Camera:
        """A representation of the device's camera (or cameras)."""
        try:
            return self._camera
        except AttributeError:
            # Instantiate the camera instance for this app on first access
            # This will raise an exception if the platform doesn't implement
            # the Camera API.
            from .hardware.camera import Camera

            self._camera = Camera(self)
            return self._camera

    @property
    def commands(self) -> CommandSet:
        """The commands available in the app."""
        return self._commands

    @property
    def documents(self) -> DocumentSet:
        """The list of documents associated with this app."""
        try:
            return self._documents
        except AttributeError:
            # Initialize on first access.
            from .documents import DocumentSet

            self._documents = DocumentSet(self, self._document_types)
            return self._documents

    @property
    def location(self) -> Location:
        """A representation of the device's location service."""
        try:
            return self._location
        except AttributeError:
            # Instantiate the location service for this app on first access
            # This will raise an exception if the platform doesn't implement
            # the Location API.
            from .hardware.location import Location

            self._location = Location(self)
            return self._location

    @property
    def paths(self) -> Paths:
        """Paths for platform-appropriate locations on the user's file system.

        Some platforms do not allow access to any file system location other than these
        paths. Even when arbitrary file access is allowed, there are preferred locations
        for each type of content.
        """
        return self._paths

    @property
    def screens(self) -> list[Screen]:
        """Returns a list of available screens."""
        return [screen.interface for screen in self._impl.get_screens()]

    @property
    def status_icons(self) -> StatusIconSet:
        """The status icons displayed by the app."""
        try:
            return self._status_icons
        except AttributeError:
            # Initialize on first access.
            from .statusicons import StatusIconSet

            self._status_icons = StatusIconSet()
            return self._status_icons

    @property
    def widgets(self) -> WidgetRegistry:
        """The widgets managed by the app, over all windows.

        Can be used to look up widgets by ID over the entire app (e.g.,
        ``app.widgets["my_id"]``).

        Only returns widgets that are currently part of a layout. A widget that has been
        created, but not assigned as part of window content will not be returned by
        widget lookup.
        """
        return self._widgets

    @property
    def windows(self) -> WindowSet:
        """The windows managed by the app. Windows are automatically added to the app
        when they are created, and removed when they are closed."""
        return self._windows

    ######################################################################
    # App capabilities
    ######################################################################

    def about(self) -> None:
        """Display the About dialog for the app.

        Default implementation shows a platform-appropriate about dialog using app
        metadata. Override if you want to display a custom About dialog.
        """
        self._impl.show_about_dialog()

    def beep(self) -> None:
        """Play the default system notification sound."""
        self._impl.beep()

    async def dialog(self, dialog: Dialog) -> Coroutine[None, None, Any]:
        """Display a dialog to the user in the app context.

        :param: The :doc:`dialog <resources/dialogs>` to display to the user.
        :returns: The result of the dialog.
        """
        return await dialog._show(None)

    def visit_homepage(self) -> None:
        """Open the application's :any:`home_page` in the default browser.

        This method is invoked as a handler by the "Visit homepage" default menu item.
        If the :any:`home_page` is ``None``, this is a no-op, and the default menu item
        will be disabled.
        """
        if self.home_page is not None:
            # This module doesn't exist in MicroPython, so don't import it globally.
            import webbrowser

            webbrowser.open(self.home_page)

    ######################################################################
    # Cursor control
    ######################################################################

    def hide_cursor(self) -> None:
        """Hide cursor from view."""
        self._impl.hide_cursor()

    def show_cursor(self) -> None:
        """Make the cursor visible."""
        self._impl.show_cursor()

    ######################################################################
    # Window control
    ######################################################################

    @property
    def current_window(self) -> Window | None:
        """Return the currently active window."""
        window = self._impl.get_current_window()
        if window is None:
            return None
        return window.interface

    @current_window.setter
    def current_window(self, window: Window) -> None:
        """Set a window into current active focus."""
        self._impl.set_current_window(window)

    ######################################################################
    # Presentation mode controls
    ######################################################################

    @property
    def in_presentation_mode(self) -> bool:
        """Is the app currently in presentation mode?"""
        return any(window.state == WindowState.PRESENTATION for window in self.windows)

    def enter_presentation_mode(
        self,
        windows: list[Window] | dict[Screen, Window],
    ) -> None:
        """Enter into presentation mode with one or more windows on different screens.

        Presentation mode is not the same as "Full Screen" mode; presentation mode is
        when window borders, other window decorations, app menu and toolbars are no
        longer visible.

        :param windows: A list of windows, or a dictionary
            mapping screens to windows, to go into presentation, in order of
            allocation to screens. If the number of windows exceeds the number
            of available displays, those windows will not be visible. The windows
            must have a content set on them.

        :raises ValueError: If the presentation layout supplied is not a list of
            windows or a dict mapping windows to screens, or if any window does
            not have content.
        """
        if windows:
            screen_window_dict = dict()
            if isinstance(windows, list):
                for window, screen in zip(windows, self.screens):
                    screen_window_dict[screen] = window
            elif isinstance(windows, dict):
                screen_window_dict = windows
            else:
                raise ValueError(
                    "Presentation layout should be a list of windows,"
                    " or a dict mapping windows to screens."
                )

            for screen, window in screen_window_dict.items():
                window._impl._before_presentation_mode_screen = window.screen
                window.screen = screen
                window._impl.set_window_state(WindowState.PRESENTATION)

    def exit_presentation_mode(self) -> None:
        """Exit presentation mode."""
        for window in self.windows:
            if window.state == WindowState.PRESENTATION:
                window._impl.set_window_state(WindowState.NORMAL)

    ######################################################################
    # App events
    ######################################################################

    def on_exit(self) -> bool:
        """The event handler that will be invoked when the app is about to exit.

        The return value of this method controls whether the app is allowed to exit.
        This can be used to prevent the app exiting with unsaved changes, etc.

        If necessary, the overridden method can be defined as an ``async`` coroutine.

        :returns: ``True`` if the app is allowed to exit; ``False`` if the app is not
            allowed to exit.
        """
        # Always allow exit
        return True

    def on_running(self) -> None:
        """The event handler that will be invoked
        when the app's event loop starts running.

        If necessary, the overridden method can be defined as an ``async`` coroutine.
        """

    ######################################################################
    # 2023-10: Backwards compatibility
    ######################################################################

    @property
    def name(self) -> str:
        """**DEPRECATED** – Use :any:`formal_name`."""
        warnings.warn(
            "App.name is deprecated. Use formal_name instead",
            DeprecationWarning,
            stacklevel=2,
        )
        return self._formal_name

    # Support WindowSet __iadd__ and __isub__
    @windows.setter
    def windows(self, windows: WindowSet) -> None:
        if windows is not self._windows:
            raise AttributeError("can't set attribute 'windows'")

    ######################################################################
    # 2024-06: Backwards compatibility
    ######################################################################

    def add_background_task(self, handler: BackgroundTask) -> None:
        """**DEPRECATED** – Use :any:`asyncio.create_task`, or override/assign
        :meth:`~toga.App.on_running`."""
        warnings.warn(
            "App.add_background_task is deprecated. Use asyncio.create_task(), "
            "or set an App.on_running() handler",
            DeprecationWarning,
            stacklevel=2,
        )

        self.loop.call_soon_threadsafe(wrapped_handler(self, handler))

    ######################################################################
    # 2024-07: Backwards compatibility
    ######################################################################

    def exit_full_screen(self) -> None:
        """**DEPRECATED** – Use :any:`App.exit_presentation_mode()`."""
        warnings.warn(
            (
                "`App.exit_full_screen()` is deprecated. "
                "Use `App.exit_presentation_mode()` instead."
            ),
            DeprecationWarning,
            stacklevel=2,
        )
        if self.in_presentation_mode:
            self.exit_presentation_mode()

    @property
    def is_full_screen(self) -> bool:
        """**DEPRECATED** – Use :any:`App.in_presentation_mode`."""
        warnings.warn(
            (
                "`App.is_full_screen` is deprecated. "
                "Use `App.in_presentation_mode` instead."
            ),
            DeprecationWarning,
            stacklevel=2,
        )
        return self.in_presentation_mode

    def set_full_screen(self, *windows: Window) -> None:
        """**DEPRECATED** – Use :any:`App.enter_presentation_mode()` and
        :any:`App.exit_presentation_mode()`."""
        warnings.warn(
            (
                "`App.set_full_screen()` is deprecated. "
                "Use `App.enter_presentation_mode()` instead."
            ),
            DeprecationWarning,
            stacklevel=2,
        )
        self.exit_presentation_mode()
        if windows:
            self.enter_presentation_mode(list(windows))

    ######################################################################
    # End backwards compatibility
    ######################################################################


######################################################################
# 2024-08: Backwards compatibility
######################################################################


class DocumentApp(App):
    def __init__(self, *args, **kwargs):
        """**DEPRECATED** - :any:`toga.DocumentApp` can be replaced with
        :any:`toga.App`.
        """
        warnings.warn(
            "toga.DocumentApp is no longer required. Use toga.App instead",
            DeprecationWarning,
            stacklevel=2,
        )
        # Convert document types from dictionary format to list format.
        # The old API guaranteed that document_types was provided
        kwargs["document_types"] = list(kwargs["document_types"].values())

        super().__init__(*args, **kwargs)

    @property
    def document_types(self) -> dict[str, type[Document]]:
        """**DEPRECATED** - Use ``documents.types``; extensions can be
        obtained from the individual document classes itself.
        """
        warnings.warn(
            "App.document_types is deprecated. Use App.documents.types",
            DeprecationWarning,
            stacklevel=2,
        )
        return {
            extension: doc_type
            for doc_type in self._document_types
            for extension in doc_type.extensions
        }<|MERGE_RESOLUTION|>--- conflicted
+++ resolved
@@ -9,11 +9,7 @@
 from typing import TYPE_CHECKING, Any, Protocol
 
 from toga.command import Command, CommandSet
-<<<<<<< HEAD
-=======
 from toga.constants import WindowState
-from toga.documents import Document, DocumentSet
->>>>>>> 1c8b7d41
 from toga.handlers import simple_handler, wrapped_handler
 from toga.icons import Icon
 from toga.paths import Paths
@@ -344,10 +340,6 @@
 
         self._main_window = App._UNDEFINED
         self._windows = WindowSet(self)
-<<<<<<< HEAD
-        self._full_screen_windows: tuple[Window, ...] | None = None
-=======
->>>>>>> 1c8b7d41
 
         # Create the implementation. This will trigger any startup logic.
         self.factory.App(interface=self)
