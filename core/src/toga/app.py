from __future__ import annotations

import asyncio
import importlib.metadata
import signal
import sys
import warnings
import webbrowser
from collections.abc import (
    Collection,
    ItemsView,
    Iterator,
    KeysView,
    Mapping,
    MutableSet,
    ValuesView,
)
from email.message import Message
from pathlib import Path
from typing import TYPE_CHECKING, Any, Protocol
from warnings import warn
from weakref import WeakValueDictionary

from toga.command import Command, CommandSet
from toga.documents import Document
from toga.handlers import wrapped_handler
from toga.hardware.camera import Camera
from toga.hardware.location import Location
from toga.icons import Icon
from toga.paths import Paths
from toga.platform import get_platform_factory
from toga.screens import Screen
from toga.types import Position, Size
from toga.widgets.base import Widget
from toga.window import Window

if TYPE_CHECKING:
    from toga.icons import IconContent
    from toga.types import PositionT, SizeT

# Make sure deprecation warnings are shown by default
warnings.filterwarnings("default", category=DeprecationWarning)


class AppStartupMethod(Protocol):
    def __call__(self, app: App, **kwargs: Any) -> Widget:
        """The startup method of the app.

        Called during app startup to set the initial main window content.

        :param app: The app instance that is starting.
        :param kwargs: Ensures compatibility with additional arguments introduced in
            future versions.
        :returns: The widget to use as the main window content.
        """
        ...


class OnExitHandler(Protocol):
    def __call__(self, app: App, **kwargs: Any) -> bool:
        """A handler to invoke when the app is about to exit.

        The return value of this callback controls whether the app is allowed to exit.
        This can be used to prevent the app exiting with unsaved changes, etc.

        :param app: The app instance that is exiting.
        :param kwargs: Ensures compatibility with additional arguments introduced in
            future versions.
        :returns: ``True`` if the app is allowed to exit; ``False`` if the app is not
            allowed to exit.
        """
        ...


class BackgroundTask(Protocol):
    def __call__(self, app: App, **kwargs: Any) -> None:
        """Code that should be executed as a background task.

        :param app: The app that is handling the background task.
        :param kwargs: Ensures compatibility with additional arguments introduced in
            future versions.
        """
        ...


class WindowSet(MutableSet):
    def __init__(self, app: App):
        """A collection of windows managed by an app.

        A window is automatically added to the app when it is created, and removed when
        it is closed. Adding a window to an App's window set automatically sets the
        :attr:`~toga.Window.app` property of the Window.
        """
        self.app = app
        self.elements = set()

    def add(self, window: Window) -> None:
        if not isinstance(window, Window):
            raise TypeError("Can only add objects of type toga.Window")
        # Silently not add if duplicate
        if window not in self.elements:
            self.elements.add(window)
            window.app = self.app

    def discard(self, window: Window) -> None:
        if not isinstance(window, Window):
            raise TypeError("Can only discard objects of type toga.Window")
        if window not in self.elements:
            raise ValueError(f"{window!r} is not part of this app")
        self.elements.remove(window)

    ######################################################################
    # 2023-10: Backwards compatibility
    ######################################################################

    def __iadd__(self, window: Window) -> None:
        # The standard set type does not have a += operator.
        warn(
            "Windows are automatically associated with the app; += is not required",
            DeprecationWarning,
            stacklevel=2,
        )
        return self

    def __isub__(self, other: Window) -> None:
        # The standard set type does have a -= operator, but it takes sets rather than
        # individual items.
        warn(
            "Windows are automatically removed from the app; -= is not required",
            DeprecationWarning,
            stacklevel=2,
        )
        return self

    ######################################################################
    # End backwards compatibility
    ######################################################################

    def __iter__(self) -> Iterator:
        return iter(self.elements)

    def __contains__(self, value: Window) -> bool:
        return value in self.elements

    def __len__(self) -> int:
        return len(self.elements)


class WidgetRegistry:
    # WidgetRegistry is implemented as a wrapper around a WeakValueDictionary, because
    # it provides a mapping from ID to widget. The mapping is weak so the registry
    # doesn't retain a strong reference to the widget, preventing memory cleanup.
    #
    # The lookup methods (__getitem__(), __iter__(), __len()__, keys(), items(), and
    # values()) are all proxied to underlying data store. Private methods exist for
    # internal use, but those methods shouldn't be used by end-users.

    def __init__(self, *args, **kwargs):
        self._registry = WeakValueDictionary(*args, **kwargs)

    def __len__(self) -> int:
        return len(self._registry)

    def __getitem__(self, key: str) -> Widget:
        return self._registry[key]

    def __contains__(self, key: str) -> bool:
        return key in self._registry

    def __iter__(self) -> Iterator[Widget]:
        return self.values()

    def __repr__(self) -> str:
        return (
            "{"
            + ", ".join(f"{k!r}: {v!r}" for k, v in sorted(self._registry.items()))
            + "}"
        )

    def items(self) -> ItemsView:
        return self._registry.items()

    def keys(self) -> KeysView:
        return self._registry.keys()

    def values(self) -> ValuesView:
        return self._registry.values()

    # Private methods for internal use
    def _update(self, widgets: list[Widget]) -> None:
        for widget in widgets:
            self._add(widget)

    def _add(self, widget: Widget) -> None:
        if widget.id in self._registry:
            # Prevent adding the same widget twice or adding 2 widgets with the same id
            raise KeyError(f"There is already a widget with the id {widget.id!r}")
        self._registry[widget.id] = widget

    def _remove(self, id: str) -> None:
        del self._registry[id]


class MainWindow(Window):
    _WINDOW_CLASS = "MainWindow"

    def __init__(
        self,
        id: str | None = None,
        title: str | None = None,
<<<<<<< HEAD
        position: tuple[int, int] | None = None,
        size: tuple[int, int] = (640, 480),
=======
        position: PositionT = Position(100, 100),
        size: SizeT = Size(640, 480),
>>>>>>> ee95e5aa
        resizable: bool = True,
        minimizable: bool = True,
        content: Widget | None = None,
        resizeable=None,  # DEPRECATED
        closeable=None,  # DEPRECATED
    ):
        """Create a new main window.

        :param id: A unique identifier for the window. If not provided, one will be
            automatically generated.
        :param title: Title for the window. Defaults to the formal name of the app.
        :param position: Position of the window, as a :any:`toga.Position` or tuple of
            ``(x, y)`` coordinates, in :ref:`CSS pixels <css-units>`.
        :param size: Size of the window, as a :any:`toga.Size` or tuple of ``(width,
            height)``, in :ref:`CSS pixels <css-units>`.
        :param resizable: Can the window be resized by the user?
        :param minimizable: Can the window be minimized by the user?
        :param content: The initial content for the window.
        :param resizeable: **DEPRECATED** - Use ``resizable``.
        :param closeable: **DEPRECATED** - Use ``closable``.
        """
        super().__init__(
            id=id,
            title=title,
            position=position,
            size=size,
            resizable=resizable,
            closable=True,
            minimizable=minimizable,
            content=content,
            # Deprecated arguments
            resizeable=resizeable,
            closeable=closeable,
        )

    @property
    def _default_title(self) -> str:
        return App.app.formal_name

    @property
    def on_close(self) -> None:
        """The handler to invoke before the window is closed in response to a user
        action.

        Always returns ``None``. Main windows should use :meth:`toga.App.on_exit`,
        rather than ``on_close``.

        :raises ValueError: if an attempt is made to set the ``on_close`` handler.
        """
        return None

    @on_close.setter
    def on_close(self, handler: Any):
        if handler:
            raise ValueError(
                "Cannot set on_close handler for the main window. "
                "Use the app on_exit handler instead."
            )


class DocumentMainWindow(Window):
    def __init__(
        self,
        doc: Document,
        id: str | None = None,
        title: str | None = None,
        position: PositionT = Position(100, 100),
        size: SizeT = Size(640, 480),
        resizable: bool = True,
        minimizable: bool = True,
    ):
        """Create a new document Main Window.

        This installs a default on_close handler that honors platform-specific document
        closing behavior. If you want to control whether a document is allowed to close
        (e.g., due to having unsaved change), override
        :meth:`toga.Document.can_close()`, rather than implementing an on_close handler.

        :param document: The document being managed by this window
        :param id: The ID of the window.
        :param title: Title for the window. Defaults to the formal name of the app.
        :param position: Position of the window, as a :any:`toga.Position` or tuple of
            ``(x, y)`` coordinates.
        :param size: Size of the window, as a :any:`toga.Size` or tuple of
            ``(width, height)``, in pixels.
        :param resizable: Can the window be manually resized by the user?
        :param minimizable: Can the window be minimized by the user?
        """
        self.doc = doc
        super().__init__(
            id=id,
            title=title,
            position=position,
            size=size,
            resizable=resizable,
            closable=True,
            minimizable=minimizable,
            on_close=doc.handle_close,
        )

    @property
    def _default_title(self) -> str:
        return self.doc.path.name


class App:
    #: The currently running :class:`~toga.App`. Since there can only be one running
    #: Toga app in a process, this is available as a class property via ``toga.App.app``.
    app: App = None

    def __init__(
        self,
        formal_name: str | None = None,
        app_id: str | None = None,
        app_name: str | None = None,
        *,
        icon: IconContent | None = None,
        author: str | None = None,
        version: str | None = None,
        home_page: str | None = None,
        description: str | None = None,
        startup: AppStartupMethod | None = None,
        on_exit: OnExitHandler | None = None,
        id=None,  # DEPRECATED
        windows=None,  # DEPRECATED
    ):
        """Create a new App instance.

        Once the app has been created, you should invoke the
        :meth:`~toga.App.main_loop()` method, which will start the event loop of your
        App.

        :param formal_name: The human-readable name of the app. If not provided, the
            metadata key ``Formal-Name`` must be present.
        :param app_id: The unique application identifier. This will usually be a
            reversed domain name, e.g. ``org.beeware.myapp``. If not provided, the
            metadata key ``App-ID`` must be present.
        :param app_name: The name of the distribution used to load metadata with
            :any:`importlib.metadata`. If not provided, the following will be tried in
            order:

            #. If the ``__main__`` module is contained in a package, that package's name
               will be used.
            #. If the ``app_id`` argument was provided, its last segment will be used.
               For example, an ``app_id`` of ``com.example.my-app`` would yield a
               distribution name of ``my-app``.
            #. As a last resort, the name ``toga``.
        :param icon: The :any:`icon <IconContent>` for the app. Defaults to
            :attr:`toga.Icon.APP_ICON`.
        :param author: The person or organization to be credited as the author of the
            app. If not provided, the metadata key ``Author`` will be used.
        :param version: The version number of the app.  If not provided, the metadata
            key ``Version`` will be used.
        :param home_page: The URL of a web page for the app. Used in auto-generated help
            menu items. If not provided, the metadata key ``Home-page`` will be used.
        :param description: A brief (one line) description of the app. If not provided,
            the metadata key ``Summary`` will be used.
        :param startup: A callable to run before starting the app.
        :param on_exit: The initial :any:`on_exit` handler.
        :param id: **DEPRECATED** - This argument will be ignored. If you need a
            machine-friendly identifier, use ``app_id``.
        :param windows: **DEPRECATED** – Windows are now automatically added to the
            current app. Passing this argument will cause an exception.
        """
        ######################################################################
        # 2023-10: Backwards compatibility
        ######################################################################
        if id is not None:
            warn(
                "App.id is deprecated and will be ignored. Use app_id instead",
                DeprecationWarning,
                stacklevel=2,
            )

        if windows is not None:
            raise ValueError(
                "The `windows` constructor argument of toga.App has been removed. "
                "Windows are now automatically added to the current app."
            )
        ######################################################################
        # End backwards compatibility
        ######################################################################

        # Initialize empty widgets registry
        self._widgets = WidgetRegistry()

        # Keep an accessible copy of the app singleton instance
        App.app = self

        # We need a distribution name to load app metadata.
        if app_name is None:
            # If the code is contained in appname.py, and you start the app using
            # `python -m appname`, then __main__.__package__ will be an empty string.
            #
            # If the code is contained in appname.py, and you start the app using
            # `python appname.py`, then __main__.__package__ will be None.
            #
            # If the code is contained in appname/__main__.py, and you start the app
            # using `python -m appname`, then __main__.__package__ will be "appname".
            try:
                main_module_pkg = sys.modules["__main__"].__package__
                if main_module_pkg:
                    app_name = main_module_pkg
            except KeyError:
                # If there's no __main__ module, we're probably in a test.
                pass

        # Try deconstructing the distribution name from the app ID
        if (app_name is None) and app_id:
            app_name = app_id.split(".")[-1]

        # If we still don't have a distribution name, fall back to ``toga`` as a
        # last resort.
        if app_name is None:
            app_name = "toga"

        # Try to load the app metadata with our best guess of the distribution name.
        self._app_name = app_name
        try:
            self.metadata = importlib.metadata.metadata(app_name)
        except importlib.metadata.PackageNotFoundError:
            self.metadata = Message()

        # If a formal name has been provided, use it; otherwise, look to
        # the metadata. However, a formal name *must* be provided.
        if formal_name:
            self._formal_name = formal_name
        else:
            self._formal_name = self.metadata.get("Formal-Name")
        if self._formal_name is None:
            raise RuntimeError("Toga application must have a formal name")

        # If an app_id has been provided, use it; otherwise, look to
        # the metadata. However, an app_id *must* be provided
        if app_id:
            self._app_id = app_id
        else:
            self._app_id = self.metadata.get("App-ID", None)
        if self._app_id is None:
            raise RuntimeError("Toga application must have an app ID")

        # Other metadata may be passed to the constructor, or loaded with importlib.
        if author:
            self._author = author
        else:
            self._author = self.metadata.get("Author", None)

        if version:
            self._version = version
        else:
            self._version = self.metadata.get("Version", None)

        if home_page:
            self._home_page = home_page
        else:
            self._home_page = self.metadata.get("Home-page", None)

        if description:
            self._description = description
        else:
            self._description = self.metadata.get("Summary", None)

        # Get a platform factory.
        self.factory = get_platform_factory()

        # Instantiate the paths instance for this app.
        self._paths = Paths()

        if icon is None:
            self.icon = Icon.APP_ICON
        else:
            self.icon = icon

        self.on_exit = on_exit

        # We need the command set to exist so that startup et al can add commands;
        # but we don't have an impl yet, so we can't set the on_change handler
        self._commands = CommandSet()

        self._startup_method = startup

        self._main_window = None
        self._windows = WindowSet(self)

        self._full_screen_windows = None

        self._create_impl()

        # Now that we have an impl, set the on_change handler for commands
        self.commands.on_change = self._impl.create_menus

    def _create_impl(self):
        return self.factory.App(interface=self)

    ######################################################################
    # App properties
    ######################################################################

    @property
    def app_name(self) -> str:
        """The name of the distribution used to load metadata with
        :any:`importlib.metadata` (read-only)."""
        return self._app_name

    @property
    def app_id(self) -> str:
        """The unique application identifier (read-only). This will usually be a
        reversed domain name, e.g. ``org.beeware.myapp``.
        """
        return self._app_id

    @property
    def author(self) -> str | None:
        """The person or organization to be credited as the author of the app
        (read-only)."""
        return self._author

    @property
    def description(self) -> str | None:
        """A brief (one line) description of the app (read-only)."""
        return self._description

    @property
    def formal_name(self) -> str:
        """The human-readable name of the app (read-only)."""
        return self._formal_name

    @property
    def home_page(self) -> str | None:
        """The URL of a web page for the app (read-only). Used in auto-generated help
        menu items."""
        return self._home_page

    @property
    def icon(self) -> Icon:
        """The Icon for the app.

        Can be specified as any valid :any:`icon content <IconContent>`.
        """
        return self._icon

    @icon.setter
    def icon(self, icon_or_name: IconContent) -> None:
        if isinstance(icon_or_name, Icon):
            self._icon = icon_or_name
        else:
            self._icon = Icon(icon_or_name)

        try:
            self._impl.set_icon(self._icon)
        except AttributeError:
            # The first time the icon is set, it is *before* the impl has been created,
            # so that the app instance can be instantiated with the correct icon.
            pass

    @property
    def id(self) -> str:
        """**DEPRECATED** – Use :any:`app_id`."""
        warn(
            "App.id is deprecated. Use app_id instead", DeprecationWarning, stacklevel=2
        )
        return self._app_id

    @property
    def version(self) -> str | None:
        """The version number of the app (read-only)."""
        return self._version

    @property
    def is_bundled(self) -> bool:
        """Has the app been bundled as a standalone binary, or is it running as a Python script?"""
        return Path(sys.executable).stem not in {
            "python",
            f"python{sys.version_info.major}",
            f"python{sys.version_info.major}.{sys.version_info.minor}",
        }

    ######################################################################
    # App lifecycle
    ######################################################################

    def add_background_task(self, handler: BackgroundTask) -> None:
        """Schedule a task to run in the background.

        Schedules a coroutine or a generator to run in the background. Control
        will be returned to the event loop during await or yield statements,
        respectively. Use this to run background tasks without blocking the
        GUI. If a regular callable is passed, it will be called as is and will
        block the GUI until the call returns.

        :param handler: A coroutine, generator or callable.
        """
        self.loop.call_soon_threadsafe(wrapped_handler(self, handler))

    def exit(self) -> None:
        """Exit the application gracefully.

        This *does not* invoke the ``on_exit`` handler; the app will be immediately
        and unconditionally closed.
        """
        self._impl.exit()

    @property
    def loop(self) -> asyncio.AbstractEventLoop:
        """The `event loop
        <https://docs.python.org/3/library/asyncio-eventloop.html>`__ of the app's main
        thread (read-only)."""
        return self._impl.loop

    def main_loop(self) -> None:
        """Start the application.

        On desktop platforms, this method will block until the application has exited.
        On mobile and web platforms, it returns immediately.
        """
        # Modify signal handlers to make sure Ctrl-C is caught and handled.
        signal.signal(signal.SIGINT, signal.SIG_DFL)

        self._impl.main_loop()

    @property
    def main_window(self) -> MainWindow:
        """The main window for the app."""
        return self._main_window

    @main_window.setter
    def main_window(self, window: MainWindow) -> None:
        self._main_window = window
        self._impl.set_main_window(window)

    def _verify_startup(self):
        if not isinstance(self.main_window, MainWindow):
            raise ValueError(
                "Application does not have a main window. "
                "Does your startup() method assign a value to self.main_window?"
            )

    def _startup(self):
        # This is a wrapper around the user's startup method that performs any
        # post-setup validation.
        self.startup()
        self._verify_startup()

    def startup(self) -> None:
        """Create and show the main window for the application.

        Subclasses can override this method to define customized startup behavior;
        however, any override *must* ensure the :any:`main_window` has been assigned
        before it returns.
        """
        self.main_window = MainWindow(title=self.formal_name, id="main")

        if self._startup_method:
            self.main_window.content = self._startup_method(self)

        self.main_window.show()

    ######################################################################
    # App resources
    ######################################################################

    @property
    def camera(self) -> Camera:
        """A representation of the device's camera (or cameras)."""
        try:
            return self._camera
        except AttributeError:
            # Instantiate the camera instance for this app on first access
            # This will raise an exception if the platform doesn't implement
            # the Camera API.
            self._camera = Camera(self)
        return self._camera

    @property
    def commands(self) -> MutableSet[Command]:
        """The commands available in the app."""
        return self._commands

    @property
    def location(self) -> Location:
        """A representation of the device's location service."""
        try:
            return self._location
        except AttributeError:
            # Instantiate the location service for this app on first access
            # This will raise an exception if the platform doesn't implement
            # the Location API.
            self._location = Location(self)
        return self._location

    @property
    def paths(self) -> Paths:
        """Paths for platform-appropriate locations on the user's file system.

        Some platforms do not allow access to any file system location other than these
        paths. Even when arbitrary file access is allowed, there are preferred locations
        for each type of content.
        """
        return self._paths

    @property
    def screens(self) -> list[Screen]:
        """Returns a list of available screens."""
        return [screen.interface for screen in self._impl.get_screens()]

    @property
    def widgets(self) -> Mapping[str, Widget]:
        """The widgets managed by the app, over all windows.

        Can be used to look up widgets by ID over the entire app (e.g.,
        ``app.widgets["my_id"]``).

        Only returns widgets that are currently part of a layout. A widget that has been
        created, but not assigned as part of window content will not be returned by
        widget lookup.
        """
        return self._widgets

    @property
    def windows(self) -> Collection[Window]:
        """The windows managed by the app. Windows are automatically added to the app
        when they are created, and removed when they are closed."""
        return self._windows

    ######################################################################
    # App capabilities
    ######################################################################

    def about(self) -> None:
        """Display the About dialog for the app.

        Default implementation shows a platform-appropriate about dialog using app
        metadata. Override if you want to display a custom About dialog.
        """
        self._impl.show_about_dialog()

    def beep(self) -> None:
        """Play the default system notification sound."""
        self._impl.beep()

    def visit_homepage(self) -> None:
        """Open the application's :any:`home_page` in the default browser.

        If the :any:`home_page` is ``None``, this is a no-op.
        """
        if self.home_page is not None:
            webbrowser.open(self.home_page)

    ######################################################################
    # Cursor control
    ######################################################################

    def hide_cursor(self) -> None:
        """Hide cursor from view."""
        self._impl.hide_cursor()

    def show_cursor(self) -> None:
        """Make the cursor visible."""
        self._impl.show_cursor()

    ######################################################################
    # Window control
    ######################################################################

    @property
    def current_window(self) -> Window | None:
        """Return the currently active window."""
        window = self._impl.get_current_window()
        if window is None:
            return None
        return window.interface

    @current_window.setter
    def current_window(self, window: Window):
        """Set a window into current active focus."""
        self._impl.set_current_window(window)

    ######################################################################
    # Full screen control
    ######################################################################

    def exit_full_screen(self) -> None:
        """Exit full screen mode."""
        if self.is_full_screen:
            self._impl.exit_full_screen(self._full_screen_windows)
            self._full_screen_windows = None

    @property
    def is_full_screen(self) -> bool:
        """Is the app currently in full screen mode?"""
        return self._full_screen_windows is not None

    def set_full_screen(self, *windows: Window) -> None:
        """Make one or more windows full screen.

        Full screen is not the same as "maximized"; full screen mode is when all window
        borders and other window decorations are no longer visible.

        :param windows: The list of windows to go full screen, in order of allocation to
            screens. If the number of windows exceeds the number of available displays,
            those windows will not be visible. If no windows are specified, the app will
            exit full screen mode.
        """
        self.exit_full_screen()
        if windows:
            self._impl.enter_full_screen(windows)
            self._full_screen_windows = windows

    ######################################################################
    # App events
    ######################################################################

    @property
    def on_exit(self) -> OnExitHandler:
        """The handler to invoke if the user attempts to exit the app."""
        return self._on_exit

    @on_exit.setter
    def on_exit(self, handler: OnExitHandler | None) -> None:
        def cleanup(app, should_exit):
            if should_exit or handler is None:
                app.exit()

        self._on_exit = wrapped_handler(self, handler, cleanup=cleanup)

    ######################################################################
    # 2023-10: Backwards compatibility
    ######################################################################

    @property
    def name(self) -> str:
        """**DEPRECATED** – Use :any:`formal_name`."""
        warn(
            "App.name is deprecated. Use formal_name instead",
            DeprecationWarning,
            stacklevel=2,
        )
        return self._formal_name

    # Support WindowSet __iadd__ and __isub__
    @windows.setter
    def windows(self, windows):
        if windows is not self._windows:
            raise AttributeError("can't set attribute 'windows'")

    ######################################################################
    # End backwards compatibility
    ######################################################################


class DocumentApp(App):
    def __init__(
        self,
        formal_name: str | None = None,
        app_id: str | None = None,
        app_name: str | None = None,
        *,
        icon: IconContent | None = None,
        author: str | None = None,
        version: str | None = None,
        home_page: str | None = None,
        description: str | None = None,
        startup: AppStartupMethod | None = None,
        document_types: dict[str, type[Document]] = None,
        on_exit: OnExitHandler | None = None,
        id=None,  # DEPRECATED
    ):
        """Create a document-based application.

        A document-based application is the same as a normal application, with the
        exception that there is no main window. Instead, each document managed by the
        app will create and manage its own window (or windows).

        :param document_types: Initial :any:`document_types` mapping.
        """
        if document_types is None:
            raise ValueError("A document must manage at least one document type.")

        self._document_types = document_types
        self._documents = []

        super().__init__(
            formal_name=formal_name,
            app_id=app_id,
            app_name=app_name,
            icon=icon,
            author=author,
            version=version,
            home_page=home_page,
            description=description,
            startup=startup,
            on_exit=on_exit,
            id=id,
        )

    def _create_impl(self):
        return self.factory.DocumentApp(interface=self)

    def _verify_startup(self):
        # No post-startup validation required for DocumentApps
        pass

    @property
    def document_types(self) -> dict[str, type[Document]]:
        """The document types this app can manage.

        A dictionary of file extensions, without leading dots, mapping to the
        :class:`toga.Document` subclass that will be created when a document with that
        extension is opened. The subclass must take exactly 2 arguments in its
        constructor: ``path`` and ``app``.
        """
        return self._document_types

    @property
    def documents(self) -> list[Document]:
        """The list of documents associated with this app."""
        return self._documents

    def startup(self) -> None:
        """No-op; a DocumentApp has no windows until a document is opened.

        Subclasses can override this method to define customized startup behavior.
        """

    def _open(self, path):
        """Internal utility method; open a new document in this app, and shows the document.

        :param path: The path to the document to be opened.
        :raises ValueError: If the document is of a type that can't be opened. Backends can
            suppress this exception if necessary to preserve platform-native behavior.
        """
        try:
            DocType = self.document_types[path.suffix[1:]]
        except KeyError:
            raise ValueError(f"Don't know how to open documents of type {path.suffix}")
        else:
            document = DocType(path, app=self)
            self._documents.append(document)
            document.show()<|MERGE_RESOLUTION|>--- conflicted
+++ resolved
@@ -208,13 +208,8 @@
         self,
         id: str | None = None,
         title: str | None = None,
-<<<<<<< HEAD
-        position: tuple[int, int] | None = None,
-        size: tuple[int, int] = (640, 480),
-=======
-        position: PositionT = Position(100, 100),
+        position: PositionT | None = None,
         size: SizeT = Size(640, 480),
->>>>>>> ee95e5aa
         resizable: bool = True,
         minimizable: bool = True,
         content: Widget | None = None,
