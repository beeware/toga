--- conflicted
+++ resolved
@@ -130,15 +130,6 @@
         resizable: bool = True,
         minimizable: bool = True,
     ):
-<<<<<<< HEAD
-        """Create a new application Main Window.
-
-        :param id: The ID of the window.
-        :param title: Title for the window. Defaults to the formal name of the app.
-        :param position: Position of the window, as a tuple of ``(x, y)`` coordinates.
-        :param size: Size of the window, as a tuple of ``(width, height)``, in pixels.
-        :param resizeable: Can the window be manually resized by the user?
-=======
         """Create a new main window.
 
         :param id: A unique identifier for the window. If not provided, one will be
@@ -149,7 +140,6 @@
         :param size: Size of the window, as a tuple of ``(width, height)``, in :ref:`CSS
             pixels <css-units>`.
         :param resizable: Can the window be resized by the user?
->>>>>>> b81f1ef5
         :param minimizable: Can the window be minimized by the user?
         """
         super().__init__(
@@ -174,13 +164,8 @@
         Always returns ``None``. Main windows should use :meth:`toga.App.on_exit`,
         rather than ``on_close``.
 
-<<<<<<< HEAD
-        :raises ValueError: if an attempt is made to set the ``on_close`` handler for an
-            App.
-=======
         :raises ValueError: if an attempt is made to set the ``on_close`` handler for a
             MainWindow.
->>>>>>> b81f1ef5
         """
         return None
 
