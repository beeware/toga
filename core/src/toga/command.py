--- conflicted
+++ resolved
@@ -224,16 +224,12 @@
         self.enabled = enabled
 
     @property
-<<<<<<< HEAD
     def id(self) -> str:
         """A unique identifier for the command."""
         return self._id
 
     @property
-    def key(self) -> tuple[(int, int, str)]:
-=======
     def key(self) -> tuple[tuple[int, int, str], ...]:
->>>>>>> 04daf6f5
         """A unique tuple describing the path to this command.
 
         Each element in the tuple describes the (section, order, text) for the
@@ -352,13 +348,12 @@
         their sort order, with :class:`~toga.command.Separator` instances inserted between
         groups.
 
-        :param on_change: A method that should be invoked when this command set changes.
-        :param app: The app this command set is associated with, if it is not the app's
-<<<<<<< HEAD
+        :param on_change: A method that should be invoked when this CommandSet changes.
+        :param app: The app this CommandSet is associated with, if it is not the app's
             own CommandSet.
         """
         self._app = app
-        self._commands = {}
+        self._commands: dict[str:Command] = {}
         self.on_change = on_change
 
     def add(self, *commands: Command):
@@ -366,42 +361,24 @@
 
         :param commands: The commands to add to the command set.
         """
-        if self.app and self.app is not None:
-=======
-            own :any:`CommandSet`.
-        """
-        self._app = app
-        self._commands: set[Command | Group] = set()
-        self.on_change = on_change
-
-    def add(self, *commands: Command | Group) -> None:
         if self.app:
->>>>>>> 04daf6f5
             self.app.commands.add(*commands)
         self._commands.update({cmd.id: cmd for cmd in commands})
         if self.on_change:
             self.on_change()
 
-<<<<<<< HEAD
-    def clear(self):
+    def clear(self) -> None:
         """Remove all commands from the command set."""
         self._commands = {}
-=======
-    def clear(self) -> None:
-        self._commands = set()
->>>>>>> 04daf6f5
         if self.on_change:
             self.on_change()
 
     @property
     def app(self) -> App | None:
-<<<<<<< HEAD
         """The app this CommandSet is associated with.
 
         Returns None if this is the app's CommandSet.
         """
-=======
->>>>>>> 04daf6f5
         return self._app
 
     def __contains__(self, obj: str | Command) -> Command:
@@ -416,13 +393,8 @@
     def __len__(self) -> int:
         return len(self._commands)
 
-<<<<<<< HEAD
-    def __iter__(self) -> Command | Separator:
+    def __iter__(self) -> Iterator[Command | Separator]:
         cmd_iter = iter(sorted(self._commands.values()))
-=======
-    def __iter__(self) -> Iterator[Command | Separator]:
-        cmd_iter = iter(sorted(self._commands))
->>>>>>> 04daf6f5
 
         def descendant(group: Group, ancestor: Group) -> Group | None:
             # Return the immediate descendant of ancestor used by this group.
