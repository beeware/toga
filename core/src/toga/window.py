from __future__ import annotations

import warnings
from builtins import id as identifier
from pathlib import Path
from typing import TYPE_CHECKING, Any, Literal, Protocol, TypeVar, overload

from toga.command import CommandSet
from toga.handlers import AsyncResult, wrapped_handler
from toga.platform import get_platform_factory
from toga.widgets.base import WidgetRegistry

if TYPE_CHECKING:
    from toga.app import App
    from toga.widgets.base import Widget


class OnCloseHandler(Protocol):
    def __call__(self, window: Window, **kwargs: Any) -> bool:
        """A handler to invoke when a window is about to close.

        The return value of this callback controls whether the window is allowed to close.
        This can be used to prevent a window closing with unsaved changes, etc.

        :param window: The window instance that is closing.
        :param kwargs: Ensures compatibility with additional arguments introduced in
            future versions.
        :returns: ``True`` if the window is allowed to close; ``False`` if the window is not
            allowed to close.
        """
        ...


T = TypeVar("T")


class DialogResultHandler(Protocol[T]):
    def __call__(self, window: Window, result: T, **kwargs: Any) -> None:
        """A handler to invoke when a dialog is closed.

        :param window: The window that opened the dialog.
        :param result: The result returned by the dialog.
        :param kwargs: Ensures compatibility with additional arguments introduced in
            future versions.
        """
        ...


class Dialog(AsyncResult):
    RESULT_TYPE = "dialog"

    def __init__(self, window: Window):
        super().__init__()
        self.window = window
        self.app = window.app


class Window:
    _WINDOW_CLASS = "Window"

    def __init__(
        self,
        id: str | None = None,
        title: str | None = None,
        position: tuple[int, int] = (100, 100),
        size: tuple[int, int] = (640, 480),
        resizable: bool = True,
        closable: bool = True,
        minimizable: bool = True,
        on_close: OnCloseHandler | None = None,
        resizeable=None,  # DEPRECATED
        closeable=None,  # DEPRECATED
    ) -> None:
        """Create a new Window.

<<<<<<< HEAD
        :param id: The ID of the window.
        :param title: Title for the window. Defaults to "Toga".
        :param position: Position of the window, as a tuple of ``(x, y)`` coordinates.
        :param size: Size of the window, as a tuple of ``(width, height)``, in :ref:`CSS
            pixels <css-units>`.
        :param resizable: Can the window be manually resized by the user?
        :param closable: Should the window provide the option to be manually closed?
        :param minimizable: Can the window be minimized by the user?
        :param on_close: The initial ``on_close`` handler.
=======
        :param id: A unique identifier for the window. If not provided, one will be
            automatically generated.
        :param title: Title for the window. Defaults to "Toga".
        :param position: Position of the window, as a tuple of ``(x, y)`` coordinates,
            in :ref:`CSS pixels <css-units>`.
        :param size: Size of the window, as a tuple of ``(width, height)``, in :ref:`CSS
            pixels <css-units>`.
        :param resizable: Can the window be resized by the user?
        :param closable: Can the window be closed by the user?
        :param minimizable: Can the window be minimized by the user?
        :param on_close: The initial :any:`on_close` handler.
>>>>>>> b81f1ef5
        :param resizeable: **DEPRECATED** - Use ``resizable``.
        :param closeable: **DEPRECATED** - Use ``closable``.
        """
        ######################################################################
        # 2023-08: Backwards compatibility
        ######################################################################
        if resizeable is not None:
            warnings.warn(
                "Window.resizeable has been renamed Window.resizable",
                DeprecationWarning,
            )
            resizable = resizeable

        if closeable is not None:
            warnings.warn(
                "Window.closeable has been renamed Window.closable",
                DeprecationWarning,
            )
            closable = closeable
        ######################################################################
        # End backwards compatibility
        ######################################################################

        # Needs to be a late import to avoid circular dependencies.
        from toga import App

        self.widgets = WidgetRegistry()

        self._id = str(id if id else identifier(self))
        self._impl = None
        self._content = None
        self._is_full_screen = False
        self._closed = False

        self._resizable = resizable
        self._closable = closable
        self._minimizable = minimizable

        self.factory = get_platform_factory()
        self._impl = getattr(self.factory, self._WINDOW_CLASS)(
            interface=self,
            title=title if title else self._default_title,
            position=position,
            size=size,
        )

        self._app = None
        App.app.windows += self

        self._toolbar = CommandSet(widget=self, on_change=self._impl.create_toolbar)
        self.on_close = on_close

    @property
    def id(self) -> str:
<<<<<<< HEAD
        """The DOM identifier for the window."""
=======
        """A unique identifier for the window."""
>>>>>>> b81f1ef5
        return self._id

    @property
    def app(self) -> App:
        """The :any:`App` that this window belongs to (read-only).

<<<<<<< HEAD
        :raises ValueError: If a window is already assigned to an app, and an attempt is made
            to assign the window to a new app."""
=======
        New windows are automatically associated with the currently active app."""
>>>>>>> b81f1ef5
        return self._app

    @app.setter
    def app(self, app: App) -> None:
        if self._app:
            raise ValueError("Window is already associated with an App")

        self._app = app
        self._impl.set_app(app._impl)

    @property
    def _default_title(self) -> str:
        return "Toga"

    @property
    def closed(self) -> bool:
        """Whether the window was closed."""
        return self._closed

    @property
    def _default_title(self) -> str:
        return "Toga"

    @property
    def title(self) -> str:
<<<<<<< HEAD
        """Title of the window. If no title is provided, the title will default to ``"Toga"``."""
=======
        """Title of the window. If no title is provided, the title will default to
        "Toga"."""
>>>>>>> b81f1ef5
        return self._impl.get_title()

    @title.setter
    def title(self, title: str) -> None:
        if not title:
            title = self._default_title

        self._impl.set_title(str(title).split("\n")[0])

    @property
    def resizable(self) -> bool:
<<<<<<< HEAD
        """Is the window resizable?"""
        return self._resizable

    @property
    def closable(self) -> bool:
        """Can the window be closed by a user action?"""
        return self._closable

    @property
    def minimizable(self) -> bool:
        """Can the window be minimized?"""
=======
        """Can the window be resized by the user?"""
        return self._resizable

    @property
    def closable(self) -> bool:
        """Can the window be closed by the user?"""
        return self._closable

    @property
    def minimizable(self) -> bool:
        """Can the window be minimized by the user?"""
>>>>>>> b81f1ef5
        return self._minimizable

    @property
    def toolbar(self) -> CommandSet:
        """Toolbar for the window."""
        return self._toolbar

    @property
    def content(self) -> Widget | None:
        """Content of the window. On setting, the content is added to the same app as
        the window."""
        return self._content

    @content.setter
    def content(self, widget: Widget) -> None:
        # Set window of old content to None
        if self._content:
            self._content.window = None

        # Assign the content widget to the same app as the window.
        widget.app = self.app

        # Assign the content widget to the window.
        widget.window = self

        # Track our new content
        self._content = widget

        # Manifest the widget
        self._impl.set_content(widget._impl)

        # Update the geometry of the widget
        widget.refresh()

    @property
    def size(self) -> tuple[int, int]:
        """Size of the window, as a tuple of ``(width, height)``, in
        :ref:`CSS pixels <css-units>`."""
        return self._impl.get_size()

    @size.setter
    def size(self, size: tuple[int, int]) -> None:
        self._impl.set_size(size)
        if self.content:
            self.content.refresh()

    @property
    def position(self) -> tuple[int, int]:
        """Position of the window, as a tuple of ``(x, y)`` coordinates, in
        :ref:`CSS pixels <css-units>`."""
        return self._impl.get_position()

    @position.setter
    def position(self, position: tuple[int, int]) -> None:
        self._impl.set_position(position)

    def show(self) -> None:
<<<<<<< HEAD
        """Show the window, if hidden."""

        if self.app is None:
            # Needs to be a late import to avoid circular dependencies.
            from toga import App

            App.app.windows += self

        self._impl.show()

    def hide(self) -> None:
        """Hide window, if shown."""
        if self.app is None:
            # Needs to be a late import to avoid circular dependencies.
            from toga import App

            App.app.windows += self

=======
        """Show the window. If the window is already visible, this method has no
        effect."""
        self._impl.show()

    def hide(self) -> None:
        """Hide the window. If the window is already hidden, this method has no
        effect."""
>>>>>>> b81f1ef5
        self._impl.hide()

    @property
    def full_screen(self) -> bool:
        """Is the window in full screen mode?

<<<<<<< HEAD
        .. note::
            Full screen mode is *not* the same as "maximized". A full screen window
            has no title bar, tool bar or window control widgets; some or all of these
            controls may be visible on a maximized app. A good example of "full screen"
            mode is a slideshow app in presentation mode - the only visible content is
            the slide.
=======
        Full screen mode is *not* the same as "maximized". A full screen window
        has no title bar, toolbar or window controls; some or all of these
        items may be visible on a maximized window. A good example of "full screen"
        mode is a slideshow app in presentation mode - the only visible content is
        the slide.
>>>>>>> b81f1ef5
        """
        return self._is_full_screen

    @full_screen.setter
    def full_screen(self, is_full_screen: bool) -> None:
        self._is_full_screen = is_full_screen
        self._impl.set_full_screen(is_full_screen)

    @property
    def visible(self) -> bool:
        "Is the window visible?"
        return self._impl.get_visible()

    @visible.setter
    def visible(self, visible: bool) -> None:
        if visible:
            self.show()
        else:
            self.hide()

    @property
    def on_close(self) -> OnCloseHandler:
<<<<<<< HEAD
        """The handler to invoke before the window is closed in response to a user
        action.

        If the handler returns ``False``, the request to close the window will be
        cancelled.
        """
=======
        """The handler to invoke if the user attempts to close the window."""
>>>>>>> b81f1ef5
        return self._on_close

    @on_close.setter
    def on_close(self, handler: OnCloseHandler | None) -> None:
        def cleanup(window: Window, should_close: bool) -> None:
            if should_close or handler is None:
                window.close()

        self._on_close = wrapped_handler(self, handler, cleanup=cleanup)

    def close(self) -> None:
        """Close the window.

        This *does not* invoke the ``on_close`` handler; the window will be immediately
        and unconditionally closed.
<<<<<<< HEAD

        Once a window has been closed, it *cannot* be reused. The behavior of any method
        or property on a :class:`~toga.Window` instance after it has been closed is
        undefined, except for :attr:`closed` which can be used to check if the window
        was closed.
=======
>>>>>>> b81f1ef5
        """
        self.app.windows -= self
        self._impl.close()
        self._closed = True

    ############################################################
    # Dialogs
    ############################################################

    def info_dialog(
        self,
        title: str,
        message: str,
        on_result: DialogResultHandler[None] | None = None,
    ) -> Dialog:
        """Ask the user to acknowledge some information.

        Presents as a dialog with a single "OK" button to close the dialog.

        :param title: The title of the dialog window.
        :param message: The message to display.
        :param on_result: A callback that will be invoked when the user
            selects an option on the dialog.
        :returns: An awaitable Dialog object. The Dialog object returns
            ``None`` when the user presses the 'OK' button.
        """
        dialog = Dialog(self)
        self.factory.dialogs.InfoDialog(
            dialog, title, message, on_result=wrapped_handler(self, on_result)
        )
        return dialog

    def question_dialog(
        self,
        title: str,
        message: str,
        on_result: DialogResultHandler[bool] | None = None,
    ) -> Dialog:
        """Ask the user a yes/no question.

        Presents as a dialog with "Yes" and "No" buttons.

        :param title: The title of the dialog window.
        :param message: The question to be answered.
        :param on_result: A callback that will be invoked when the user
            selects an option on the dialog.
        :returns: An awaitable Dialog object. The Dialog object returns
<<<<<<< HEAD
            ``True`` when the "Yes" button was pressed, ``False`` when
            the "No" button was pressed.
=======
            ``True`` when the "Yes" button is pressed, ``False`` when
            the "No" button is pressed.
>>>>>>> b81f1ef5
        """
        dialog = Dialog(self)
        self.factory.dialogs.QuestionDialog(
            dialog, title, message, on_result=wrapped_handler(self, on_result)
        )
        return dialog

    def confirm_dialog(
        self,
        title: str,
        message: str,
        on_result: DialogResultHandler[bool] | None = None,
    ) -> Dialog:
        """Ask the user to confirm if they wish to proceed with an action.

        Presents as a dialog with "Cancel" and "OK" buttons (or whatever labels
        are appropriate on the current platform).

        :param title: The title of the dialog window.
        :param message: A message describing the action to be confirmed.
        :param on_result: A callback that will be invoked when the user
            selects an option on the dialog.
        :returns: An awaitable Dialog object. The Dialog object returns
<<<<<<< HEAD
            ``True`` when the "OK" button was pressed, ``False`` when
            the "CANCEL" button was pressed.
=======
            ``True`` when the "OK" button is pressed, ``False`` when
            the "Cancel" button is pressed.
>>>>>>> b81f1ef5
        """
        dialog = Dialog(self)
        self.factory.dialogs.ConfirmDialog(
            dialog, title, message, on_result=wrapped_handler(self, on_result)
        )
        return dialog

    def error_dialog(
        self,
        title: str,
        message: str,
        on_result: DialogResultHandler[None] | None = None,
    ) -> Dialog:
        """Ask the user to acknowledge an error state.

        Presents as an error dialog with a "OK" button to close the dialog.

        :param title: The title of the dialog window.
        :param message: The error message to display.
        :param on_result: A callback that will be invoked when the user
            selects an option on the dialog.
        :returns: An awaitable Dialog object. The Dialog object returns
<<<<<<< HEAD
            ``None`` after the user pressed the "OK" button.
=======
            ``None`` when the user presses the "OK" button.
>>>>>>> b81f1ef5
        """
        dialog = Dialog(self)
        self.factory.dialogs.ErrorDialog(
            dialog, title, message, on_result=wrapped_handler(self, on_result)
        )
        return dialog

    @overload
    def stack_trace_dialog(
        self,
        title: str,
        message: str,
        content: str,
        retry: Literal[False] = False,
        on_result: DialogResultHandler[None] | None = None,
    ) -> Dialog:
        ...

    @overload
    def stack_trace_dialog(
        self,
        title: str,
        message: str,
        content: str,
        retry: Literal[True] = False,
        on_result: DialogResultHandler[bool] | None = None,
    ) -> Dialog:
        ...

    @overload
    def stack_trace_dialog(
        self,
        title: str,
        message: str,
        content: str,
        retry: bool = False,
        on_result: DialogResultHandler[bool | None] | None = None,
    ) -> Dialog:
        ...

    def stack_trace_dialog(
        self,
        title: str,
        message: str,
        content: str,
        retry: bool = False,
        on_result: DialogResultHandler[bool | None] | None = None,
    ) -> Dialog:
        """Open a dialog to display a large block of text, such as a stack trace.

        :param title: The title of the dialog window.
        :param message: Contextual information about the source of the stack trace.
        :param content: The stack trace, pre-formatted as a multi-line string.
        :param retry: If true, the user will be given options to "Retry" or
            "Quit"; if false, a single option to acknowledge the error will
            be displayed.
        :param on_result: A callback that will be invoked when the user
            selects an option on the dialog.
        :returns: An awaitable Dialog object. If ``retry`` is true, the Dialog object
            returns ``True`` when the user selects "Retry", and ``False`` when they
            select "Quit". If ``retry`` is false, the Dialog object returns ``None``.
        """
        dialog = Dialog(self)
        self.factory.dialogs.StackTraceDialog(
            dialog,
            title,
            message=message,
            content=content,
            retry=retry,
            on_result=wrapped_handler(self, on_result),
        )
        return dialog

    def save_file_dialog(
        self,
        title: str,
        suggested_filename: Path | str,
        file_types: list[str] | None = None,
        on_result: DialogResultHandler[Path | None] | None = None,
    ) -> Dialog:
        """Prompt the user for a location to save a file.

<<<<<<< HEAD
        Presents the user a system-native "Save file" dialog.

        This opens a native dialog where the user can select a place to save a file. It
        is possible to suggest a filename, and constrain the list of allowed file
        extensions.

        :param title: The title of the dialog window
        :param suggested_filename: A default filename
        :param file_types: A list of strings with the allowed file extensions.
=======
        This dialog is not currently supported on Android or iOS.

        :param title: The title of the dialog window
        :param suggested_filename: A default filename
        :param file_types: The allowed filename extensions, without leading dots. If
            not provided, any extension will be allowed.
>>>>>>> b81f1ef5
        :param on_result: A callback that will be invoked when the user selects an
            option on the dialog.
        :returns: An awaitable Dialog object. The Dialog object returns a path object
            for the selected file location, or ``None`` if the user cancelled the save
            operation.
        """
        dialog = Dialog(self)
        # Convert suggested filename to a path (if it isn't already),
        # and break it into a filename and a directory
        suggested_path = Path(suggested_filename)
        initial_directory = suggested_path.parent
        if initial_directory == Path("."):
            initial_directory = None
        filename = suggested_path.name

        self.factory.dialogs.SaveFileDialog(
            dialog,
            title,
            filename=filename,
            initial_directory=initial_directory,
            file_types=file_types,
            on_result=wrapped_handler(self, on_result),
        )
        return dialog

    @overload
    def open_file_dialog(
        self,
        title: str,
        initial_directory: Path | str | None = None,
        file_types: list[str] | None = None,
        multiple_select: Literal[False] = False,
        on_result: DialogResultHandler[Path | None] | None = None,
        multiselect=None,  # DEPRECATED
    ) -> Dialog:
        ...

    @overload
    def open_file_dialog(
        self,
        title: str,
        initial_directory: Path | str | None = None,
        file_types: list[str] | None = None,
        multiple_select: Literal[True] = True,
        on_result: DialogResultHandler[list[Path] | None] | None = None,
        multiselect=None,  # DEPRECATED
    ) -> Dialog:
        ...

    @overload
    def open_file_dialog(
        self,
        title: str,
        initial_directory: Path | str | None = None,
        file_types: list[str] | None = None,
        multiple_select: bool = False,
        on_result: DialogResultHandler[list[Path] | Path | None] | None = None,
        multiselect=None,  # DEPRECATED
    ) -> Dialog:
        ...

    def open_file_dialog(
        self,
        title: str,
        initial_directory: Path | str | None = None,
        file_types: list[str] | None = None,
        multiple_select: bool = False,
        on_result: DialogResultHandler[list[Path] | Path | None] | None = None,
        multiselect=None,  # DEPRECATED
    ) -> Dialog:
        """Prompt the user to select a file (or files) to open.

        This dialog is not currently supported on Android or iOS.

        :param title: The title of the dialog window
        :param initial_directory: The initial folder in which to open the dialog.
            If ``None``, use the default location provided by the operating system
            (which will often be the last used location)
<<<<<<< HEAD
        :param file_types: A list of strings with the allowed file extensions.
=======
        :param file_types: The allowed filename extensions, without leading dots. If
            not provided, all files will be shown.
>>>>>>> b81f1ef5
        :param multiple_select: If True, the user will be able to select multiple
            files; if False, the selection will be restricted to a single file.
        :param on_result: A callback that will be invoked when the user
            selects an option on the dialog.
        :param multiselect: **DEPRECATED** Use ``multiple_select``.
        :returns: An awaitable Dialog object. The Dialog object returns
            a list of ``Path`` objects if ``multiple_select`` is ``True``, or a single
            ``Path`` otherwise. Returns ``None`` if the open operation is
            cancelled by the user.
        """
        ######################################################################
        # 2023-08: Backwards compatibility
        ######################################################################
        if multiselect is not None:
            warnings.warn(
                "open_file_dialog(multiselect) has been renamed multiple_select",
                DeprecationWarning,
            )
            multiple_select = multiselect
        ######################################################################
        # End Backwards compatibility
        ######################################################################

        dialog = Dialog(self)
        self.factory.dialogs.OpenFileDialog(
            dialog,
            title,
            initial_directory=Path(initial_directory) if initial_directory else None,
            file_types=file_types,
            multiple_select=multiple_select,
            on_result=wrapped_handler(self, on_result),
        )
        return dialog

    @overload
    def select_folder_dialog(
        self,
        title: str,
        initial_directory: Path | str | None = None,
        multiple_select: Literal[False] = False,
        on_result: DialogResultHandler[Path | None] | None = None,
        multiselect=None,  # DEPRECATED
    ) -> Dialog:
        ...

    @overload
    def select_folder_dialog(
        self,
        title: str,
        initial_directory: Path | str | None = None,
        multiple_select: Literal[True] = True,
        on_result: DialogResultHandler[list[Path] | None] | None = None,
        multiselect=None,  # DEPRECATED
    ) -> Dialog:
        ...

    @overload
    def select_folder_dialog(
        self,
        title: str,
        initial_directory: Path | str | None = None,
        multiple_select: bool = False,
        on_result: DialogResultHandler[list[Path] | Path | None] | None = None,
        multiselect=None,  # DEPRECATED
    ) -> Dialog:
        ...

    def select_folder_dialog(
        self,
        title: str,
        initial_directory: Path | str | None = None,
        multiple_select: bool = False,
        on_result: DialogResultHandler[list[Path] | Path | None] | None = None,
        multiselect=None,  # DEPRECATED
    ) -> Dialog:
        """Prompt the user to select a directory (or directories).

        This dialog is not currently supported on Android or iOS.

        :param title: The title of the dialog window
        :param initial_directory: The initial folder in which to open the dialog.
            If ``None``, use the default location provided by the operating system
            (which will often be "last used location")
        :param multiple_select: If True, the user will be able to select multiple
<<<<<<< HEAD
            files; if False, the selection will be restricted to a single file/
=======
            directories; if False, the selection will be restricted to a single
            directory. This option is not supported on WinForms.
>>>>>>> b81f1ef5
        :param on_result: A callback that will be invoked when the user
            selects an option on the dialog.
        :param multiselect: **DEPRECATED** Use ``multiple_select``.
        :returns: An awaitable Dialog object. The Dialog object returns
            a list of ``Path`` objects if ``multiple_select`` is ``True``, or a single
            ``Path`` otherwise. Returns ``None`` if the open operation is
            cancelled by the user.
        """
        ######################################################################
        # 2023-08: Backwards compatibility
        ######################################################################
        if multiselect is not None:
            warnings.warn(
                "select_folder_dialog(multiselect) has been renamed multiple_select",
                DeprecationWarning,
            )
            multiple_select = multiselect
        ######################################################################
        # End Backwards compatibility
        ######################################################################

        dialog = Dialog(self)
        self.factory.dialogs.SelectFolderDialog(
            dialog,
            title,
            initial_directory=Path(initial_directory) if initial_directory else None,
            multiple_select=multiple_select,
            on_result=wrapped_handler(self, on_result),
        )
        return dialog

    ######################################################################
    # 2023-08: Backwards compatibility
    ######################################################################

    @property
    def resizeable(self) -> bool:
        """**DEPRECATED** Use :attr:`resizable`"""
        warnings.warn(
            "Window.resizeable has been renamed Window.resizable",
            DeprecationWarning,
        )
        return self._resizable

    @property
    def closeable(self) -> bool:
        """**DEPRECATED** Use :attr:`closable`"""
        warnings.warn(
            "Window.closeable has been renamed Window.closable",
            DeprecationWarning,
        )
        return self._closable<|MERGE_RESOLUTION|>--- conflicted
+++ resolved
@@ -73,17 +73,6 @@
     ) -> None:
         """Create a new Window.
 
-<<<<<<< HEAD
-        :param id: The ID of the window.
-        :param title: Title for the window. Defaults to "Toga".
-        :param position: Position of the window, as a tuple of ``(x, y)`` coordinates.
-        :param size: Size of the window, as a tuple of ``(width, height)``, in :ref:`CSS
-            pixels <css-units>`.
-        :param resizable: Can the window be manually resized by the user?
-        :param closable: Should the window provide the option to be manually closed?
-        :param minimizable: Can the window be minimized by the user?
-        :param on_close: The initial ``on_close`` handler.
-=======
         :param id: A unique identifier for the window. If not provided, one will be
             automatically generated.
         :param title: Title for the window. Defaults to "Toga".
@@ -95,7 +84,6 @@
         :param closable: Can the window be closed by the user?
         :param minimizable: Can the window be minimized by the user?
         :param on_close: The initial :any:`on_close` handler.
->>>>>>> b81f1ef5
         :param resizeable: **DEPRECATED** - Use ``resizable``.
         :param closeable: **DEPRECATED** - Use ``closable``.
         """
@@ -150,23 +138,14 @@
 
     @property
     def id(self) -> str:
-<<<<<<< HEAD
-        """The DOM identifier for the window."""
-=======
         """A unique identifier for the window."""
->>>>>>> b81f1ef5
         return self._id
 
     @property
     def app(self) -> App:
         """The :any:`App` that this window belongs to (read-only).
 
-<<<<<<< HEAD
-        :raises ValueError: If a window is already assigned to an app, and an attempt is made
-            to assign the window to a new app."""
-=======
         New windows are automatically associated with the currently active app."""
->>>>>>> b81f1ef5
         return self._app
 
     @app.setter
@@ -178,10 +157,6 @@
         self._impl.set_app(app._impl)
 
     @property
-    def _default_title(self) -> str:
-        return "Toga"
-
-    @property
     def closed(self) -> bool:
         """Whether the window was closed."""
         return self._closed
@@ -192,12 +167,8 @@
 
     @property
     def title(self) -> str:
-<<<<<<< HEAD
-        """Title of the window. If no title is provided, the title will default to ``"Toga"``."""
-=======
         """Title of the window. If no title is provided, the title will default to
         "Toga"."""
->>>>>>> b81f1ef5
         return self._impl.get_title()
 
     @title.setter
@@ -209,19 +180,6 @@
 
     @property
     def resizable(self) -> bool:
-<<<<<<< HEAD
-        """Is the window resizable?"""
-        return self._resizable
-
-    @property
-    def closable(self) -> bool:
-        """Can the window be closed by a user action?"""
-        return self._closable
-
-    @property
-    def minimizable(self) -> bool:
-        """Can the window be minimized?"""
-=======
         """Can the window be resized by the user?"""
         return self._resizable
 
@@ -233,7 +191,6 @@
     @property
     def minimizable(self) -> bool:
         """Can the window be minimized by the user?"""
->>>>>>> b81f1ef5
         return self._minimizable
 
     @property
@@ -291,26 +248,6 @@
         self._impl.set_position(position)
 
     def show(self) -> None:
-<<<<<<< HEAD
-        """Show the window, if hidden."""
-
-        if self.app is None:
-            # Needs to be a late import to avoid circular dependencies.
-            from toga import App
-
-            App.app.windows += self
-
-        self._impl.show()
-
-    def hide(self) -> None:
-        """Hide window, if shown."""
-        if self.app is None:
-            # Needs to be a late import to avoid circular dependencies.
-            from toga import App
-
-            App.app.windows += self
-
-=======
         """Show the window. If the window is already visible, this method has no
         effect."""
         self._impl.show()
@@ -318,27 +255,17 @@
     def hide(self) -> None:
         """Hide the window. If the window is already hidden, this method has no
         effect."""
->>>>>>> b81f1ef5
         self._impl.hide()
 
     @property
     def full_screen(self) -> bool:
         """Is the window in full screen mode?
 
-<<<<<<< HEAD
-        .. note::
-            Full screen mode is *not* the same as "maximized". A full screen window
-            has no title bar, tool bar or window control widgets; some or all of these
-            controls may be visible on a maximized app. A good example of "full screen"
-            mode is a slideshow app in presentation mode - the only visible content is
-            the slide.
-=======
         Full screen mode is *not* the same as "maximized". A full screen window
         has no title bar, toolbar or window controls; some or all of these
         items may be visible on a maximized window. A good example of "full screen"
         mode is a slideshow app in presentation mode - the only visible content is
         the slide.
->>>>>>> b81f1ef5
         """
         return self._is_full_screen
 
@@ -361,16 +288,7 @@
 
     @property
     def on_close(self) -> OnCloseHandler:
-<<<<<<< HEAD
-        """The handler to invoke before the window is closed in response to a user
-        action.
-
-        If the handler returns ``False``, the request to close the window will be
-        cancelled.
-        """
-=======
         """The handler to invoke if the user attempts to close the window."""
->>>>>>> b81f1ef5
         return self._on_close
 
     @on_close.setter
@@ -386,14 +304,11 @@
 
         This *does not* invoke the ``on_close`` handler; the window will be immediately
         and unconditionally closed.
-<<<<<<< HEAD
 
         Once a window has been closed, it *cannot* be reused. The behavior of any method
         or property on a :class:`~toga.Window` instance after it has been closed is
         undefined, except for :attr:`closed` which can be used to check if the window
         was closed.
-=======
->>>>>>> b81f1ef5
         """
         self.app.windows -= self
         self._impl.close()
@@ -441,13 +356,8 @@
         :param on_result: A callback that will be invoked when the user
             selects an option on the dialog.
         :returns: An awaitable Dialog object. The Dialog object returns
-<<<<<<< HEAD
-            ``True`` when the "Yes" button was pressed, ``False`` when
-            the "No" button was pressed.
-=======
             ``True`` when the "Yes" button is pressed, ``False`` when
             the "No" button is pressed.
->>>>>>> b81f1ef5
         """
         dialog = Dialog(self)
         self.factory.dialogs.QuestionDialog(
@@ -471,13 +381,8 @@
         :param on_result: A callback that will be invoked when the user
             selects an option on the dialog.
         :returns: An awaitable Dialog object. The Dialog object returns
-<<<<<<< HEAD
-            ``True`` when the "OK" button was pressed, ``False`` when
-            the "CANCEL" button was pressed.
-=======
             ``True`` when the "OK" button is pressed, ``False`` when
             the "Cancel" button is pressed.
->>>>>>> b81f1ef5
         """
         dialog = Dialog(self)
         self.factory.dialogs.ConfirmDialog(
@@ -500,11 +405,7 @@
         :param on_result: A callback that will be invoked when the user
             selects an option on the dialog.
         :returns: An awaitable Dialog object. The Dialog object returns
-<<<<<<< HEAD
-            ``None`` after the user pressed the "OK" button.
-=======
             ``None`` when the user presses the "OK" button.
->>>>>>> b81f1ef5
         """
         dialog = Dialog(self)
         self.factory.dialogs.ErrorDialog(
@@ -587,24 +488,12 @@
     ) -> Dialog:
         """Prompt the user for a location to save a file.
 
-<<<<<<< HEAD
-        Presents the user a system-native "Save file" dialog.
-
-        This opens a native dialog where the user can select a place to save a file. It
-        is possible to suggest a filename, and constrain the list of allowed file
-        extensions.
-
-        :param title: The title of the dialog window
-        :param suggested_filename: A default filename
-        :param file_types: A list of strings with the allowed file extensions.
-=======
         This dialog is not currently supported on Android or iOS.
 
         :param title: The title of the dialog window
         :param suggested_filename: A default filename
         :param file_types: The allowed filename extensions, without leading dots. If
             not provided, any extension will be allowed.
->>>>>>> b81f1ef5
         :param on_result: A callback that will be invoked when the user selects an
             option on the dialog.
         :returns: An awaitable Dialog object. The Dialog object returns a path object
@@ -683,12 +572,8 @@
         :param initial_directory: The initial folder in which to open the dialog.
             If ``None``, use the default location provided by the operating system
             (which will often be the last used location)
-<<<<<<< HEAD
-        :param file_types: A list of strings with the allowed file extensions.
-=======
         :param file_types: The allowed filename extensions, without leading dots. If
             not provided, all files will be shown.
->>>>>>> b81f1ef5
         :param multiple_select: If True, the user will be able to select multiple
             files; if False, the selection will be restricted to a single file.
         :param on_result: A callback that will be invoked when the user
@@ -773,12 +658,8 @@
             If ``None``, use the default location provided by the operating system
             (which will often be "last used location")
         :param multiple_select: If True, the user will be able to select multiple
-<<<<<<< HEAD
-            files; if False, the selection will be restricted to a single file/
-=======
             directories; if False, the selection will be restricted to a single
             directory. This option is not supported on WinForms.
->>>>>>> b81f1ef5
         :param on_result: A callback that will be invoked when the user
             selects an option on the dialog.
         :param multiselect: **DEPRECATED** Use ``multiple_select``.
