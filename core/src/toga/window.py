from __future__ import annotations

import warnings
from builtins import id as identifier
from collections.abc import Mapping, MutableSet
from pathlib import Path
from typing import (
    TYPE_CHECKING,
    Any,
    ItemsView,
    Iterator,
    KeysView,
    Literal,
    Protocol,
    TypeVar,
    ValuesView,
    overload,
)

from toga.command import Command, CommandSet
from toga.handlers import AsyncResult, wrapped_handler
from toga.images import Image
from toga.platform import get_platform_factory

if TYPE_CHECKING:
    from toga.app import App
    from toga.images import ImageT
    from toga.screens import Screen
    from toga.widgets.base import Widget


class FilteredWidgetRegistry:
    # A class that exposes a mapping lookup interface, filtered to widgets from a single
    # window. The underlying data store is on the app.

    def __init__(self, window):
        self._window = window

    def __len__(self) -> int:
        return len(list(self.items()))

    def __getitem__(self, key: str) -> Widget:
        item = self._window.app.widgets[key]
        if item.window != self._window:
            raise KeyError(key)
        return item

    def __contains__(self, key: str) -> bool:
        try:
            item = self._window.app.widgets[key]
            return item.window == self._window
        except KeyError:
            return False

    def __iter__(self) -> Iterator[Widget]:
        return iter(self.values())

    def __repr__(self) -> str:
        return "{" + ", ".join(f"{k!r}: {v!r}" for k, v in sorted(self.items())) + "}"

    def items(self) -> ItemsView:
        for item in self._window.app.widgets.items():
            if item[1].window == self._window:
                yield item

    def keys(self) -> KeysView:
        for item in self._window.app.widgets.items():
            if item[1].window == self._window:
                yield item[0]

    def values(self) -> ValuesView:
        for item in self._window.app.widgets.items():
            if item[1].window == self._window:
                yield item[1]


class OnCloseHandler(Protocol):
    def __call__(self, window: Window, **kwargs: Any) -> bool:
        """A handler to invoke when a window is about to close.

        The return value of this callback controls whether the window is allowed to close.
        This can be used to prevent a window closing with unsaved changes, etc.

        :param window: The window instance that is closing.
        :param kwargs: Ensures compatibility with additional arguments introduced in
            future versions.
        :returns: ``True`` if the window is allowed to close; ``False`` if the window is not
            allowed to close.
        """
        ...


T = TypeVar("T")


class DialogResultHandler(Protocol[T]):
    def __call__(self, window: Window, result: T, **kwargs: Any) -> None:
        """A handler to invoke when a dialog is closed.

        :param window: The window that opened the dialog.
        :param result: The result returned by the dialog.
        :param kwargs: Ensures compatibility with additional arguments introduced in
            future versions.
        """
        ...


class Dialog(AsyncResult):
    RESULT_TYPE = "dialog"

    def __init__(self, window: Window, on_result: DialogResultHandler[Any]):
        super().__init__(on_result=on_result)
        self.window = window
        self.app = window.app


class Window:
    _WINDOW_CLASS = "Window"

    def __init__(
        self,
        id: str | None = None,
        title: str | None = None,
        position: tuple[int, int] = (100, 100),
        size: tuple[int, int] = (640, 480),
        resizable: bool = True,
        closable: bool = True,
        minimizable: bool = True,
        on_close: OnCloseHandler | None = None,
        resizeable=None,  # DEPRECATED
        closeable=None,  # DEPRECATED
        content: Widget | None = None,
    ) -> None:
        """Create a new Window.

        :param id: A unique identifier for the window. If not provided, one will be
            automatically generated.
        :param title: Title for the window. Defaults to "Toga".
        :param position: Position of the window, as a tuple of ``(x, y)`` coordinates,
            in :ref:`CSS pixels <css-units>`.
        :param size: Size of the window, as a tuple of ``(width, height)``, in :ref:`CSS
            pixels <css-units>`.
        :param resizable: Can the window be resized by the user?
        :param closable: Can the window be closed by the user?
        :param minimizable: Can the window be minimized by the user?
        :param on_close: The initial :any:`on_close` handler.
        :param resizeable: **DEPRECATED** - Use ``resizable``.
        :param closeable: **DEPRECATED** - Use ``closable``.
        """
        ######################################################################
        # 2023-08: Backwards compatibility
        ######################################################################
        if resizeable is not None:
            warnings.warn(
                "Window.resizeable has been renamed Window.resizable",
                DeprecationWarning,
            )
            resizable = resizeable

        if closeable is not None:
            warnings.warn(
                "Window.closeable has been renamed Window.closable",
                DeprecationWarning,
            )
            closable = closeable
        ######################################################################
        # End backwards compatibility
        ######################################################################

        # Needs to be a late import to avoid circular dependencies.
        from toga import App

        self._id = str(id if id else identifier(self))
        self._impl = None
        self._is_full_screen = False
        self._closed = False

        self._resizable = resizable
        self._closable = closable
        self._minimizable = minimizable

        self.factory = get_platform_factory()
        self._impl = getattr(self.factory, self._WINDOW_CLASS)(
            interface=self,
            title=title if title else self._default_title,
            position=position,
            size=size,
        )

        # Add the window to the app
        self._app = None
        if App.app is None:
            raise RuntimeError("Cannot create a Window before creating an App")
        App.app.windows.add(self)

        # Create a toolbar that is linked to the app
        self._toolbar = CommandSet(on_change=self._impl.create_toolbar, app=self._app)

        self.on_close = on_close

<<<<<<< HEAD
        self._content = content

    @property
    def id(self) -> str:
        """A unique identifier for the window."""
        return self._id
=======
    def __lt__(self, other) -> bool:
        return self.id < other.id

    ######################################################################
    # Window properties
    ######################################################################
>>>>>>> cbfa23a0

    @property
    def app(self) -> App:
        """The :any:`App` that this window belongs to (read-only).

        New windows are automatically associated with the currently active app."""
        return self._app

    @app.setter
    def app(self, app: App) -> None:
        if self._app:
            raise ValueError("Window is already associated with an App")

        self._app = app
        self._impl.set_app(app._impl)

    @property
    def closable(self) -> bool:
        """Can the window be closed by the user?"""
        return self._closable

    @property
    def id(self) -> str:
        """A unique identifier for the window."""
        return self._id

    @property
    def minimizable(self) -> bool:
        """Can the window be minimized by the user?"""
        return self._minimizable

    @property
    def resizable(self) -> bool:
        """Can the window be resized by the user?"""
        return self._resizable

    @property
    def _default_title(self) -> str:
        return "Toga"

    @property
    def title(self) -> str:
        """Title of the window. If no title is provided, the title will default to
        "Toga"."""
        return self._impl.get_title()

    @title.setter
    def title(self, title: str) -> None:
        if not title:
            title = self._default_title

        self._impl.set_title(str(title).split("\n")[0])

    ######################################################################
    # Window lifecycle
    ######################################################################

    def close(self) -> None:
        """Close the window.

        This *does not* invoke the ``on_close`` handler; the window will be immediately
        and unconditionally closed.

        Once a window has been closed, it *cannot* be reused. The behavior of any method
        or property on a :class:`~toga.Window` instance after it has been closed is
        undefined, except for :attr:`closed` which can be used to check if the window
        was closed.
        """
        if self.content:
            self.content.window = None
        self.app.windows.discard(self)
        self._impl.close()
        self._closed = True

    @property
    def closed(self) -> bool:
        """Whether the window was closed."""
        return self._closed

    def show(self) -> None:
        """Show the window. If the window is already visible, this method has no
        effect."""
        self._impl.show()

    ######################################################################
    # Window content and resources
    ######################################################################

    @property
    def content(self) -> Widget | None:
        """Content of the window. On setting, the content is added to the same app as
        the window."""
        return self._content

    @content.setter
    def content(self, widget: Widget) -> None:
        # Set window of old content to None
        if self._content:
            self._content.window = None

        # Assign the content widget to the same app as the window.
        widget.app = self.app

        # Assign the content widget to the window.
        widget.window = self

        # Track our new content
        self._content = widget

        # Manifest the widget
        self._impl.set_content(widget._impl)

        # Update the geometry of the widget
        widget.refresh()

    @property
    def toolbar(self) -> MutableSet[Command]:
        """Toolbar for the window."""
        return self._toolbar

    @property
    def widgets(self) -> Mapping[str, Widget]:
        """The widgets contained in the window.

        Can be used to look up widgets by ID (e.g., ``window.widgets["my_id"]``).
        """
        return FilteredWidgetRegistry(self)

    ######################################################################
    # Window size
    ######################################################################

    @property
    def size(self) -> tuple[int, int]:
        """Size of the window, as a tuple of ``(width, height)``, in
        :ref:`CSS pixels <css-units>`."""
        return self._impl.get_size()

    @size.setter
    def size(self, size: tuple[int, int]) -> None:
        self._impl.set_size(size)
        if self.content:
            self.content.refresh()

    ######################################################################
    # Window position
    ######################################################################

    @property
    def position(self) -> tuple[int, int]:
        """Absolute position of the window, as a ``(x, y)`` tuple coordinates, in
        :ref:`CSS pixels <css-units>`.

        The origin is the top left corner of the primary screen.
        """
        absolute_origin = self._app.screens[0].origin
        absolute_window_position = self._impl.get_position()

        window_position = (
            absolute_window_position[0] - absolute_origin[0],
            absolute_window_position[1] - absolute_origin[1],
        )
        return window_position

    @position.setter
    def position(self, position: tuple[int, int]) -> None:
        absolute_origin = self._app.screens[0].origin
        absolute_new_position = (
            position[0] + absolute_origin[0],
            position[1] + absolute_origin[1],
        )
        self._impl.set_position(absolute_new_position)

    @property
    def screen(self) -> Screen:
        """Instance of the :class:`toga.Screen` on which this window is present."""
        return self._impl.get_current_screen().interface

    @screen.setter
    def screen(self, app_screen: Screen) -> None:
        original_window_location = self.position
        original_origin = self.screen.origin
        new_origin = app_screen.origin
        x = original_window_location[0] - original_origin[0] + new_origin[0]
        y = original_window_location[1] - original_origin[1] + new_origin[1]

        self._impl.set_position((x, y))

    @property
    def screen_position(self) -> tuple[int, int]:
        """Position of the window with respect to current screen, as a ``(x, y)`` tuple."""
        current_relative_position = (
            self.position[0] - self.screen.origin[0],
            self.position[1] - self.screen.origin[1],
        )
        return current_relative_position

    @screen_position.setter
    def screen_position(self, position: tuple[int, int]) -> None:
        new_relative_position = (
            position[0] + self.screen.origin[0],
            position[1] + self.screen.origin[1],
        )
        self._impl.set_position(new_relative_position)

    ######################################################################
    # Window visibility
    ######################################################################

    def hide(self) -> None:
        """Hide the window. If the window is already hidden, this method has no
        effect."""
        self._impl.hide()

    @property
    def visible(self) -> bool:
        """Is the window visible?"""
        return self._impl.get_visible()

    @visible.setter
    def visible(self, visible: bool) -> None:
        if visible:
            self.show()
        else:
            self.hide()

    ######################################################################
    # Window state
    ######################################################################

    @property
    def full_screen(self) -> bool:
        """Is the window in full screen mode?

        Full screen mode is *not* the same as "maximized". A full screen window
        has no title bar, toolbar or window controls; some or all of these
        items may be visible on a maximized window. A good example of "full screen"
        mode is a slideshow app in presentation mode - the only visible content is
        the slide.
        """
        return self._is_full_screen

    @full_screen.setter
    def full_screen(self, is_full_screen: bool) -> None:
        self._is_full_screen = is_full_screen
        self._impl.set_full_screen(is_full_screen)

    ######################################################################
    # Window capabilities
    ######################################################################

    def as_image(self, format: type[ImageT] = Image) -> ImageT:
        """Render the current contents of the window as an image.

        :param format: Format to provide. Defaults to :class:`~toga.images.Image`; also
            supports :any:`PIL.Image.Image` if Pillow is installed, as well as any image
            types defined by installed :doc:`image format plugins
            </reference/plugins/image_formats>`.
        :returns: An image containing the window content, in the format requested.
        """
        return Image(self._impl.get_image_data()).as_format(format)

    ######################################################################
    # Window events
    ######################################################################

    @property
    def on_close(self) -> OnCloseHandler:
        """The handler to invoke if the user attempts to close the window."""
        return self._on_close

    @on_close.setter
    def on_close(self, handler: OnCloseHandler | None) -> None:
        def cleanup(window: Window, should_close: bool) -> None:
            if should_close or handler is None:
                window.close()

        self._on_close = wrapped_handler(self, handler, cleanup=cleanup)

    ######################################################################
    # Dialogs
    ######################################################################

    def info_dialog(
        self,
        title: str,
        message: str,
        on_result: DialogResultHandler[None] | None = None,
    ) -> Dialog:
        """Ask the user to acknowledge some information.

        Presents as a dialog with a single "OK" button to close the dialog.

        **This is an asynchronous method**. If you invoke this method in synchronous
        context, it will show the dialog, but will return *immediately*. The object
        returned by this method can be awaited to obtain the result of the dialog.

        :param title: The title of the dialog window.
        :param message: The message to display.
        :param on_result: **DEPRECATED** ``await`` the return value of this method.
        :returns: An awaitable Dialog object. The Dialog object returns ``None`` when
            the user presses the 'OK' button.
        """
        dialog = Dialog(
            self,
            on_result=wrapped_handler(self, on_result) if on_result else None,
        )
        self.factory.dialogs.InfoDialog(dialog, title, message)
        return dialog

    def question_dialog(
        self,
        title: str,
        message: str,
        on_result: DialogResultHandler[bool] | None = None,
    ) -> Dialog:
        """Ask the user a yes/no question.

        Presents as a dialog with "Yes" and "No" buttons.

        **This is an asynchronous method**. If you invoke this method in synchronous
        context, it will show the dialog, but will return *immediately*. The object
        returned by this method can be awaited to obtain the result of the dialog.

        :param title: The title of the dialog window.
        :param message: The question to be answered.
        :param on_result: **DEPRECATED** ``await`` the return value of this method.
        :returns: An awaitable Dialog object. The Dialog object returns ``True`` when
            the "Yes" button is pressed, ``False`` when the "No" button is pressed.
        """
        dialog = Dialog(
            self,
            on_result=wrapped_handler(self, on_result) if on_result else None,
        )
        self.factory.dialogs.QuestionDialog(dialog, title, message)
        return dialog

    def confirm_dialog(
        self,
        title: str,
        message: str,
        on_result: DialogResultHandler[bool] | None = None,
    ) -> Dialog:
        """Ask the user to confirm if they wish to proceed with an action.

        Presents as a dialog with "Cancel" and "OK" buttons (or whatever labels are
        appropriate on the current platform).

        **This is an asynchronous method**. If you invoke this method in synchronous
        context, it will show the dialog, but will return *immediately*. The object
        returned by this method can be awaited to obtain the result of the dialog.

        :param title: The title of the dialog window.
        :param message: A message describing the action to be confirmed.
        :param on_result: **DEPRECATED** ``await`` the return value of this method.
        :returns: An awaitable Dialog object. The Dialog object returns ``True`` when
            the "OK" button is pressed, ``False`` when the "Cancel" button is pressed.
        """
        dialog = Dialog(
            self,
            on_result=wrapped_handler(self, on_result) if on_result else None,
        )
        self.factory.dialogs.ConfirmDialog(dialog, title, message)
        return dialog

    def error_dialog(
        self,
        title: str,
        message: str,
        on_result: DialogResultHandler[None] | None = None,
    ) -> Dialog:
        """Ask the user to acknowledge an error state.

        Presents as an error dialog with an "OK" button to close the dialog.

        **This is an asynchronous method**. If you invoke this method in synchronous
        context, it will show the dialog, but will return *immediately*. The object
        returned by this method can be awaited to obtain the result of the dialog.

        :param title: The title of the dialog window.
        :param message: The error message to display.
        :param on_result: **DEPRECATED** ``await`` the return value of this method.
        :returns: An awaitable Dialog object. The Dialog object returns ``None`` when
            the user presses the "OK" button.
        """
        dialog = Dialog(
            self,
            on_result=wrapped_handler(self, on_result) if on_result else None,
        )
        self.factory.dialogs.ErrorDialog(dialog, title, message)
        return dialog

    @overload
    def stack_trace_dialog(
        self,
        title: str,
        message: str,
        content: str,
        retry: Literal[False] = False,
        on_result: DialogResultHandler[None] | None = None,
    ) -> Dialog: ...

    @overload
    def stack_trace_dialog(
        self,
        title: str,
        message: str,
        content: str,
        retry: Literal[True] = False,
        on_result: DialogResultHandler[bool] | None = None,
    ) -> Dialog: ...

    @overload
    def stack_trace_dialog(
        self,
        title: str,
        message: str,
        content: str,
        retry: bool = False,
        on_result: DialogResultHandler[bool | None] | None = None,
    ) -> Dialog: ...

    def stack_trace_dialog(
        self,
        title: str,
        message: str,
        content: str,
        retry: bool = False,
        on_result: DialogResultHandler[bool | None] | None = None,
    ) -> Dialog:
        """Open a dialog to display a large block of text, such as a stack trace.

        **This is an asynchronous method**. If you invoke this method in synchronous
        context, it will show the dialog, but will return *immediately*. The object
        returned by this method can be awaited to obtain the result of the dialog.

        :param title: The title of the dialog window.
        :param message: Contextual information about the source of the stack trace.
        :param content: The stack trace, pre-formatted as a multi-line string.
        :param retry: If true, the user will be given options to "Retry" or "Quit"; if
            false, a single option to acknowledge the error will be displayed.
        :param on_result: **DEPRECATED** ``await`` the return value of this method.
        :returns: An awaitable Dialog object. If ``retry`` is true, the Dialog object
            returns ``True`` when the user selects "Retry", and ``False`` when they
            select "Quit". If ``retry`` is false, the Dialog object returns ``None``.
        """
        dialog = Dialog(
            self,
            on_result=wrapped_handler(self, on_result) if on_result else None,
        )
        self.factory.dialogs.StackTraceDialog(
            dialog,
            title,
            message=message,
            content=content,
            retry=retry,
        )
        return dialog

    def save_file_dialog(
        self,
        title: str,
        suggested_filename: Path | str,
        file_types: list[str] | None = None,
        on_result: DialogResultHandler[Path | None] | None = None,
    ) -> Dialog:
        """Prompt the user for a location to save a file.

        This dialog is not currently supported on Android or iOS.

        **This is an asynchronous method**. If you invoke this method in synchronous
        context, it will show the dialog, but will return *immediately*. The object
        returned by this method can be awaited to obtain the result of the dialog.

        :param title: The title of the dialog window
        :param suggested_filename: A default filename
        :param file_types: The allowed filename extensions, without leading dots. If not
            provided, any extension will be allowed.
        :param on_result: **DEPRECATED** ``await`` the return value of this method.
        :returns: An awaitable Dialog object. The Dialog object returns a path object
            for the selected file location, or ``None`` if the user cancelled the save
            operation.
        """
        dialog = Dialog(
            self,
            on_result=wrapped_handler(self, on_result) if on_result else None,
        )
        # Convert suggested filename to a path (if it isn't already),
        # and break it into a filename and a directory
        suggested_path = Path(suggested_filename)
        initial_directory = suggested_path.parent
        if initial_directory == Path("."):
            initial_directory = None
        filename = suggested_path.name

        self.factory.dialogs.SaveFileDialog(
            dialog,
            title,
            filename=filename,
            initial_directory=initial_directory,
            file_types=file_types,
        )
        return dialog

    @overload
    def open_file_dialog(
        self,
        title: str,
        initial_directory: Path | str | None = None,
        file_types: list[str] | None = None,
        multiple_select: Literal[False] = False,
        on_result: DialogResultHandler[Path | None] | None = None,
        multiselect=None,  # DEPRECATED
    ) -> Dialog: ...

    @overload
    def open_file_dialog(
        self,
        title: str,
        initial_directory: Path | str | None = None,
        file_types: list[str] | None = None,
        multiple_select: Literal[True] = True,
        on_result: DialogResultHandler[list[Path] | None] | None = None,
        multiselect=None,  # DEPRECATED
    ) -> Dialog: ...

    @overload
    def open_file_dialog(
        self,
        title: str,
        initial_directory: Path | str | None = None,
        file_types: list[str] | None = None,
        multiple_select: bool = False,
        on_result: DialogResultHandler[list[Path] | Path | None] | None = None,
        multiselect=None,  # DEPRECATED
    ) -> Dialog: ...

    def open_file_dialog(
        self,
        title: str,
        initial_directory: Path | str | None = None,
        file_types: list[str] | None = None,
        multiple_select: bool = False,
        on_result: DialogResultHandler[list[Path] | Path | None] | None = None,
        multiselect=None,  # DEPRECATED
    ) -> Dialog:
        """Prompt the user to select a file (or files) to open.

        This dialog is not currently supported on Android or iOS.

        **This is an asynchronous method**. If you invoke this method in synchronous
        context, it will show the dialog, but will return *immediately*. The object
        returned by this method can be awaited to obtain the result of the dialog.

        :param title: The title of the dialog window
        :param initial_directory: The initial folder in which to open the dialog. If
            ``None``, use the default location provided by the operating system (which
            will often be the last used location)
        :param file_types: The allowed filename extensions, without leading dots. If not
            provided, all files will be shown.
        :param multiple_select: If True, the user will be able to select multiple files;
            if False, the selection will be restricted to a single file.
        :param on_result: **DEPRECATED** ``await`` the return value of this method.
        :param multiselect: **DEPRECATED** Use ``multiple_select``.
        :returns: An awaitable Dialog object. The Dialog object returns a list of
            ``Path`` objects if ``multiple_select`` is ``True``, or a single ``Path``
            otherwise. Returns ``None`` if the open operation is cancelled by the user.
        """
        ######################################################################
        # 2023-08: Backwards compatibility
        ######################################################################
        if multiselect is not None:
            warnings.warn(
                "open_file_dialog(multiselect) has been renamed multiple_select",
                DeprecationWarning,
            )
            multiple_select = multiselect
        ######################################################################
        # End Backwards compatibility
        ######################################################################

        dialog = Dialog(
            self,
            on_result=wrapped_handler(self, on_result) if on_result else None,
        )
        self.factory.dialogs.OpenFileDialog(
            dialog,
            title,
            initial_directory=Path(initial_directory) if initial_directory else None,
            file_types=file_types,
            multiple_select=multiple_select,
        )
        return dialog

    @overload
    def select_folder_dialog(
        self,
        title: str,
        initial_directory: Path | str | None = None,
        multiple_select: Literal[False] = False,
        on_result: DialogResultHandler[Path | None] | None = None,
        multiselect=None,  # DEPRECATED
    ) -> Dialog: ...

    @overload
    def select_folder_dialog(
        self,
        title: str,
        initial_directory: Path | str | None = None,
        multiple_select: Literal[True] = True,
        on_result: DialogResultHandler[list[Path] | None] | None = None,
        multiselect=None,  # DEPRECATED
    ) -> Dialog: ...

    @overload
    def select_folder_dialog(
        self,
        title: str,
        initial_directory: Path | str | None = None,
        multiple_select: bool = False,
        on_result: DialogResultHandler[list[Path] | Path | None] | None = None,
        multiselect=None,  # DEPRECATED
    ) -> Dialog: ...

    def select_folder_dialog(
        self,
        title: str,
        initial_directory: Path | str | None = None,
        multiple_select: bool = False,
        on_result: DialogResultHandler[list[Path] | Path | None] | None = None,
        multiselect=None,  # DEPRECATED
    ) -> Dialog:
        """Prompt the user to select a directory (or directories).

        This dialog is not currently supported on Android or iOS.

        **This is an asynchronous method**. If you invoke this method in synchronous
        context, it will show the dialog, but will return *immediately*. The object
        returned by this method can be awaited to obtain the result of the dialog.

        :param title: The title of the dialog window
        :param initial_directory: The initial folder in which to open the dialog. If
            ``None``, use the default location provided by the operating system (which
            will often be "last used location")
        :param multiple_select: If True, the user will be able to select multiple
            directories; if False, the selection will be restricted to a single
            directory. This option is not supported on WinForms.
        :param on_result: **DEPRECATED** ``await`` the return value of this method.
        :param multiselect: **DEPRECATED** Use ``multiple_select``.
        :returns: An awaitable Dialog object. The Dialog object returns a list of
            ``Path`` objects if ``multiple_select`` is ``True``, or a single ``Path``
            otherwise. Returns ``None`` if the open operation is cancelled by the user.
        """
        ######################################################################
        # 2023-08: Backwards compatibility
        ######################################################################
        if multiselect is not None:
            warnings.warn(
                "select_folder_dialog(multiselect) has been renamed multiple_select",
                DeprecationWarning,
            )
            multiple_select = multiselect
        ######################################################################
        # End Backwards compatibility
        ######################################################################

        dialog = Dialog(
            self,
            on_result=wrapped_handler(self, on_result) if on_result else None,
        )
        self.factory.dialogs.SelectFolderDialog(
            dialog,
            title,
            initial_directory=Path(initial_directory) if initial_directory else None,
            multiple_select=multiple_select,
        )
        return dialog

    ######################################################################
    # 2023-08: Backwards compatibility
    ######################################################################

    @property
    def resizeable(self) -> bool:
        """**DEPRECATED** Use :attr:`resizable`"""
        warnings.warn(
            "Window.resizeable has been renamed Window.resizable",
            DeprecationWarning,
        )
        return self._resizable

    @property
    def closeable(self) -> bool:
        """**DEPRECATED** Use :attr:`closable`"""
        warnings.warn(
            "Window.closeable has been renamed Window.closable",
            DeprecationWarning,
        )
        return self._closable<|MERGE_RESOLUTION|>--- conflicted
+++ resolved
@@ -198,21 +198,18 @@
 
         self.on_close = on_close
 
-<<<<<<< HEAD
         self._content = content
 
     @property
     def id(self) -> str:
         """A unique identifier for the window."""
         return self._id
-=======
     def __lt__(self, other) -> bool:
         return self.id < other.id
 
     ######################################################################
     # Window properties
     ######################################################################
->>>>>>> cbfa23a0
 
     @property
     def app(self) -> App:
