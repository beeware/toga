--- conflicted
+++ resolved
@@ -130,14 +130,10 @@
             size=size,
         )
 
-<<<<<<< HEAD
-        self._toolbar = CommandSet(on_change=self._impl.create_toolbar)
-=======
         self._app = None
         App.app.windows += self
->>>>>>> 18137adc
-
-        self._toolbar = CommandSet(widget=self, on_change=self._impl.create_toolbar)
+
+        self._toolbar = CommandSet(on_change=self._impl.create_toolbar)
         self.on_close = on_close
 
     @property
@@ -159,7 +155,6 @@
 
         self._app = app
         self._impl.set_app(app._impl)
-        self.toolbar.app = app
 
     @property
     def closed(self) -> bool:
