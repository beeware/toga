from __future__ import annotations

import warnings
from builtins import id as identifier
from collections.abc import Mapping, MutableSet
from pathlib import Path
from typing import TYPE_CHECKING, Any, Literal, Protocol, TypeVar, overload

from toga.command import Command, CommandSet
from toga.handlers import AsyncResult, wrapped_handler
from toga.images import Image
from toga.platform import get_platform_factory
from toga.widgets.base import WidgetRegistry

if TYPE_CHECKING:
    from toga.app import App
    from toga.widgets.base import Widget


class OnCloseHandler(Protocol):
    def __call__(self, window: Window, **kwargs: Any) -> bool:
        """A handler to invoke when a window is about to close.

        The return value of this callback controls whether the window is allowed to close.
        This can be used to prevent a window closing with unsaved changes, etc.

        :param window: The window instance that is closing.
        :param kwargs: Ensures compatibility with additional arguments introduced in
            future versions.
        :returns: ``True`` if the window is allowed to close; ``False`` if the window is not
            allowed to close.
        """
        ...


T = TypeVar("T")


class DialogResultHandler(Protocol[T]):
    def __call__(self, window: Window, result: T, **kwargs: Any) -> None:
        """A handler to invoke when a dialog is closed.

        :param window: The window that opened the dialog.
        :param result: The result returned by the dialog.
        :param kwargs: Ensures compatibility with additional arguments introduced in
            future versions.
        """
        ...


class Dialog(AsyncResult):
    RESULT_TYPE = "dialog"

    def __init__(self, window: Window):
        super().__init__()
        self.window = window
        self.app = window.app


class Window:
    _WINDOW_CLASS = "Window"

    def __init__(
        self,
        id: str | None = None,
        title: str | None = None,
        position: tuple[int, int] = (100, 100),
        size: tuple[int, int] = (640, 480),
        resizable: bool = True,
        closable: bool = True,
        minimizable: bool = True,
        on_close: OnCloseHandler | None = None,
<<<<<<< HEAD
        on_gain_focus: callable | None = None,
        on_lose_focus: callable | None = None,
        on_show: callable | None = None,
        on_hide: callable | None = None,
=======
        resizeable=None,  # DEPRECATED
        closeable=None,  # DEPRECATED
>>>>>>> 001bddd8
    ) -> None:
        """Create a new Window.

        :param id: A unique identifier for the window. If not provided, one will be
            automatically generated.
        :param title: Title for the window. Defaults to "Toga".
        :param position: Position of the window, as a tuple of ``(x, y)`` coordinates,
            in :ref:`CSS pixels <css-units>`.
        :param size: Size of the window, as a tuple of ``(width, height)``, in :ref:`CSS
            pixels <css-units>`.
        :param resizable: Can the window be resized by the user?
        :param closable: Can the window be closed by the user?
        :param minimizable: Can the window be minimized by the user?
        :param on_close: The initial :any:`on_close` handler.
        :param resizeable: **DEPRECATED** - Use ``resizable``.
        :param closeable: **DEPRECATED** - Use ``closable``.
        """
        ######################################################################
        # 2023-08: Backwards compatibility
        ######################################################################
        if resizeable is not None:
            warnings.warn(
                "Window.resizeable has been renamed Window.resizable",
                DeprecationWarning,
            )
            resizable = resizeable

        if closeable is not None:
            warnings.warn(
                "Window.closeable has been renamed Window.closable",
                DeprecationWarning,
            )
            closable = closeable
        ######################################################################
        # End backwards compatibility
        ######################################################################

        # Needs to be a late import to avoid circular dependencies.
        from toga import App

        self._widgets = WidgetRegistry()

        self._id = str(id if id else identifier(self))
        self._impl = None
        self._content = None
        self._is_full_screen = False
        self._closed = False

        self._resizable = resizable
        self._closable = closable
        self._minimizable = minimizable

        self.factory = get_platform_factory()
        self._impl = getattr(self.factory, self._WINDOW_CLASS)(
            interface=self,
            title=title if title else self._default_title,
            position=position,
            size=size,
        )

        # Add the window to the app
        self._app = None
        if App.app is None:
            raise RuntimeError("Cannot create a Window before creating an App")
        App.app.windows.add(self)

        # Create a toolbar that is linked to the app
        self._toolbar = CommandSet(on_change=self._impl.create_toolbar, app=self._app)

        self.on_close = on_close

        self.on_gain_focus = on_gain_focus
        self.on_lose_focus = on_lose_focus
        self.on_show = on_show
        self.on_hide = on_hide

    @property
    def id(self) -> str:
        """A unique identifier for the window."""
        return self._id

    @property
    def app(self) -> App:
        """The :any:`App` that this window belongs to (read-only).

        New windows are automatically associated with the currently active app."""
        return self._app

    @app.setter
    def app(self, app: App) -> None:
        if self._app:
            raise ValueError("Window is already associated with an App")

        self._app = app
        self._impl.set_app(app._impl)

    @property
    def closed(self) -> bool:
        """Whether the window was closed."""
        return self._closed

    @property
    def _default_title(self) -> str:
        return "Toga"

    @property
    def title(self) -> str:
        """Title of the window. If no title is provided, the title will default to
        "Toga"."""
        return self._impl.get_title()

    @title.setter
    def title(self, title: str) -> None:
        if not title:
            title = self._default_title

        self._impl.set_title(str(title).split("\n")[0])

    @property
    def resizable(self) -> bool:
        """Can the window be resized by the user?"""
        return self._resizable

    @property
    def closable(self) -> bool:
        """Can the window be closed by the user?"""
        return self._closable

    @property
    def minimizable(self) -> bool:
        """Can the window be minimized by the user?"""
        return self._minimizable

    @property
    def toolbar(self) -> MutableSet[Command]:
        """Toolbar for the window."""
        return self._toolbar

    @property
    def content(self) -> Widget | None:
        """Content of the window. On setting, the content is added to the same app as
        the window."""
        return self._content

    @content.setter
    def content(self, widget: Widget) -> None:
        # Set window of old content to None
        if self._content:
            self._content.window = None

        # Assign the content widget to the same app as the window.
        widget.app = self.app

        # Assign the content widget to the window.
        widget.window = self

        # Track our new content
        self._content = widget

        # Manifest the widget
        self._impl.set_content(widget._impl)

        # Update the geometry of the widget
        widget.refresh()

    @property
    def widgets(self) -> Mapping[str, Widget]:
        """The widgets contained in the window.

        Can be used to look up widgets by ID (e.g., ``window.widgets["my_id"]``).
        """
        return self._widgets

    @property
    def size(self) -> tuple[int, int]:
        """Size of the window, as a tuple of ``(width, height)``, in
        :ref:`CSS pixels <css-units>`."""
        return self._impl.get_size()

    @size.setter
    def size(self, size: tuple[int, int]) -> None:
        self._impl.set_size(size)
        if self.content:
            self.content.refresh()

    @property
    def position(self) -> tuple[int, int]:
        """Position of the window, as a tuple of ``(x, y)`` coordinates, in
        :ref:`CSS pixels <css-units>`."""
        return self._impl.get_position()

    @position.setter
    def position(self, position: tuple[int, int]) -> None:
        self._impl.set_position(position)

    def show(self) -> None:
        """Show the window. If the window is already visible, this method has no
        effect."""
        self._impl.show()

    def hide(self) -> None:
        """Hide the window. If the window is already hidden, this method has no
        effect."""
        self._impl.hide()

    @property
    def full_screen(self) -> bool:
        """Is the window in full screen mode?

        Full screen mode is *not* the same as "maximized". A full screen window
        has no title bar, toolbar or window controls; some or all of these
        items may be visible on a maximized window. A good example of "full screen"
        mode is a slideshow app in presentation mode - the only visible content is
        the slide.
        """
        return self._is_full_screen

    @full_screen.setter
    def full_screen(self, is_full_screen: bool) -> None:
        self._is_full_screen = is_full_screen
        self._impl.set_full_screen(is_full_screen)

    @property
    def visible(self) -> bool:
        "Is the window visible?"
        return self._impl.get_visible()

    @visible.setter
    def visible(self, visible: bool) -> None:
        if visible:
            self.show()
        else:
            self.hide()

    @property
    def on_close(self) -> OnCloseHandler:
        """The handler to invoke if the user attempts to close the window."""
        return self._on_close

    @on_close.setter
    def on_close(self, handler: OnCloseHandler | None) -> None:
        def cleanup(window: Window, should_close: bool) -> None:
            if should_close or handler is None:
                window.close()

        self._on_close = wrapped_handler(self, handler, cleanup=cleanup)

    def close(self) -> None:
        """Close the window.

        This *does not* invoke the ``on_close`` handler; the window will be immediately
        and unconditionally closed.

        Once a window has been closed, it *cannot* be reused. The behavior of any method
        or property on a :class:`~toga.Window` instance after it has been closed is
        undefined, except for :attr:`closed` which can be used to check if the window
        was closed.
        """
        self.app.windows.discard(self)
        self._impl.close()
        self._closed = True

    def as_image(self) -> Image:
        """Render the current contents of the window as an image.

        :returns: A :class:`toga.Image` containing the window content."""
        return Image(data=self._impl.get_image_data())

    @property
    def on_gain_focus(self) -> callable:
        return self._on_gain_focus

    @on_gain_focus.setter
    def on_gain_focus(self, handler):
        self._on_gain_focus = wrapped_handler(self, handler)

    @property
    def on_lose_focus(self) -> callable:
        return self._on_lose_focus

    @on_lose_focus.setter
    def on_lose_focus(self, handler):
        self._on_lose_focus = wrapped_handler(self, handler)

    @property
    def on_show(self) -> callable:
        return self._on_show

    @on_show.setter
    def on_show(self, handler):
        self._on_show = wrapped_handler(self, handler)

    @property
    def on_hide(self) -> callable:
        return self._on_hide

    @on_hide.setter
    def on_hide(self, handler):
        self._on_hide = wrapped_handler(self, handler)

    ############################################################
    # Dialogs
    ############################################################

    def info_dialog(
        self,
        title: str,
        message: str,
        on_result: DialogResultHandler[None] | None = None,
    ) -> Dialog:
        """Ask the user to acknowledge some information.

        Presents as a dialog with a single "OK" button to close the dialog.

        :param title: The title of the dialog window.
        :param message: The message to display.
        :param on_result: A callback that will be invoked when the user
            selects an option on the dialog.
        :returns: An awaitable Dialog object. The Dialog object returns
            ``None`` when the user presses the 'OK' button.
        """
        dialog = Dialog(self)
        self.factory.dialogs.InfoDialog(
            dialog, title, message, on_result=wrapped_handler(self, on_result)
        )
        return dialog

    def question_dialog(
        self,
        title: str,
        message: str,
        on_result: DialogResultHandler[bool] | None = None,
    ) -> Dialog:
        """Ask the user a yes/no question.

        Presents as a dialog with "Yes" and "No" buttons.

        :param title: The title of the dialog window.
        :param message: The question to be answered.
        :param on_result: A callback that will be invoked when the user
            selects an option on the dialog.
        :returns: An awaitable Dialog object. The Dialog object returns
            ``True`` when the "Yes" button is pressed, ``False`` when
            the "No" button is pressed.
        """
        dialog = Dialog(self)
        self.factory.dialogs.QuestionDialog(
            dialog, title, message, on_result=wrapped_handler(self, on_result)
        )
        return dialog

    def confirm_dialog(
        self,
        title: str,
        message: str,
        on_result: DialogResultHandler[bool] | None = None,
    ) -> Dialog:
        """Ask the user to confirm if they wish to proceed with an action.

        Presents as a dialog with "Cancel" and "OK" buttons (or whatever labels
        are appropriate on the current platform).

        :param title: The title of the dialog window.
        :param message: A message describing the action to be confirmed.
        :param on_result: A callback that will be invoked when the user
            selects an option on the dialog.
        :returns: An awaitable Dialog object. The Dialog object returns
            ``True`` when the "OK" button is pressed, ``False`` when
            the "Cancel" button is pressed.
        """
        dialog = Dialog(self)
        self.factory.dialogs.ConfirmDialog(
            dialog, title, message, on_result=wrapped_handler(self, on_result)
        )
        return dialog

    def error_dialog(
        self,
        title: str,
        message: str,
        on_result: DialogResultHandler[None] | None = None,
    ) -> Dialog:
        """Ask the user to acknowledge an error state.

        Presents as an error dialog with a "OK" button to close the dialog.

        :param title: The title of the dialog window.
        :param message: The error message to display.
        :param on_result: A callback that will be invoked when the user
            selects an option on the dialog.
        :returns: An awaitable Dialog object. The Dialog object returns
            ``None`` when the user presses the "OK" button.
        """
        dialog = Dialog(self)
        self.factory.dialogs.ErrorDialog(
            dialog, title, message, on_result=wrapped_handler(self, on_result)
        )
        return dialog

    @overload
    def stack_trace_dialog(
        self,
        title: str,
        message: str,
        content: str,
        retry: Literal[False] = False,
        on_result: DialogResultHandler[None] | None = None,
    ) -> Dialog:
        ...

    @overload
    def stack_trace_dialog(
        self,
        title: str,
        message: str,
        content: str,
        retry: Literal[True] = False,
        on_result: DialogResultHandler[bool] | None = None,
    ) -> Dialog:
        ...

    @overload
    def stack_trace_dialog(
        self,
        title: str,
        message: str,
        content: str,
        retry: bool = False,
        on_result: DialogResultHandler[bool | None] | None = None,
    ) -> Dialog:
        ...

    def stack_trace_dialog(
        self,
        title: str,
        message: str,
        content: str,
        retry: bool = False,
        on_result: DialogResultHandler[bool | None] | None = None,
    ) -> Dialog:
        """Open a dialog to display a large block of text, such as a stack trace.

        :param title: The title of the dialog window.
        :param message: Contextual information about the source of the stack trace.
        :param content: The stack trace, pre-formatted as a multi-line string.
        :param retry: If true, the user will be given options to "Retry" or
            "Quit"; if false, a single option to acknowledge the error will
            be displayed.
        :param on_result: A callback that will be invoked when the user
            selects an option on the dialog.
        :returns: An awaitable Dialog object. If ``retry`` is true, the Dialog object
            returns ``True`` when the user selects "Retry", and ``False`` when they
            select "Quit". If ``retry`` is false, the Dialog object returns ``None``.
        """
        dialog = Dialog(self)
        self.factory.dialogs.StackTraceDialog(
            dialog,
            title,
            message=message,
            content=content,
            retry=retry,
            on_result=wrapped_handler(self, on_result),
        )
        return dialog

    def save_file_dialog(
        self,
        title: str,
        suggested_filename: Path | str,
        file_types: list[str] | None = None,
        on_result: DialogResultHandler[Path | None] | None = None,
    ) -> Dialog:
        """Prompt the user for a location to save a file.

        This dialog is not currently supported on Android or iOS.

        :param title: The title of the dialog window
        :param suggested_filename: A default filename
        :param file_types: The allowed filename extensions, without leading dots. If
            not provided, any extension will be allowed.
        :param on_result: A callback that will be invoked when the user selects an
            option on the dialog.
        :returns: An awaitable Dialog object. The Dialog object returns a path object
            for the selected file location, or ``None`` if the user cancelled the save
            operation.
        """
        dialog = Dialog(self)
        # Convert suggested filename to a path (if it isn't already),
        # and break it into a filename and a directory
        suggested_path = Path(suggested_filename)
        initial_directory = suggested_path.parent
        if initial_directory == Path("."):
            initial_directory = None
        filename = suggested_path.name

        self.factory.dialogs.SaveFileDialog(
            dialog,
            title,
            filename=filename,
            initial_directory=initial_directory,
            file_types=file_types,
            on_result=wrapped_handler(self, on_result),
        )
        return dialog

    @overload
    def open_file_dialog(
        self,
        title: str,
        initial_directory: Path | str | None = None,
        file_types: list[str] | None = None,
        multiple_select: Literal[False] = False,
        on_result: DialogResultHandler[Path | None] | None = None,
        multiselect=None,  # DEPRECATED
    ) -> Dialog:
        ...

    @overload
    def open_file_dialog(
        self,
        title: str,
        initial_directory: Path | str | None = None,
        file_types: list[str] | None = None,
        multiple_select: Literal[True] = True,
        on_result: DialogResultHandler[list[Path] | None] | None = None,
        multiselect=None,  # DEPRECATED
    ) -> Dialog:
        ...

    @overload
    def open_file_dialog(
        self,
        title: str,
        initial_directory: Path | str | None = None,
        file_types: list[str] | None = None,
        multiple_select: bool = False,
        on_result: DialogResultHandler[list[Path] | Path | None] | None = None,
        multiselect=None,  # DEPRECATED
    ) -> Dialog:
        ...

    def open_file_dialog(
        self,
        title: str,
        initial_directory: Path | str | None = None,
        file_types: list[str] | None = None,
        multiple_select: bool = False,
        on_result: DialogResultHandler[list[Path] | Path | None] | None = None,
        multiselect=None,  # DEPRECATED
    ) -> Dialog:
        """Prompt the user to select a file (or files) to open.

        This dialog is not currently supported on Android or iOS.

        :param title: The title of the dialog window
        :param initial_directory: The initial folder in which to open the dialog.
            If ``None``, use the default location provided by the operating system
            (which will often be the last used location)
        :param file_types: The allowed filename extensions, without leading dots. If
            not provided, all files will be shown.
        :param multiple_select: If True, the user will be able to select multiple
            files; if False, the selection will be restricted to a single file.
        :param on_result: A callback that will be invoked when the user
            selects an option on the dialog.
        :param multiselect: **DEPRECATED** Use ``multiple_select``.
        :returns: An awaitable Dialog object. The Dialog object returns
            a list of ``Path`` objects if ``multiple_select`` is ``True``, or a single
            ``Path`` otherwise. Returns ``None`` if the open operation is
            cancelled by the user.
        """
        ######################################################################
        # 2023-08: Backwards compatibility
        ######################################################################
        if multiselect is not None:
            warnings.warn(
                "open_file_dialog(multiselect) has been renamed multiple_select",
                DeprecationWarning,
            )
            multiple_select = multiselect
        ######################################################################
        # End Backwards compatibility
        ######################################################################

        dialog = Dialog(self)
        self.factory.dialogs.OpenFileDialog(
            dialog,
            title,
            initial_directory=Path(initial_directory) if initial_directory else None,
            file_types=file_types,
            multiple_select=multiple_select,
            on_result=wrapped_handler(self, on_result),
        )
        return dialog

    @overload
    def select_folder_dialog(
        self,
        title: str,
        initial_directory: Path | str | None = None,
        multiple_select: Literal[False] = False,
        on_result: DialogResultHandler[Path | None] | None = None,
        multiselect=None,  # DEPRECATED
    ) -> Dialog:
        ...

    @overload
    def select_folder_dialog(
        self,
        title: str,
        initial_directory: Path | str | None = None,
        multiple_select: Literal[True] = True,
        on_result: DialogResultHandler[list[Path] | None] | None = None,
        multiselect=None,  # DEPRECATED
    ) -> Dialog:
        ...

    @overload
    def select_folder_dialog(
        self,
        title: str,
        initial_directory: Path | str | None = None,
        multiple_select: bool = False,
        on_result: DialogResultHandler[list[Path] | Path | None] | None = None,
        multiselect=None,  # DEPRECATED
    ) -> Dialog:
        ...

    def select_folder_dialog(
        self,
        title: str,
        initial_directory: Path | str | None = None,
        multiple_select: bool = False,
        on_result: DialogResultHandler[list[Path] | Path | None] | None = None,
        multiselect=None,  # DEPRECATED
    ) -> Dialog:
        """Prompt the user to select a directory (or directories).

        This dialog is not currently supported on Android or iOS.

        :param title: The title of the dialog window
        :param initial_directory: The initial folder in which to open the dialog.
            If ``None``, use the default location provided by the operating system
            (which will often be "last used location")
        :param multiple_select: If True, the user will be able to select multiple
            directories; if False, the selection will be restricted to a single
            directory. This option is not supported on WinForms.
        :param on_result: A callback that will be invoked when the user
            selects an option on the dialog.
        :param multiselect: **DEPRECATED** Use ``multiple_select``.
        :returns: An awaitable Dialog object. The Dialog object returns
            a list of ``Path`` objects if ``multiple_select`` is ``True``, or a single
            ``Path`` otherwise. Returns ``None`` if the open operation is
            cancelled by the user.
        """
        ######################################################################
        # 2023-08: Backwards compatibility
        ######################################################################
        if multiselect is not None:
            warnings.warn(
                "select_folder_dialog(multiselect) has been renamed multiple_select",
                DeprecationWarning,
            )
            multiple_select = multiselect
        ######################################################################
        # End Backwards compatibility
        ######################################################################

        dialog = Dialog(self)
        self.factory.dialogs.SelectFolderDialog(
            dialog,
            title,
            initial_directory=Path(initial_directory) if initial_directory else None,
            multiple_select=multiple_select,
            on_result=wrapped_handler(self, on_result),
        )
        return dialog

    ######################################################################
    # 2023-08: Backwards compatibility
    ######################################################################

    @property
    def resizeable(self) -> bool:
        """**DEPRECATED** Use :attr:`resizable`"""
        warnings.warn(
            "Window.resizeable has been renamed Window.resizable",
            DeprecationWarning,
        )
        return self._resizable

    @property
    def closeable(self) -> bool:
        """**DEPRECATED** Use :attr:`closable`"""
        warnings.warn(
            "Window.closeable has been renamed Window.closable",
            DeprecationWarning,
        )
        return self._closable<|MERGE_RESOLUTION|>--- conflicted
+++ resolved
@@ -70,15 +70,12 @@
         closable: bool = True,
         minimizable: bool = True,
         on_close: OnCloseHandler | None = None,
-<<<<<<< HEAD
         on_gain_focus: callable | None = None,
         on_lose_focus: callable | None = None,
         on_show: callable | None = None,
         on_hide: callable | None = None,
-=======
         resizeable=None,  # DEPRECATED
         closeable=None,  # DEPRECATED
->>>>>>> 001bddd8
     ) -> None:
         """Create a new Window.
 
