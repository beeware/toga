--- conflicted
+++ resolved
@@ -13,12 +13,8 @@
     overload,
 )
 
-<<<<<<< HEAD
-from toga.command import Command, CommandSet
+from toga.command import CommandSet
 from toga.constants import WindowState
-=======
-from toga.command import CommandSet
->>>>>>> cd7ca2f7
 from toga.handlers import AsyncResult, wrapped_handler
 from toga.images import Image
 from toga.platform import get_platform_factory
