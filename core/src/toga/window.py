--- conflicted
+++ resolved
@@ -159,7 +159,6 @@
         ...
 
 
-<<<<<<< HEAD
 class OnResizeHandler(Protocol):
     def __call__(self, window: Window, **kwargs: Any) -> None:
         """A handler to invoke when a window resizes.
@@ -179,10 +178,7 @@
         ...
 
 
-_DialogResultT = TypeVar("_DialogResultT")
-=======
 _DialogResultT = TypeVar("_DialogResultT", contravariant=True)
->>>>>>> 5d09e19e
 
 
 class DialogResultHandler(Protocol[_DialogResultT]):
