from __future__ import annotations

import sys
from typing import TYPE_CHECKING, NamedTuple, Tuple

import toga

if TYPE_CHECKING:
    if sys.version_info < (3, 10):
        from typing_extensions import TypeAlias
    else:
        from typing import TypeAlias

    PositionT: TypeAlias = toga.Position | Tuple[int, int]
    SizeT: TypeAlias = toga.Size | Tuple[int, int]


class LatLng(NamedTuple):
    """A geographic coordinate."""

    #: Latitude
    lat: float

    #: Longitude
    lng: float

<<<<<<< HEAD
    def __str__(self) -> str:
        return f"({self.lat:6f}, {self.lng:6f})"
=======
    def __str__(self):
        return f"({self.lat:6f}, {self.lng:6f})"


class Position(NamedTuple):
    """A 2D window position."""

    #: X coordinate, in CSS pixels.
    x: int

    #: Y coordinate, in CSS pixels.
    y: int

    def __str__(self) -> str:
        return f"({self.x}, {self.y})"

    def __add__(self, other):
        return Position(self.x + other.x, self.y + other.y)

    def __sub__(self, other):
        return Position(self.x - other.x, self.y - other.y)


class Size(NamedTuple):
    """A 2D window size."""

    #: Width
    width: int

    #: Height
    height: int

    def __str__(self) -> str:
        return f"({self.width} x {self.height})"
>>>>>>> ee95e5aa
<|MERGE_RESOLUTION|>--- conflicted
+++ resolved
@@ -1,7 +1,7 @@
 from __future__ import annotations
 
 import sys
-from typing import TYPE_CHECKING, NamedTuple, Tuple
+from typing import TYPE_CHECKING, NamedTuple
 
 import toga
 
@@ -11,8 +11,8 @@
     else:
         from typing import TypeAlias
 
-    PositionT: TypeAlias = toga.Position | Tuple[int, int]
-    SizeT: TypeAlias = toga.Size | Tuple[int, int]
+    PositionT: TypeAlias = toga.Position | tuple[int, int]
+    SizeT: TypeAlias = toga.Size | tuple[int, int]
 
 
 class LatLng(NamedTuple):
@@ -24,11 +24,7 @@
     #: Longitude
     lng: float
 
-<<<<<<< HEAD
     def __str__(self) -> str:
-        return f"({self.lat:6f}, {self.lng:6f})"
-=======
-    def __str__(self):
         return f"({self.lat:6f}, {self.lng:6f})"
 
 
@@ -61,5 +57,4 @@
     height: int
 
     def __str__(self) -> str:
-        return f"({self.width} x {self.height})"
->>>>>>> ee95e5aa
+        return f"({self.width} x {self.height})"