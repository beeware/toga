from __future__ import annotations

import asyncio
import inspect
import sys
import traceback
import warnings
from abc import ABC
from typing import (
    TYPE_CHECKING,
    Any,
    Awaitable,
    Callable,
    Generator,
    NoReturn,
    Protocol,
    TypeVar,
    Union,
)

if TYPE_CHECKING:
    if sys.version_info < (3, 10):
        from typing_extensions import TypeAlias
    else:
        from typing import TypeAlias

    GeneratorReturnT = TypeVar("GeneratorReturnT")
    HandlerGeneratorReturnT: TypeAlias = Generator[
        Union[float, None], object, GeneratorReturnT
    ]

    HandlerSyncT: TypeAlias = Callable[..., object]
    HandlerAsyncT: TypeAlias = Callable[..., Awaitable[object]]
    HandlerGeneratorT: TypeAlias = Callable[..., HandlerGeneratorReturnT[object]]
    HandlerT: TypeAlias = Union[HandlerSyncT, HandlerAsyncT, HandlerGeneratorT]
    WrappedHandlerT: TypeAlias = Callable[..., object]


class NativeHandler:
    def __init__(self, handler: Callable[..., object]):
        self.native = handler


async def long_running_task(
    interface: object,
    generator: HandlerGeneratorReturnT[object],
    cleanup: HandlerSyncT | None,
) -> None:
    """Run a generator as an asynchronous coroutine."""
    try:
        try:
            while True:
                delay = next(generator)
                if delay:
                    await asyncio.sleep(delay)
        except StopIteration as e:
            result = e.value
    except Exception as e:
        print("Error in long running handler:", e, file=sys.stderr)
        traceback.print_exc()
    else:
        if cleanup:
            try:
                cleanup(interface, result)
            except Exception as e:
                print("Error in long running handler cleanup:", e, file=sys.stderr)
                traceback.print_exc()
        return result


async def handler_with_cleanup(
    handler: HandlerAsyncT,
    cleanup: HandlerSyncT | None,
    interface: object,
    *args: object,
    **kwargs: object,
) -> None:
    try:
        result = await handler(interface, *args, **kwargs)
    except Exception as e:
        print("Error in async handler:", e, file=sys.stderr)
        traceback.print_exc()
    else:
        if cleanup:
            try:
                cleanup(interface, result)
            except Exception as e:
                print("Error in async handler cleanup:", e, file=sys.stderr)
                traceback.print_exc()
        return result


def simple_handler(fn):
    """Wrap a function (with args and kwargs) so it can be used as a command handler.

    This essentially accepts and ignores the handler-related arguments (i.e., the
    required ``command`` argument passed to handlers), so that you can use a method like
    :meth:`~toga.App.about()` as a command handler.

    It can accept either a function or a coroutine.

    :param fn: The callable to invoke as a handler.
    :returns: A handler that will invoke the callable.
    """
    if inspect.iscoroutinefunction(fn):

        async def _handler(command, *args, **kwargs):
            return await fn(*args, **kwargs)

    else:

        def _handler(command, *args, **kwargs):
            return fn(*args, **kwargs)

    return _handler


def wrapped_handler(
    interface: object,
    handler: HandlerT | NativeHandler | None,
    cleanup: HandlerSyncT | None = None,
) -> WrappedHandlerT:
    """Wrap a handler provided by the user, so it can be invoked.

    If the handler is a NativeHandler, return the handler object contained in the
    NativeHandler.

    If the handler is a bound method, or function, invoke it as it, and return the
    result.

    If the handler is a generator, invoke it asynchronously, with the yield values from
    the generator representing the duration to sleep between iterations.

    If the handler is a coroutine, install it on the asynchronous event loop.

    Returns either the native handler, or a wrapped function that will invoke the
    handler, using the interface as context. If a non-native handler, the wrapper
    function is annotated with the original handler function on the `_raw` attribute.
    """
    if handler:
        if isinstance(handler, NativeHandler):
            return handler.native

        def _handler(*args: object, **kwargs: object) -> object:
            if asyncio.iscoroutinefunction(handler):
                return asyncio.ensure_future(
                    handler_with_cleanup(handler, cleanup, interface, *args, **kwargs)
                )
            else:
                try:
                    result = handler(interface, *args, **kwargs)
                except Exception as e:
                    print("Error in handler:", e, file=sys.stderr)
                    traceback.print_exc()
                else:
                    if inspect.isgenerator(result):
                        return asyncio.ensure_future(
                            long_running_task(interface, result, cleanup)
                        )
                    else:
                        try:
                            if cleanup:
                                cleanup(interface, result)
                            return result
                        except Exception as e:
                            print("Error in handler cleanup:", e, file=sys.stderr)
                            traceback.print_exc()
<<<<<<< HEAD
                    return result
=======
            return None
>>>>>>> 04daf6f5

        _handler._raw = handler

    else:
        # A dummy no-op handler
        def _handler(*args: object, **kwargs: object) -> object:
            try:
                if cleanup:
                    cleanup(interface, None)
            except Exception as e:
                print("Error in handler cleanup:", e, file=sys.stderr)
                traceback.print_exc()
            return None

        _handler._raw = None

    return _handler


class OnResultT(Protocol):
    def __call__(
        self, result: Any, /, exception: Exception | None = None
    ) -> object: ...


class AsyncResult(ABC):
    RESULT_TYPE: str

    def __init__(self, on_result: OnResultT | None = None) -> None:
        loop = asyncio.get_event_loop()
        self.future = loop.create_future()

        ######################################################################
        # 2023-12: Backwards compatibility
        ######################################################################
        self.on_result: OnResultT | None
        if on_result:
            warnings.warn(
                "Synchronous `on_result` handlers have been deprecated; "
                "use `await` on the asynchronous result",
                DeprecationWarning,
            )

            self.on_result = on_result
        else:
            self.on_result = None
        ######################################################################
        # End backwards compatibility.
        ######################################################################

    def set_result(self, result: object) -> None:
        if not self.future.cancelled():
            self.future.set_result(result)
            if self.on_result:
                self.on_result(result)

    def set_exception(self, exc: Exception) -> None:
        if not self.future.cancelled():
            self.future.set_exception(exc)
            if self.on_result:
                self.on_result(None, exception=exc)

    def __repr__(self) -> str:
        return f"<Async {self.RESULT_TYPE} result; future={self.future}>"

    def __await__(self) -> Generator[Any, None, Any]:
        return self.future.__await__()

    # All the comparison dunder methods are disabled
    def __bool__(self, other: object) -> NoReturn:
        raise RuntimeError(
            f"Can't check {self.RESULT_TYPE} result directly; use await or an on_result handler"
        )

    __lt__ = __bool__
    __le__ = __bool__
    __eq__ = __bool__
    __ne__ = __bool__
    __gt__ = __bool__
    __ge__ = __bool__


class PermissionResult(AsyncResult):
    RESULT_TYPE = "permission"<|MERGE_RESOLUTION|>--- conflicted
+++ resolved
@@ -165,11 +165,7 @@
                         except Exception as e:
                             print("Error in handler cleanup:", e, file=sys.stderr)
                             traceback.print_exc()
-<<<<<<< HEAD
                     return result
-=======
-            return None
->>>>>>> 04daf6f5
 
         _handler._raw = handler
 
