--- conflicted
+++ resolved
@@ -1,13 +1,9 @@
-<<<<<<< HEAD
-from travertino.constants import *  # noqa: F401, F403  pragma: no cover
-=======
 from enum import Enum
 
-from travertino.constants import *  # noqa: F401, F403
+from travertino.constants import *  # noqa: F401, F403  pragma: no cover
 
 
 class Direction(Enum):
     "The direction a given property should act"
     HORIZONTAL = 0
-    VERTICAL = 1
->>>>>>> 347abf9b
+    VERTICAL = 1