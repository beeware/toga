--- conflicted
+++ resolved
@@ -174,15 +174,9 @@
             available_width = max(
                 0, (alloc_width - scale(self.padding_left) - scale(self.padding_right))
             )
-<<<<<<< HEAD
-            # self._debug("INITIAL AVAILABLE WIDTH", available_width)
-            if node.intrinsic.width is not None:
-                # self._debug("INTRINSIC WIDTH", node.intrinsic.width)
-=======
             # self._debug(f"INITIAL AVAILABLE WIDTH {available_width}")
             if node.intrinsic.width is not None:
                 # self._debug(f"INTRINSIC WIDTH {node.intrinsic.width}")
->>>>>>> a6978759
                 try:
                     available_width = max(available_width, node.intrinsic.width.value)
                 except AttributeError:
@@ -202,15 +196,9 @@
             available_height = max(
                 0, alloc_height - scale(self.padding_top) - scale(self.padding_bottom)
             )
-<<<<<<< HEAD
-            # self._debug("INITIAL AVAILABLE HEIGHT", available_height)
-            if node.intrinsic.height is not None:
-                # self._debug("INTRINSIC HEIGHT", node.intrinsic.height)
-=======
             # self._debug(f"INITIAL AVAILABLE HEIGHT {available_height}")
             if node.intrinsic.height is not None:
                 # self._debug(f"INTRINSIC HEIGHT {node.intrinsic.height}")
->>>>>>> a6978759
                 try:
                     available_height = max(
                         available_height, node.intrinsic.height.value
@@ -295,11 +283,7 @@
                     + scale(child.style.padding_right)
                 )
                 width += child_width
-<<<<<<< HEAD
-                available_width -= child_width
-=======
                 remaining_width -= child_width
->>>>>>> a6978759
             elif child.intrinsic.width is not None:
                 if hasattr(child.intrinsic.width, "value"):
                     if child.style.flex:
@@ -361,17 +345,8 @@
                     width += child_width
                     remaining_width -= child_width
 
-<<<<<<< HEAD
-            # self._debug("available width =", available_width)
-            available_width = max(0, available_width)
-
-        if full_flex:
-            # self._debug("q =", available_width, full_flex, available_width / full_flex)
-            quantum = available_width / full_flex
-=======
         if full_flex > 0 and remaining_width > 0:
             quantum = remaining_width / full_flex
->>>>>>> a6978759
         else:
             quantum = 0
         # self._debug(f"END PASS 1; {remaining_width=} {quantum=}")
@@ -522,11 +497,7 @@
                     + scale(child.style.padding_bottom)
                 )
                 height += child_height
-<<<<<<< HEAD
-                available_height -= child_height
-=======
                 remaining_height -= child_height
->>>>>>> a6978759
             elif child.intrinsic.height is not None:
                 if hasattr(child.intrinsic.height, "value"):
                     if child.style.flex:
@@ -588,17 +559,8 @@
                     height += child_height
                     remaining_height -= child_height
 
-<<<<<<< HEAD
-            # self._debug("available height =", available_height)
-
-        available_height = max(0, available_height)
-        if full_flex:
-            # self._debug("q =", available_height, full_flex, available_height / full_flex)
-            quantum = available_height / full_flex
-=======
         if full_flex > 0 and remaining_height > 0:
             quantum = remaining_height / full_flex
->>>>>>> a6978759
         else:
             quantum = 0
         # self._debug(f"END PASS 1; {remaining_height=} {quantum=}")
