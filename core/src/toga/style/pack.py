--- conflicted
+++ resolved
@@ -447,126 +447,11 @@
                 use_all_width=use_all_cross,
             )
         else:
-<<<<<<< HEAD
             self._layout_node(
                 alloc_width=alloc_main,
                 alloc_height=alloc_cross,
                 use_all_width=use_all_main,
                 use_all_height=use_all_cross,
-=======
-            quantum = 0
-        # self._debug(f"END PASS 1; {min_width=} {width=} {min_flex=} {quantum=}")
-
-        # Pass 2: Lay out children with an intrinsic flexible width,
-        # or no width specification at all.
-        for child in node.children:
-            # self._debug(f"PASS 2 {child}")
-            if child.style.width != NONE:
-                # self._debug("- already laid out (explicit width)")
-                pass
-            elif child.style.flex:
-                if child.intrinsic.width is not None:
-                    try:
-                        child_alloc_width = (
-                            child.style.margin_left
-                            + child.intrinsic.width.value
-                            + child.style.margin_right
-                        )
-                        ideal_width = quantum * child.style.flex
-                        # self._debug(f"- flexible intrinsic {child_alloc_width=}")
-                        if ideal_width > child_alloc_width:
-                            # self._debug(f"  {ideal_width=}")
-                            child_alloc_width = ideal_width
-
-                        child.style._layout_node(
-                            child,
-                            alloc_width=child_alloc_width,
-                            alloc_height=available_height,
-                            use_all_width=True,
-                            use_all_height=child.style.direction == ROW,
-                        )
-                        # Our width calculation already takes into account the intrinsic
-                        # width; that has now expanded as a result of layout, so adjust
-                        # to use the new layout size. Min width may also change, by the
-                        # same scheme, because the flex child can itself have children,
-                        # and those grandchildren have now been laid out.
-                        # self._debug(f"  sub {child.intrinsic.width.value=}")
-                        # self._debug(f"  add {child.layout.content_width=}")
-                        # self._debug(f"  add min {child.layout.min_content_width=}")
-                        width = (
-                            width
-                            - child.intrinsic.width.value
-                            + child.layout.content_width
-                        )
-                        min_width = (
-                            min_width
-                            - child.intrinsic.width.value
-                            + child.layout.min_content_width
-                        )
-                    except AttributeError:
-                        # self._debug("- already laid out (fixed intrinsic width)")
-                        pass
-                else:
-                    if quantum:
-                        # self._debug(f"- unspecified flex width with {quantum=}")
-                        child_alloc_width = quantum * child.style.flex
-                    else:
-                        # self._debug("- unspecified flex width")
-                        child_alloc_width = (
-                            child.style.margin_left + child.style.margin_right
-                        )
-
-                    child.style._layout_node(
-                        child,
-                        alloc_width=child_alloc_width,
-                        alloc_height=available_height,
-                        use_all_width=True,
-                        use_all_height=child.style.direction == ROW,
-                    )
-                    # We now know the final min_width/width that accounts for flexible
-                    # sizing; add that to the overall.
-                    # self._debug(f"  add {child.layout.min_content_width=}")
-                    # self._debug(f"  add {child.layout.content_width=}")
-                    width += child.layout.content_width
-                    min_width += child.layout.min_content_width
-            else:
-                # self._debug("- already laid out (intrinsic non-flex width)")
-                pass
-
-            # self._debug(f"  {min_width=} {width=}")
-
-        # self._debug(f"PASS 2 COMPLETE; USED {width=}")
-        if use_all_width or self.width != NONE:
-            extra = max(0, available_width - width)
-            width += extra
-        else:
-            extra = 0
-        # self._debug(f"COMPUTED {min_width=} {width=}")
-
-        # Pass 3: Set the horizontal position of each child, and establish row height
-        offset = self._initial_offset(extra)
-        height = 0
-        min_height = 0
-        for child in node.children:
-            # self._debug(f"PASS 3: {child} AT HORIZONTAL {offset=}")
-            if node.style.text_direction == RTL:
-                # self._debug("- RTL")
-                offset += child.layout.content_width + child.style.margin_right
-                child.layout.content_left = width - offset
-                offset += child.style.margin_left
-            else:
-                # self._debug("- LTR")
-                offset += child.style.margin_left
-                child.layout.content_left = offset
-                offset += child.layout.content_width + child.style.margin_right
-
-            offset += self.gap
-
-            child_height = (
-                child.style.margin_top
-                + child.layout.content_height
-                + child.style.margin_bottom
->>>>>>> 08e7d389
             )
 
     def _layout_children(
@@ -861,31 +746,20 @@
 
             # self._debug(f"{main_name} {min_main=} {main=}")
 
-<<<<<<< HEAD
         # self._debug(f"PASS 2 COMPLETE; USED {main=} {main_name}")
-        if use_all_main:
-            main = max(main, available_main)
+        if use_all_main or self[main_name] != NONE:
+            extra = max(0, available_main - main)
+            main += extra
+        else:
+            extra = 0
         # self._debug(f"COMPUTED {main_name} {min_main=} {main=}")
 
         # Pass 3: Set the main-axis position of each element, and establish box's
         # cross-axis dimension
-        offset = 0
+        offset = self._initial_offset(extra)
         cross = 0
         min_cross = 0
-=======
-        # self._debug(f"PASS 2 COMPLETE; USED {height=}")
-        if use_all_height or self.height != NONE:
-            extra = max(0, available_height - height)
-            height += extra
-        else:
-            extra = 0
-        # self._debug(f"COMPUTED {min_height=} {height=}")
-
-        # Pass 3: Set the vertical position of each element, and establish column width
-        offset = self._initial_offset(extra)
-        width = 0
-        min_width = 0
->>>>>>> 08e7d389
+
         for child in node.children:
             # self._debug(f"PASS 3: {child} AT MAIN-AXIS OFFSET {offset}")
             if main_start == RIGHT:
