from travertino.declaration import directional_property, validated_property


class StyleProperty:
    def __set_name__(self, mixin_cls, name):
        self.name = name

    def __repr__(self):
        return f"<StyleProperty {self.name!r}>"

    def __get__(self, widget, mixin_cls):
        return self if widget is None else getattr(widget.style, self.name)

    def __set__(self, widget, value):
        setattr(widget.style, self.name, value)

    def __delete__(self, widget):
        delattr(widget.style, self.name)


def style_mixin(style_cls):
    mixin_dict = {
        "__doc__": f"""
            Allows accessing the {style_cls.__name__} {style_cls._doc_link} directly on
            the widget. For example, instead of ``widget.style.color``, you can simply
            write ``widget.color``.
            """
    }

<<<<<<< HEAD
    for name in dir(style_cls):
        if not name.startswith("_") and isinstance(
            getattr(style_cls, name), (validated_property, directional_property)
        ):
            mixin_dict[name] = StyleProperty()
=======
    try:
        _all_properties = style_cls._BASE_ALL_PROPERTIES
    except AttributeError:
        # Travertino 0.3 compatibility
        _all_properties = style_cls._ALL_PROPERTIES

    for name in _all_properties[style_cls]:
        mixin_dict[name] = StyleProperty()
>>>>>>> 1bc7002b

    return type(style_cls.__name__ + "Mixin", (), mixin_dict)<|MERGE_RESOLUTION|>--- conflicted
+++ resolved
@@ -1,6 +1,3 @@
-from travertino.declaration import directional_property, validated_property
-
-
 class StyleProperty:
     def __set_name__(self, mixin_cls, name):
         self.name = name
@@ -24,24 +21,8 @@
             Allows accessing the {style_cls.__name__} {style_cls._doc_link} directly on
             the widget. For example, instead of ``widget.style.color``, you can simply
             write ``widget.color``.
-            """
+            """,
+        **{name: StyleProperty() for name in style_cls._ALL_PROPERTIES},
     }
 
-<<<<<<< HEAD
-    for name in dir(style_cls):
-        if not name.startswith("_") and isinstance(
-            getattr(style_cls, name), (validated_property, directional_property)
-        ):
-            mixin_dict[name] = StyleProperty()
-=======
-    try:
-        _all_properties = style_cls._BASE_ALL_PROPERTIES
-    except AttributeError:
-        # Travertino 0.3 compatibility
-        _all_properties = style_cls._ALL_PROPERTIES
-
-    for name in _all_properties[style_cls]:
-        mixin_dict[name] = StyleProperty()
->>>>>>> 1bc7002b
-
     return type(style_cls.__name__ + "Mixin", (), mixin_dict)