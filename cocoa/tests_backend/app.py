from pathlib import Path

import PIL.Image
from rubicon.objc import NSPoint, ObjCClass, objc_id, send_message

import toga
from toga.constants import WindowState
from toga_cocoa.keys import cocoa_key, toga_key
from toga_cocoa.libs import (
    NSApplication,
    NSEvent,
    NSEventModifierFlagShift,
    NSEventType,
    NSWindow,
)

<<<<<<< HEAD
from .probe import BaseProbe
from .window import WindowProbe
=======
from .dialogs import DialogsMixin
from .probe import BaseProbe, NSRunLoop
>>>>>>> 9d3be1c7

NSPanel = ObjCClass("NSPanel")
NSDate = ObjCClass("NSDate")


class AppProbe(BaseProbe, DialogsMixin):
    supports_key = True
    supports_key_mod3 = True
    supports_current_window_assignment = True

    def __init__(self, app):
        super().__init__()
        self.app = app

        # Prevents erroneous test fails from secondary windows opening as tabs
        NSWindow.allowsAutomaticWindowTabbing = False
        assert isinstance(self.app._impl.native, NSApplication)

    @property
    def config_path(self):
        return Path.home() / "Library/Preferences/org.beeware.toga.testbed"

    @property
    def data_path(self):
        return Path.home() / "Library/Application Support/org.beeware.toga.testbed"

    @property
    def cache_path(self):
        return Path.home() / "Library/Caches/org.beeware.toga.testbed"

    @property
    def logs_path(self):
        return Path.home() / "Library/Logs/org.beeware.toga.testbed"

    @property
    def is_cursor_visible(self):
        # There's no API level mechanism to detect cursor visibility;
        # fall back to the implementation's proxy variable.
        return self.app._impl._cursor_visible

    def is_full_screen(self, window):
        return WindowProbe(self.app, window).is_window_state(WindowState.PRESENTATION)

    def content_size(self, window):
        return WindowProbe(self.app, window).presentation_content_size

    def assert_app_icon(self, icon):
        # We have no real way to check we've got the right icon; use pixel peeping as a
        # guess. Construct a PIL image from the current icon.
        img = toga.Image(
            NSApplication.sharedApplication.applicationIconImage
        ).as_format(PIL.Image.Image)

        # Due to icon resizing and colorspace issues, the exact pixel colors are
        # inconsistent, so multiple values must be provided for test purposes.
        if icon:
            # The explicit alt icon has blue background, with green at a point 1/3 into
            # the image
            assert img.getpixel((5, 5)) in {
                (205, 226, 243, 255),
                (211, 226, 243, 255),
                (211, 230, 245, 255),
            }
            mid_color = img.getpixel((img.size[0] // 3, img.size[1] // 3))
            assert mid_color in {
                (0, 204, 9, 255),
                (6, 204, 8, 255),
                (14, 197, 8, 255),
                (105, 192, 32, 255),
            }
        else:
            # The default icon is transparent background, and brown in the center.
            assert img.getpixel((5, 5))[3] == 0
            mid_color = img.getpixel((img.size[0] // 2, img.size[1] // 2))
            assert mid_color in {
                (130, 100, 57, 255),
                (130, 109, 66, 255),
                (138, 107, 64, 255),
                (138, 108, 64, 255),
                (149, 119, 73, 255),
            }

    def _menu_item(self, path):
        main_menu = self.app._impl.native.mainMenu

        menu = main_menu
        orig_path = path.copy()
        while True:
            label, path = path[0], path[1:]
            item = menu.itemWithTitle(label)
            if item is None:
                raise AssertionError(
                    f"Menu {' > '.join(orig_path)} not found; "
                    f"no item named {label!r}; options are: "
                    + ",".join(f"{str(item.title)!r}" for item in menu.itemArray)
                )

            if path:
                menu = item.submenu
                if menu is None:
                    raise AssertionError(
                        f"Menu {' > '.join(orig_path)} not found; "
                        f"{str(item.title)} does not have a submenu"
                    )
            else:
                # No more path segments; we've found the full path.
                break

        return item

    def _activate_menu_item(self, path):
        item = self._menu_item(path)
        send_message(
            self.app._impl.native.delegate,
            item.action,
            item,
            restype=None,
            argtypes=[objc_id],
        )

    def activate_menu_exit(self):
        self._activate_menu_item(["*", "Quit Toga Testbed"])

    def activate_menu_about(self):
        self._activate_menu_item(["*", "About Toga Testbed"])

    async def close_about_dialog(self):
        about_dialog = self.app._impl.native.keyWindow
        if isinstance(about_dialog, NSPanel):
            about_dialog.close()

    def activate_menu_visit_homepage(self):
        self._activate_menu_item(["Help", "Visit homepage"])

    def assert_system_menus(self):
        self.assert_menu_item(["*", "About Toga Testbed"], enabled=True)
        self.assert_menu_item(["*", "Hide Toga Testbed"], enabled=True)
        self.assert_menu_item(["*", "Hide Others"], enabled=True)
        self.assert_menu_item(["*", "Show All"], enabled=True)
        self.assert_menu_item(["*", "Quit Toga Testbed"], enabled=True)

        self.assert_menu_item(["File", "Close"], enabled=True)
        self.assert_menu_item(["File", "Close All"], enabled=True)

        self.assert_menu_item(["Edit", "Undo"], enabled=True)
        self.assert_menu_item(["Edit", "Redo"], enabled=True)
        self.assert_menu_item(["Edit", "Cut"], enabled=True)
        self.assert_menu_item(["Edit", "Copy"], enabled=True)
        self.assert_menu_item(["Edit", "Paste"], enabled=True)
        self.assert_menu_item(["Edit", "Paste and Match Style"], enabled=True)
        self.assert_menu_item(["Edit", "Delete"], enabled=True)
        self.assert_menu_item(["Edit", "Select All"], enabled=True)

        self.assert_menu_item(["Window", "Minimize"], enabled=True)

        self.assert_menu_item(["Help", "Visit homepage"], enabled=True)

    def activate_menu_close_window(self):
        self._activate_menu_item(["File", "Close"])

    def activate_menu_close_all_windows(self):
        self._activate_menu_item(["File", "Close All"])

    def activate_menu_minimize(self):
        self._activate_menu_item(["Window", "Minimize"])

    def assert_menu_item(self, path, enabled):
        item = self._menu_item(path)
        assert item.isEnabled() == enabled

    def assert_menu_order(self, path, expected):
        menu = self._menu_item(path).submenu

        assert menu.numberOfItems == len(expected)
        for item, title in zip(menu.itemArray, expected):
            if title == "---":
                assert item.isSeparatorItem
            else:
                assert item.title == title

    def keystroke(self, combination):
        key, modifiers = cocoa_key(combination)
        key_code = {
            "a": 0,
            "A": 0,
            "1": 18,
            "!": 18,
            "'": 39,
            ";": 41,
            "|": 42,
            " ": 49,
            chr(0xF708): 96,  # F5
            chr(0xF729): 115,  # Home
            # This only works because we're *not* testing the numeric 5
            "5": 87,
        }[key]

        # Add the shift modifier to disambiguate shifted keys from non-shifted
        if key in {"!", "|"}:
            modifiers |= NSEventModifierFlagShift

        event = NSEvent.keyEventWithType(
            NSEventType.KeyDown,
            location=NSPoint(0, 0),  # key presses don't have a location.
            modifierFlags=modifiers,
            timestamp=0,
            windowNumber=self.app.main_window._impl.native.windowNumber,
            context=None,
            characters="?",
            charactersIgnoringModifiers="?",
            isARepeat=False,
            keyCode=key_code,
        )
        return toga_key(event)

    async def restore_standard_app(self):
        # If the tesbed app has been made a background app, it will no longer be
        # active, which affects whether it can receive focus and input events.
        # Make it active again. This won't happen immediately; allow for a short
        # delay.
        self.app._impl.native.activateIgnoringOtherApps(True)
        await self.redraw("Restore to standard app", delay=0.1)

    def _setup_alert_dialog_result(self, dialog, result):
        # Replace the dialog polling mechanism with an implementation that polls
        # 5 times, then returns the required result.
        _poll_modal_session = dialog._impl._poll_modal_session
        count = 0

        def auto_poll_modal_session(nsapp, session):
            nonlocal count
            if count < 5:
                count += 1
                return _poll_modal_session(nsapp, session)
            return result

        dialog._impl._poll_modal_session = auto_poll_modal_session

    def _setup_file_dialog_result(self, dialog, result):
        # Install an overridden show method that invokes the original,
        # but then closes the open dialog.
        orig_show = dialog._impl.show

        def automated_show(host_window, future):
            orig_show(host_window, future)

            # Inject a small pause without blocking the event loop
            NSRunLoop.currentRunLoop.runUntilDate(
                NSDate.dateWithTimeIntervalSinceNow(1.0 if self.app.run_slow else 0.2)
            )
            # Close the dialog and trigger the completion handler
            dialog._impl.native.close()
            dialog._impl.completion_handler(result)

        dialog._impl.show = automated_show<|MERGE_RESOLUTION|>--- conflicted
+++ resolved
@@ -14,13 +14,9 @@
     NSWindow,
 )
 
-<<<<<<< HEAD
-from .probe import BaseProbe
-from .window import WindowProbe
-=======
 from .dialogs import DialogsMixin
 from .probe import BaseProbe, NSRunLoop
->>>>>>> 9d3be1c7
+from .window import WindowProbe
 
 NSPanel = ObjCClass("NSPanel")
 NSDate = ObjCClass("NSDate")
