from rubicon.objc import NSPoint

from toga.colors import TRANSPARENT
from toga_cocoa.libs import NSEvent, NSEventType

from ..probe import BaseProbe
from .properties import toga_color


class SimpleProbe(BaseProbe):
    def __init__(self, widget):
        super().__init__()
        self.app = widget.app
        self.widget = widget
        self.impl = widget._impl
        self.native = widget._impl.native
        assert isinstance(self.native, self.native_class)

    def assert_container(self, container):
        container_native = container._impl.native
        for control in container_native.subviews:
            if control == self.native:
                break
        else:
            raise ValueError(f"cannot find {self.native} in {container_native}")

    def assert_not_contained(self):
        assert self.widget._impl.container is None
        assert self.native.superview is None
        assert self.native.window is None

    def assert_alignment(self, expected):
        assert self.alignment == expected

<<<<<<< HEAD
    def assert_font_family(self, expected):
        assert self.font.family == {
            CURSIVE: "Apple Chancery",
            FANTASY: "Papyrus",
            MONOSPACE: "Courier New",
            SANS_SERIF: "Helvetica",
            SERIF: "Times",
            SYSTEM: ".AppleSystemUIFont",
        }.get(expected, expected)

    async def redraw(self, message=None, delay=None):
=======
    async def redraw(self, message=None):
>>>>>>> 645140af
        """Request a redraw of the app, waiting until that redraw has completed."""
        # Force a widget repaint
        self.widget.window.content._impl.native.displayIfNeeded()

<<<<<<< HEAD
        if self.widget.app.run_slow:
            # If we're running slow, wait for a second
            print("Waiting for redraw" if message is None else message)
            delay = 1

        if delay:
            await asyncio.sleep(delay)
        else:
            NSRunLoop.currentRunLoop.runUntilDate(None)
=======
        await super().redraw(message=message)
>>>>>>> 645140af

    @property
    def enabled(self):
        return self.native.isEnabled

    @property
    def hidden(self):
        return self.native.hidden

    @property
    def width(self):
        return self.native.frame.size.width

    @property
    def height(self):
        return self.native.frame.size.height

    def assert_layout(self, size, position):
        # Widget is contained and in a window.
        assert self.widget._impl.container is not None
        assert self.native.superview is not None
        assert self.native.window is not None

        # size and position is as expected.
        assert (self.native.frame.size.width, self.native.frame.size.height) == size
        assert (self.native.frame.origin.x, self.native.frame.origin.y) == position

    def assert_width(self, min_width, max_width):
        assert (
            min_width <= self.width <= max_width
        ), f"Width ({self.width}) not in range ({min_width}, {max_width})"

    def assert_height(self, min_height, max_height):
        assert (
            min_height <= self.height <= max_height
        ), f"Height ({self.height}) not in range ({min_height}, {max_height})"

    @property
    def background_color(self):
        if self.native.drawsBackground:
            if self.native.backgroundColor:
                return toga_color(self.native.backgroundColor)
            else:
                return None
        else:
            return TRANSPARENT

    async def press(self):
        self.native.performClick(None)

    @property
    def is_hidden(self):
        return self.native.isHidden()

    @property
    def has_focus(self):
        return self.native.window.firstResponder == self.native

    async def type_character(self, char):
        # Convert the requested character into a Cocoa keycode.
        # This table is incomplete, but covers all the basics.
        key_code = {
            "<esc>": 53,
            " ": 49,
            "\n": 36,
            "a": 0,
            "b": 11,
            "c": 8,
            "d": 2,
            "e": 14,
            "f": 3,
            "g": 5,
            "h": 4,
            "i": 34,
            "j": 38,
            "k": 40,
            "l": 37,
            "m": 46,
            "n": 45,
            "o": 31,
            "p": 35,
            "q": 12,
            "r": 15,
            "s": 1,
            "t": 17,
            "u": 32,
            "v": 9,
            "w": 13,
            "x": 7,
            "y": 16,
            "z": 6,
        }.get(char.lower(), 0)

        # This posts a single keyDown followed by a keyUp, matching "normal" keyboard operation.
        await self.post_event(
            NSEvent.keyEventWithType(
                NSEventType.KeyDown,
                location=NSPoint(0, 0),  # key presses don't have a location.
                modifierFlags=0,
                timestamp=0,
                windowNumber=self.native.window.windowNumber,
                context=None,
                characters=char,
                charactersIgnoringModifiers=char,
                isARepeat=False,
                keyCode=key_code,
            ),
        )
        await self.post_event(
            NSEvent.keyEventWithType(
                NSEventType.KeyUp,
                location=NSPoint(0, 0),  # key presses don't have a location.
                modifierFlags=0,
                timestamp=0,
                windowNumber=self.native.window.windowNumber,
                context=None,
                characters=char,
                charactersIgnoringModifiers=char,
                isARepeat=False,
                keyCode=key_code,
            ),
        )

    async def mouse_event(self, event_type, location):
        await self.post_event(
            NSEvent.mouseEventWithType(
                event_type,
                location=location,
                modifierFlags=0,
                timestamp=0,
                windowNumber=self.native.window.windowNumber,
                context=None,
                eventNumber=0,
                clickCount=1,
                pressure=1.0 if event_type == NSEventType.LeftMouseDown else 0.0,
            ),
        )<|MERGE_RESOLUTION|>--- conflicted
+++ resolved
@@ -32,38 +32,12 @@
     def assert_alignment(self, expected):
         assert self.alignment == expected
 
-<<<<<<< HEAD
-    def assert_font_family(self, expected):
-        assert self.font.family == {
-            CURSIVE: "Apple Chancery",
-            FANTASY: "Papyrus",
-            MONOSPACE: "Courier New",
-            SANS_SERIF: "Helvetica",
-            SERIF: "Times",
-            SYSTEM: ".AppleSystemUIFont",
-        }.get(expected, expected)
-
     async def redraw(self, message=None, delay=None):
-=======
-    async def redraw(self, message=None):
->>>>>>> 645140af
         """Request a redraw of the app, waiting until that redraw has completed."""
         # Force a widget repaint
         self.widget.window.content._impl.native.displayIfNeeded()
 
-<<<<<<< HEAD
-        if self.widget.app.run_slow:
-            # If we're running slow, wait for a second
-            print("Waiting for redraw" if message is None else message)
-            delay = 1
-
-        if delay:
-            await asyncio.sleep(delay)
-        else:
-            NSRunLoop.currentRunLoop.runUntilDate(None)
-=======
-        await super().redraw(message=message)
->>>>>>> 645140af
+        await super().redraw(message=message, delay=delay)
 
     @property
     def enabled(self):
