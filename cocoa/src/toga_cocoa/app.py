import asyncio
import sys
from pathlib import Path

from rubicon.objc import (
    SEL,
    NSMutableDictionary,
    NSObject,
    objc_method,
    objc_property,
)
from rubicon.objc.eventloop import CocoaLifecycle, EventLoopPolicy

import toga
from toga.command import Command, Group, Separator
from toga.handlers import NativeHandler

from .command import Command as CommandImpl, submenu_for_group
from .libs import (
    NSAboutPanelOptionApplicationIcon,
    NSAboutPanelOptionApplicationName,
    NSAboutPanelOptionApplicationVersion,
    NSAboutPanelOptionVersion,
    NSApplication,
    NSApplicationActivationPolicyAccessory,
    NSApplicationActivationPolicyRegular,
    NSBeep,
    NSBundle,
    NSCursor,
    NSMenu,
    NSMenuItem,
    NSPanel,
    NSScreen,
)
from .screens import Screen as ScreenImpl


class AppDelegate(NSObject):
    interface = objc_property(object, weak=True)
    impl = objc_property(object, weak=True)

    @objc_method
    def applicationDidFinishLaunching_(self, notification):
        self.native.activateIgnoringOtherApps(True)

    @objc_method
    def applicationSupportsSecureRestorableState_(self, app) -> bool:
        return True

    @objc_method
    def applicationOpenUntitledFile_(self, sender) -> bool:
        asyncio.create_task(self.interface.documents.request_open())
        return True

    @objc_method
    def applicationShouldOpenUntitledFile_(self, sender) -> bool:
        if self.interface._main_window == toga.App._UNDEFINED:
            return False
        else:
            return bool(self.interface.documents.types)

    @objc_method
    def application_openFiles_(self, app, filenames) -> None:
        for filename in filenames:
            self.interface._open_initial_document(str(filename))

    @objc_method
    def selectMenuItem_(self, sender) -> None:
        cmd = CommandImpl.for_menu_item(sender)
        cmd.action()

    @objc_method
    def validateMenuItem_(self, sender) -> bool:
        cmd = CommandImpl.for_menu_item(sender)
        return cmd.enabled


class App:
    # macOS apps persist when there are no windows open
    CLOSE_ON_LAST_WINDOW = False
    # macOS has handling for command line arguments tied to document handling;
    # this also allows documents to be opened by dragging an icon onto the app.
    HANDLES_COMMAND_LINE = True

    def __init__(self, interface):
        self.interface = interface
        self.interface._impl = self

        self._cursor_visible = True

        asyncio.set_event_loop_policy(EventLoopPolicy())
        self.loop = asyncio.new_event_loop()

        self.native = NSApplication.sharedApplication

        # The app icon been set *before* the app instance is created. However, we only
        # need to set the icon on the app if it has been explicitly defined; the default
        # icon is... the default. We can't test this branch in the testbed.
        if self.interface.icon._impl.path:
            self.set_icon(self.interface.icon)  # pragma: no cover

        self.resource_path = Path(NSBundle.mainBundle.bundlePath).parent.parent

        self.appDelegate = AppDelegate.alloc().init()
        self.appDelegate.impl = self
        self.appDelegate.interface = self.interface
        self.appDelegate.native = self.native
        self.native.setDelegate(self.appDelegate)

        # Create the lookup table for commands and menu items
        self._menu_items = {}

        # Populate the main window as soon as the event loop is running.
        self.loop.call_soon_threadsafe(self.interface._startup)

    ######################################################################
    # Commands and menus
    ######################################################################

    def _menu_close_all_windows(self, command, **kwargs):
        # Convert to a list to so that we're not altering a set while iterating
        for window in list(self.interface.windows):
            window._impl.native.performClose(None)

    def _menu_close_window(self, command, **kwargs):
        if self.interface.current_window:
            self.interface.current_window._impl.native.performClose(None)

    def _menu_minimize(self, command, **kwargs):
        if self.interface.current_window:
            self.interface.current_window._impl.native.miniaturize(None)

    def create_standard_commands(self):
        # macOS defines some default management commands that aren't
        # exposed as standard commands.
        self.interface.commands.add(
            # ---- App menu -----------------------------------
            # App-level window management commands should be in the second last section.
            Command(
                NativeHandler(SEL("hide:")),
                f"Hide {self.interface.formal_name}",
                shortcut=toga.Key.MOD_1 + "h",
                group=Group.APP,
                order=0,
                section=sys.maxsize - 1,
            ),
            Command(
                NativeHandler(SEL("hideOtherApplications:")),
                "Hide Others",
                shortcut=toga.Key.MOD_1 + toga.Key.MOD_2 + "h",
                group=Group.APP,
                order=1,
                section=sys.maxsize - 1,
            ),
            Command(
                NativeHandler(SEL("unhideAllApplications:")),
                "Show All",
                group=Group.APP,
                order=2,
                section=sys.maxsize - 1,
            ),
            # ---- File menu ----------------------------------
            # This is a bit of an oddity. Apple HIG apps that don't have tabs as
            # part of their interface (so, Preview and Numbers, but not Safari)
            # have a "Close" item that becomes "Close All" when you press Option
            # (MOD_2). That behavior isn't something we're currently set up to
            # implement, so we live with a separate menu item for now.
            Command(
                self._menu_close_window,
                "Close",
                shortcut=toga.Key.MOD_1 + "w",
                group=Group.FILE,
                order=1,
                section=50,
            ),
            Command(
                self._menu_close_all_windows,
                "Close All",
                shortcut=toga.Key.MOD_2 + toga.Key.MOD_1 + "w",
                group=Group.FILE,
                order=2,
                section=50,
            ),
            # ---- Edit menu ----------------------------------
            Command(
                NativeHandler(SEL("undo:")),
                "Undo",
                shortcut=toga.Key.MOD_1 + "z",
                group=Group.EDIT,
                order=10,
            ),
            Command(
                NativeHandler(SEL("redo:")),
                "Redo",
                shortcut=toga.Key.SHIFT + toga.Key.MOD_1 + "z",
                group=Group.EDIT,
                order=20,
            ),
            Command(
                NativeHandler(SEL("cut:")),
                "Cut",
                shortcut=toga.Key.MOD_1 + "x",
                group=Group.EDIT,
                section=10,
                order=10,
            ),
            Command(
                NativeHandler(SEL("copy:")),
                "Copy",
                shortcut=toga.Key.MOD_1 + "c",
                group=Group.EDIT,
                section=10,
                order=20,
            ),
            Command(
                NativeHandler(SEL("paste:")),
                "Paste",
                shortcut=toga.Key.MOD_1 + "v",
                group=Group.EDIT,
                section=10,
                order=30,
            ),
            Command(
                NativeHandler(SEL("pasteAsPlainText:")),
                "Paste and Match Style",
                shortcut=toga.Key.MOD_2 + toga.Key.SHIFT + toga.Key.MOD_1 + "v",
                group=Group.EDIT,
                section=10,
                order=40,
            ),
            Command(
                NativeHandler(SEL("delete:")),
                "Delete",
                group=Group.EDIT,
                section=10,
                order=50,
            ),
            Command(
                NativeHandler(SEL("selectAll:")),
                "Select All",
                shortcut=toga.Key.MOD_1 + "a",
                group=Group.EDIT,
                section=10,
                order=60,
            ),
            # ---- Window menu ----------------------------------
            Command(
                self._menu_minimize,
                "Minimize",
                shortcut=toga.Key.MOD_1 + "m",
                group=Group.WINDOW,
            ),
        )

    def create_menus(self):
        # Recreate the menu.
        # Remove any native references to the existing menu
        for menu_item, cmd in self._menu_items.items():
            cmd._impl.remove_menu_item(menu_item)

        # Create a clean menubar instance.
        menubar = NSMenu.alloc().initWithTitle("MainMenu")
        submenu = None

        # Warm the menu group cache with the root menubar
        group_cache = {None: menubar}
        self._menu_items = {}

        for cmd in self.interface.commands:
            submenu = submenu_for_group(cmd.group, group_cache)

            if isinstance(cmd, Separator):
                menu_item = NSMenuItem.separatorItem()
            else:
                menu_item = cmd._impl.create_menu_item()
                self._menu_items[menu_item] = cmd

            submenu.addItem(menu_item)

        # Set the menu for the app.
        self.native.mainMenu = menubar

    ######################################################################
    # App lifecycle
    ######################################################################

    # We can't call this under test conditions, because it would kill the test harness
    def exit(self):  # pragma: no cover
        self.loop.stop()

    def main_loop(self):
        self.loop.run_forever(lifecycle=CocoaLifecycle(self.native))

    def set_icon(self, icon):
        # If the icon is a path, it's an explicit icon; otherwise its the default icon
        if icon._impl.path:
            self.native.setApplicationIconImage(icon._impl.native)
        else:
            self.native.setApplicationIconImage(None)

    def set_main_window(self, window):
        if window == toga.App.BACKGROUND:
            self.native.setActivationPolicy(NSApplicationActivationPolicyAccessory)
        else:
            self.native.setActivationPolicy(NSApplicationActivationPolicyRegular)

    ######################################################################
    # App resources
    ######################################################################

    def get_screens(self):
        return [ScreenImpl(native=screen) for screen in NSScreen.screens]

    ######################################################################
    # App state
    ######################################################################

    def get_dark_mode_state(self):
        appearance = self.native.effectiveAppearance
        # Standard theme names in MacOS
        # https://developer.apple.com/documentation/appkit/nsappearance/name-swift.struct?language=objc
        in_dark_mode = "Dark" in str(appearance.name)
        return in_dark_mode

    ######################################################################
    # App capabilities
    ######################################################################

    def beep(self):
        NSBeep()

    def open_document(self, fileURL):
        """No-op when the app is not a ``DocumentApp``."""

    def select_file(self, **kwargs):
        """No-op when the app is not a ``DocumentApp``."""

    def show_about_dialog(self):
        options = NSMutableDictionary.alloc().init()

        options[NSAboutPanelOptionApplicationIcon] = self.interface.icon._impl.native
        options[NSAboutPanelOptionApplicationName] = self.interface.formal_name

        if self.interface.version is None:
            options[NSAboutPanelOptionApplicationVersion] = "0.0"
        else:
            options[NSAboutPanelOptionApplicationVersion] = self.interface.version

        # The build number
        options[NSAboutPanelOptionVersion] = "1"

        if self.interface.author is None:
            options["Copyright"] = ""
        else:
            options["Copyright"] = f"Copyright © {self.interface.author}"

        self.native.orderFrontStandardAboutPanelWithOptions(options)

    ######################################################################
    # Cursor control
    ######################################################################

    def hide_cursor(self):
        if self._cursor_visible:
            NSCursor.hide()

        self._cursor_visible = False

    def show_cursor(self):
        if not self._cursor_visible:
            NSCursor.unhide()

        self._cursor_visible = True

    ######################################################################
    # Window control
    ######################################################################

    def get_current_window(self):
        key_window = self.native.keyWindow
        if isinstance(key_window, NSPanel):
            return key_window.sheetParent
        else:
            return key_window

    def set_current_window(self, window):
<<<<<<< HEAD
        window._impl.native.makeKeyAndOrderFront(window._impl.native)
=======
        window._impl.native.makeKeyAndOrderFront(window._impl.native)

    ######################################################################
    # Full screen control
    ######################################################################

    def enter_full_screen(self, windows):
        opts = NSMutableDictionary.alloc().init()
        opts.setObject(
            NSNumber.numberWithBool(True), forKey="NSFullScreenModeAllScreens"
        )

        for window, screen in zip(windows, NSScreen.screens):
            # The widgets are actually added to window._impl.container.native, instead
            # of window.content._impl.native. And window._impl.native.contentView is
            # window._impl.container.native. Hence, we need to go fullscreen on
            # window._impl.container.native instead.
            window._impl.container.native.enterFullScreenMode(screen, withOptions=opts)
            # Going full screen causes the window content to be re-homed
            # in a NSFullScreenWindow; teach the new parent window
            # about its Toga representations.
            window._impl.container.native.window._impl = window._impl
            window._impl.container.native.window.interface = window
            window.content.refresh()

    def exit_full_screen(self, windows):
        opts = NSMutableDictionary.alloc().init()
        opts.setObject(
            NSNumber.numberWithBool(True), forKey="NSFullScreenModeAllScreens"
        )

        for window in windows:
            window._impl.container.native.exitFullScreenModeWithOptions(opts)
            window.content.refresh()
>>>>>>> 7e0c402c
<|MERGE_RESOLUTION|>--- conflicted
+++ resolved
@@ -384,41 +384,4 @@
             return key_window
 
     def set_current_window(self, window):
-<<<<<<< HEAD
-        window._impl.native.makeKeyAndOrderFront(window._impl.native)
-=======
-        window._impl.native.makeKeyAndOrderFront(window._impl.native)
-
-    ######################################################################
-    # Full screen control
-    ######################################################################
-
-    def enter_full_screen(self, windows):
-        opts = NSMutableDictionary.alloc().init()
-        opts.setObject(
-            NSNumber.numberWithBool(True), forKey="NSFullScreenModeAllScreens"
-        )
-
-        for window, screen in zip(windows, NSScreen.screens):
-            # The widgets are actually added to window._impl.container.native, instead
-            # of window.content._impl.native. And window._impl.native.contentView is
-            # window._impl.container.native. Hence, we need to go fullscreen on
-            # window._impl.container.native instead.
-            window._impl.container.native.enterFullScreenMode(screen, withOptions=opts)
-            # Going full screen causes the window content to be re-homed
-            # in a NSFullScreenWindow; teach the new parent window
-            # about its Toga representations.
-            window._impl.container.native.window._impl = window._impl
-            window._impl.container.native.window.interface = window
-            window.content.refresh()
-
-    def exit_full_screen(self, windows):
-        opts = NSMutableDictionary.alloc().init()
-        opts.setObject(
-            NSNumber.numberWithBool(True), forKey="NSFullScreenModeAllScreens"
-        )
-
-        for window in windows:
-            window._impl.container.native.exitFullScreenModeWithOptions(opts)
-            window.content.refresh()
->>>>>>> 7e0c402c
+        window._impl.native.makeKeyAndOrderFront(window._impl.native)