import asyncio
import sys
from pathlib import Path

from rubicon.objc import (
    SEL,
    NSMutableDictionary,
    NSObject,
    objc_method,
    objc_property,
)
from rubicon.objc.eventloop import CocoaLifecycle, EventLoopPolicy

import toga
from toga.command import Command, Group, Separator
from toga.handlers import NativeHandler

from .command import Command as CommandImpl, submenu_for_group
from .libs import (
    NSAboutPanelOptionApplicationIcon,
    NSAboutPanelOptionApplicationName,
    NSAboutPanelOptionApplicationVersion,
    NSAboutPanelOptionVersion,
    NSApplication,
    NSApplicationActivationPolicyAccessory,
    NSApplicationActivationPolicyRegular,
    NSBeep,
    NSBundle,
    NSCursor,
    NSMenu,
    NSMenuItem,
<<<<<<< HEAD
=======
    NSNumber,
    NSPanel,
>>>>>>> eea1b98b
    NSScreen,
)
from .screens import Screen as ScreenImpl


class AppDelegate(NSObject):
    interface = objc_property(object, weak=True)
    impl = objc_property(object, weak=True)

    @objc_method
    def applicationDidFinishLaunching_(self, notification):
        self.native.activateIgnoringOtherApps(True)

    @objc_method
    def applicationSupportsSecureRestorableState_(self, app) -> bool:
        return True

    @objc_method
    def applicationOpenUntitledFile_(self, sender) -> bool:
        asyncio.create_task(self.interface.documents.request_open())
        return True

    @objc_method
    def applicationShouldOpenUntitledFile_(self, sender) -> bool:
        if self.interface._main_window == toga.App._UNDEFINED:
            return False
        else:
            return bool(self.interface.documents.types)

    @objc_method
    def application_openFiles_(self, app, filenames) -> None:
        for filename in filenames:
            self.interface._open_initial_document(str(filename))

    @objc_method
    def selectMenuItem_(self, sender) -> None:
        cmd = CommandImpl.for_menu_item(sender)
        cmd.action()

    @objc_method
    def validateMenuItem_(self, sender) -> bool:
        cmd = CommandImpl.for_menu_item(sender)
        return cmd.enabled


class App:
    # macOS apps persist when there are no windows open
    CLOSE_ON_LAST_WINDOW = False
    # macOS has handling for command line arguments tied to document handling;
    # this also allows documents to be opened by dragging an icon onto the app.
    HANDLES_COMMAND_LINE = True

    def __init__(self, interface):
        self.interface = interface
        self.interface._impl = self

        self._cursor_visible = True

        asyncio.set_event_loop_policy(EventLoopPolicy())
        self.loop = asyncio.new_event_loop()

        self.native = NSApplication.sharedApplication

        # The app icon been set *before* the app instance is created. However, we only
        # need to set the icon on the app if it has been explicitly defined; the default
        # icon is... the default. We can't test this branch in the testbed.
        if self.interface.icon._impl.path:
            self.set_icon(self.interface.icon)  # pragma: no cover

        self.resource_path = Path(NSBundle.mainBundle.bundlePath).parent.parent

        self.appDelegate = AppDelegate.alloc().init()
        self.appDelegate.impl = self
        self.appDelegate.interface = self.interface
        self.appDelegate.native = self.native
        self.native.setDelegate(self.appDelegate)

        # Create the lookup table for commands and menu items
        self._menu_items = {}

        # Populate the main window as soon as the event loop is running.
        self.loop.call_soon_threadsafe(self.interface._startup)

    ######################################################################
    # Commands and menus
    ######################################################################

    def _menu_close_all_windows(self, command, **kwargs):
        # Convert to a list to so that we're not altering a set while iterating
        for window in list(self.interface.windows):
            window._impl.native.performClose(None)

    def _menu_close_window(self, command, **kwargs):
        if self.interface.current_window:
            self.interface.current_window._impl.native.performClose(None)

    def _menu_minimize(self, command, **kwargs):
        if self.interface.current_window:
            self.interface.current_window._impl.native.miniaturize(None)

    def create_standard_commands(self):
        # macOS defines some default management commands that aren't
        # exposed as standard commands.
        self.interface.commands.add(
            # ---- App menu -----------------------------------
            # App-level window management commands should be in the second last section.
            Command(
                NativeHandler(SEL("hide:")),
                f"Hide {self.interface.formal_name}",
                shortcut=toga.Key.MOD_1 + "h",
                group=Group.APP,
                order=0,
                section=sys.maxsize - 1,
            ),
            Command(
                NativeHandler(SEL("hideOtherApplications:")),
                "Hide Others",
                shortcut=toga.Key.MOD_1 + toga.Key.MOD_2 + "h",
                group=Group.APP,
                order=1,
                section=sys.maxsize - 1,
            ),
            Command(
                NativeHandler(SEL("unhideAllApplications:")),
                "Show All",
                group=Group.APP,
                order=2,
                section=sys.maxsize - 1,
            ),
            # ---- File menu ----------------------------------
            # This is a bit of an oddity. Apple HIG apps that don't have tabs as
            # part of their interface (so, Preview and Numbers, but not Safari)
            # have a "Close" item that becomes "Close All" when you press Option
            # (MOD_2). That behavior isn't something we're currently set up to
            # implement, so we live with a separate menu item for now.
            Command(
                self._menu_close_window,
                "Close",
                shortcut=toga.Key.MOD_1 + "w",
                group=Group.FILE,
                order=1,
                section=50,
            ),
            Command(
                self._menu_close_all_windows,
                "Close All",
                shortcut=toga.Key.MOD_2 + toga.Key.MOD_1 + "w",
                group=Group.FILE,
                order=2,
                section=50,
            ),
            # ---- Edit menu ----------------------------------
            Command(
                NativeHandler(SEL("undo:")),
                "Undo",
                shortcut=toga.Key.MOD_1 + "z",
                group=Group.EDIT,
                order=10,
            ),
            Command(
                NativeHandler(SEL("redo:")),
                "Redo",
                shortcut=toga.Key.SHIFT + toga.Key.MOD_1 + "z",
                group=Group.EDIT,
                order=20,
            ),
            Command(
                NativeHandler(SEL("cut:")),
                "Cut",
                shortcut=toga.Key.MOD_1 + "x",
                group=Group.EDIT,
                section=10,
                order=10,
            ),
            Command(
                NativeHandler(SEL("copy:")),
                "Copy",
                shortcut=toga.Key.MOD_1 + "c",
                group=Group.EDIT,
                section=10,
                order=20,
            ),
            Command(
                NativeHandler(SEL("paste:")),
                "Paste",
                shortcut=toga.Key.MOD_1 + "v",
                group=Group.EDIT,
                section=10,
                order=30,
            ),
            Command(
                NativeHandler(SEL("pasteAsPlainText:")),
                "Paste and Match Style",
                shortcut=toga.Key.MOD_2 + toga.Key.SHIFT + toga.Key.MOD_1 + "v",
                group=Group.EDIT,
                section=10,
                order=40,
            ),
            Command(
                NativeHandler(SEL("delete:")),
                "Delete",
                group=Group.EDIT,
                section=10,
                order=50,
            ),
            Command(
                NativeHandler(SEL("selectAll:")),
                "Select All",
                shortcut=toga.Key.MOD_1 + "a",
                group=Group.EDIT,
                section=10,
                order=60,
            ),
            # ---- Window menu ----------------------------------
            Command(
                self._menu_minimize,
                "Minimize",
                shortcut=toga.Key.MOD_1 + "m",
                group=Group.WINDOW,
            ),
        )

    def create_menus(self):
        # Recreate the menu.
        # Remove any native references to the existing menu
        for menu_item, cmd in self._menu_items.items():
            cmd._impl.remove_menu_item(menu_item)

        # Create a clean menubar instance.
        menubar = NSMenu.alloc().initWithTitle("MainMenu")
        submenu = None

        # Warm the menu group cache with the root menubar
        group_cache = {None: menubar}
        self._menu_items = {}

        for cmd in self.interface.commands:
            submenu = submenu_for_group(cmd.group, group_cache)

            if isinstance(cmd, Separator):
                menu_item = NSMenuItem.separatorItem()
            else:
                menu_item = cmd._impl.create_menu_item()
                self._menu_items[menu_item] = cmd

            submenu.addItem(menu_item)

        # Set the menu for the app.
        self.native.mainMenu = menubar

    ######################################################################
    # App lifecycle
    ######################################################################

    # We can't call this under test conditions, because it would kill the test harness
    def exit(self):  # pragma: no cover
        self.loop.stop()

    def main_loop(self):
        self.loop.run_forever(lifecycle=CocoaLifecycle(self.native))

    def set_icon(self, icon):
        # If the icon is a path, it's an explicit icon; otherwise its the default icon
        if icon._impl.path:
            self.native.setApplicationIconImage(icon._impl.native)
        else:
            self.native.setApplicationIconImage(None)

    def set_main_window(self, window):
        if window == toga.App.BACKGROUND:
            self.native.setActivationPolicy(NSApplicationActivationPolicyAccessory)
        else:
            self.native.setActivationPolicy(NSApplicationActivationPolicyRegular)

    ######################################################################
    # App resources
    ######################################################################

    def get_screens(self):
        return [ScreenImpl(native=screen) for screen in NSScreen.screens]

    ######################################################################
    # App capabilities
    ######################################################################

    def beep(self):
        NSBeep()

    def open_document(self, fileURL):
        """No-op when the app is not a ``DocumentApp``."""

    def select_file(self, **kwargs):
        """No-op when the app is not a ``DocumentApp``."""

    def show_about_dialog(self):
        options = NSMutableDictionary.alloc().init()

        options[NSAboutPanelOptionApplicationIcon] = self.interface.icon._impl.native
        options[NSAboutPanelOptionApplicationName] = self.interface.formal_name

        if self.interface.version is None:
            options[NSAboutPanelOptionApplicationVersion] = "0.0"
        else:
            options[NSAboutPanelOptionApplicationVersion] = self.interface.version

        # The build number
        options[NSAboutPanelOptionVersion] = "1"

        if self.interface.author is None:
            options["Copyright"] = ""
        else:
            options["Copyright"] = f"Copyright © {self.interface.author}"

        self.native.orderFrontStandardAboutPanelWithOptions(options)

    ######################################################################
    # Cursor control
    ######################################################################

    def hide_cursor(self):
        if self._cursor_visible:
            NSCursor.hide()

        self._cursor_visible = False

    def show_cursor(self):
        if not self._cursor_visible:
            NSCursor.unhide()

        self._cursor_visible = True

    ######################################################################
    # Window control
    ######################################################################

    def get_current_window(self):
        key_window = self.native.keyWindow
        if isinstance(key_window, NSPanel):
            return key_window.sheetParent
        else:
            return key_window

    def set_current_window(self, window):
        window._impl.native.makeKeyAndOrderFront(window._impl.native)<|MERGE_RESOLUTION|>--- conflicted
+++ resolved
@@ -29,11 +29,8 @@
     NSCursor,
     NSMenu,
     NSMenuItem,
-<<<<<<< HEAD
-=======
     NSNumber,
     NSPanel,
->>>>>>> eea1b98b
     NSScreen,
 )
 from .screens import Screen as ScreenImpl
