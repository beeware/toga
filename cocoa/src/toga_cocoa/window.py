from rubicon.objc import CGSize

from toga.command import Command, Separator
<<<<<<< HEAD
from toga.window import _initial_position
=======
from toga.types import Position, Size
>>>>>>> ee95e5aa
from toga_cocoa.container import Container
from toga_cocoa.libs import (
    SEL,
    NSBackingStoreBuffered,
    NSImage,
    NSMakeRect,
    NSMutableArray,
    NSPoint,
    NSScreen,
    NSSize,
    NSToolbar,
    NSToolbarItem,
    NSWindow,
    NSWindowStyleMask,
    core_graphics,
    objc_method,
    objc_property,
)

from .screens import Screen as ScreenImpl


def toolbar_identifier(cmd):
    return f"Toolbar-{type(cmd).__name__}-{id(cmd)}"


class TogaWindow(NSWindow):
    interface = objc_property(object, weak=True)
    impl = objc_property(object, weak=True)

    @objc_method
    def windowShouldClose_(self, notification) -> bool:
        return self.impl.cocoa_windowShouldClose()

    @objc_method
    def windowDidResize_(self, notification) -> None:
        if self.interface.content:
            # Set the window to the new size
            self.interface.content.refresh()

    ######################################################################
    # Toolbar delegate methods
    ######################################################################

    @objc_method
    def toolbarAllowedItemIdentifiers_(self, toolbar):  # pragma: no cover
        """Determine the list of available toolbar items."""
        # This method is required by the Cocoa API, but it's only ever called if the
        # toolbar allows user customization. We don't turn that option on so this method
        # can't ever be invoked - but we need to provide an implementation.
        allowed = NSMutableArray.alloc().init()
        for item in self.interface.toolbar:
            allowed.addObject_(toolbar_identifier(item))
        return allowed

    @objc_method
    def toolbarDefaultItemIdentifiers_(self, toolbar):
        """Determine the list of toolbar items that will display by default."""
        default = NSMutableArray.alloc().init()
        prev_group = None
        for item in self.interface.toolbar:
            # If there's been a group change, and this item isn't a separator,
            # add a separator between groups.
            if prev_group is not None:
                if item.group != prev_group and not isinstance(item, Separator):
                    default.addObject_(toolbar_identifier(prev_group))
            default.addObject_(toolbar_identifier(item))
            prev_group = item.group

        return default

    @objc_method
    def toolbar_itemForItemIdentifier_willBeInsertedIntoToolbar_(
        self,
        toolbar,
        identifier,
        insert: bool,
    ):
        """Create the requested toolbar button."""
        native = NSToolbarItem.alloc().initWithItemIdentifier_(identifier)
        try:
            item = self.impl._toolbar_items[str(identifier)]
            native.setLabel(item.text)
            native.setPaletteLabel(item.text)
            if item.tooltip:
                native.setToolTip(item.tooltip)
            if item.icon:
                native.setImage(item.icon._impl.native)

            item._impl.native.add(native)

            native.setTarget_(self)
            native.setAction_(SEL("onToolbarButtonPress:"))
        except KeyError:  # Separator items
            pass

        # Prevent the toolbar item from being deallocated when
        # no Python references remain
        native.retain()
        native.autorelease()
        return native

    @objc_method
    def validateToolbarItem_(self, item) -> bool:
        """Confirm if the toolbar item should be enabled."""
        try:
            return self.impl._toolbar_items[str(item.itemIdentifier)].enabled
        except KeyError:  # pragma: nocover
            # This branch *shouldn't* ever happen; but there's an edge
            # case where a toolbar redraw happens in the middle of deleting
            # a toolbar item that can't be reliably reproduced, so it sometimes
            # happens in testing.
            return False

    ######################################################################
    # Toolbar button press delegate methods
    ######################################################################

    @objc_method
    def onToolbarButtonPress_(self, obj) -> None:
        """Invoke the action tied to the toolbar button."""
        item = self.impl._toolbar_items[str(obj.itemIdentifier)]
        item.action()


class Window:
    def __init__(self, interface, title, position, size):
        self.interface = interface
        self.interface._impl = self

        mask = NSWindowStyleMask.Titled
        if self.interface.closable:
            mask |= NSWindowStyleMask.Closable

        if self.interface.resizable:
            mask |= NSWindowStyleMask.Resizable

        if self.interface.minimizable:
            mask |= NSWindowStyleMask.Miniaturizable

        # Create the window with a default frame;
        # we'll update size and position later.
        self.native = TogaWindow.alloc().initWithContentRect(
            NSMakeRect(0, 0, 0, 0),
            styleMask=mask,
            backing=NSBackingStoreBuffered,
            defer=False,
        )
        self.native.interface = self.interface
        self.native.impl = self

        # Cocoa releases windows when they are closed; this causes havoc with
        # Toga's widget cleanup because the ObjC runtime thinks there's no
        # references to the object left. Add a reference that can be released
        # in response to the close.
        self.native.retain()

        self.set_title(title)
        self.set_size(size)
        self.set_position(position if position is not None else _initial_position())

        self.native.delegate = self.native

        self.container = Container(on_refresh=self.content_refreshed)
        self.native.contentView = self.container.native

        # Ensure that the container renders it's background in the same color as the window.
        self.native.wantsLayer = True
        self.container.native.backgroundColor = self.native.backgroundColor

        # By default, no toolbar
        self._toolbar_items = {}
        self.native_toolbar = None

    def __del__(self):
        self.purge_toolbar()
        self.native.release()

    ######################################################################
    # Native event handlers
    ######################################################################

    def cocoa_windowShouldClose(self):
        # The on_close handler has a cleanup method that will enforce
        # the close if the on_close handler requests it; this initial
        # "should close" request can always return False.
        self.interface.on_close()
        return False

    ######################################################################
    # Window properties
    ######################################################################

    def get_title(self):
        return str(self.native.title)

    def set_title(self, title):
        self.native.title = title

    ######################################################################
    # Window lifecycle
    ######################################################################

    def close(self):
        self.native.close()

    def create_toolbar(self):
        # Purge any existing toolbar items
        self.purge_toolbar()

        # Create the new toolbar items.
        if self.interface.toolbar:
            for cmd in self.interface.toolbar:
                if isinstance(cmd, Command):
                    self._toolbar_items[toolbar_identifier(cmd)] = cmd

            self.native_toolbar = NSToolbar.alloc().initWithIdentifier(
                "Toolbar-%s" % id(self)
            )
            self.native_toolbar.setDelegate(self.native)
        else:
            self.native_toolbar = None

        self.native.setToolbar(self.native_toolbar)

        # Adding/removing a toolbar changes the size of the content window.
        if self.interface.content:
            self.interface.content.refresh()

    def purge_toolbar(self):
        while self._toolbar_items:
            dead_items = []
            _, cmd = self._toolbar_items.popitem()
            # The command might have toolbar representations on multiple window
            # toolbars, and may have other representations (at the very least, a menu
            # item). Only clean up the representation pointing at *this* window. Do this
            # in 2 passes so that we're not modifying the set of native objects while
            # iterating over it.
            for item_native in cmd._impl.native:
                if (
                    isinstance(item_native, NSToolbarItem)
                    and item_native.target == self.native
                ):
                    dead_items.append(item_native)

            for item_native in dead_items:
                cmd._impl.native.remove(item_native)
                item_native.release()

    def set_app(self, app):
        pass

    def show(self):
        self.native.makeKeyAndOrderFront(None)

    ######################################################################
    # Window content and resources
    ######################################################################

    def content_refreshed(self, container):
        min_width = self.interface.content.layout.min_width
        min_height = self.interface.content.layout.min_height

        # If the minimum layout is bigger than the current window,
        # increase the size of the window.
        frame = self.native.frame
        if frame.size.width < min_width and frame.size.height < min_height:
            self.set_size((min_width, min_height))
        elif frame.size.width < min_width:
            self.set_size((min_width, frame.size.height))
        elif frame.size.height < min_height:
            self.set_size((frame.size.width, min_height))

        self.container.min_width = min_width
        self.container.min_height = min_height

    def set_content(self, widget):
        # Set the content of the window's container
        self.container.content = widget

    ######################################################################
    # Window size
    ######################################################################

    def get_size(self) -> Size:
        frame = self.native.frame
        return Size(frame.size.width, frame.size.height)

    def set_size(self, size):
        frame = self.native.frame
        frame.size = NSSize(size[0], size[1])
        self.native.setFrame(frame, display=True, animate=True)

    ######################################################################
    # Window position
    ######################################################################

    def get_current_screen(self):
        return ScreenImpl(self.native.screen)

    def get_position(self) -> Position:
        # The "primary" screen has index 0 and origin (0, 0).
        primary_screen = NSScreen.screens[0].frame
        window_frame = self.native.frame

        # macOS origin is bottom left of screen, and the screen might be
        # offset relative to other screens. Adjust for this.
        return Position(
            window_frame.origin.x,
            primary_screen.size.height
            - (window_frame.origin.y + window_frame.size.height),
        )

    def set_position(self, position):
        # The "primary" screen has index 0 and origin (0, 0).
        primary_screen = NSScreen.screens[0].frame

        # macOS origin is bottom left of screen, and the screen might be
        # offset relative to other screens. Adjust for this.
        x = position[0]
        y = primary_screen.size.height - position[1]

        self.native.setFrameTopLeftPoint(NSPoint(x, y))

    ######################################################################
    # Window visibility
    ######################################################################

    def hide(self):
        self.native.orderOut(self.native)

    def get_visible(self):
        return bool(self.native.isVisible)

    ######################################################################
    # Window state
    ######################################################################

    def set_full_screen(self, is_full_screen):
        current_state = bool(self.native.styleMask & NSWindowStyleMask.FullScreen)
        if is_full_screen != current_state:
            self.native.toggleFullScreen(self.native)

    ######################################################################
    # Window capabilities
    ######################################################################

    def get_image_data(self):
        bitmap = self.container.native.bitmapImageRepForCachingDisplayInRect(
            self.container.native.bounds
        )
        self.container.native.cacheDisplayInRect(
            self.container.native.bounds, toBitmapImageRep=bitmap
        )

        # Get a reference to the CGImage from the bitmap
        cg_image = bitmap.CGImage

        target_size = CGSize(
            core_graphics.CGImageGetWidth(cg_image),
            core_graphics.CGImageGetHeight(cg_image),
        )
        ns_image = NSImage.alloc().initWithCGImage(cg_image, size=target_size)
        return ns_image<|MERGE_RESOLUTION|>--- conflicted
+++ resolved
@@ -1,11 +1,8 @@
 from rubicon.objc import CGSize
 
 from toga.command import Command, Separator
-<<<<<<< HEAD
+from toga.types import Position, Size
 from toga.window import _initial_position
-=======
-from toga.types import Position, Size
->>>>>>> ee95e5aa
 from toga_cocoa.container import Container
 from toga_cocoa.libs import (
     SEL,
