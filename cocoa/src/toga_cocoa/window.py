--- conflicted
+++ resolved
@@ -174,17 +174,11 @@
         self.interface = interface
         self.interface._impl = self
 
-<<<<<<< HEAD
         self._is_previously_shown = False
 
-        mask = NSTitledWindowMask
-        if self.interface.closeable:
-            mask |= NSClosableWindowMask
-=======
         mask = NSWindowStyleMask.Titled
         if self.interface.closable:
             mask |= NSWindowStyleMask.Closable
->>>>>>> 001bddd8
 
         if self.interface.resizable:
             mask |= NSWindowStyleMask.Resizable
