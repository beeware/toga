from pathlib import Path

from toga.fonts import (
    _REGISTERED_FONT_CACHE,
    BOLD,
    CURSIVE,
    FANTASY,
    ITALIC,
    MESSAGE,
    MONOSPACE,
<<<<<<< HEAD
    NORMAL,
=======
    OBLIQUE,
>>>>>>> fa725b9d
    SANS_SERIF,
    SERIF,
    SMALL_CAPS,
    SYSTEM,
    SYSTEM_DEFAULT_FONT_SIZE,
    SYSTEM_DEFAULT_FONTS,
)
from toga_cocoa.libs import (
<<<<<<< HEAD
    NSURL,
    NSAttributedString,
=======
>>>>>>> fa725b9d
    NSFont,
    NSFontManager,
    NSFontMask,
)
from toga_cocoa.libs.core_text import core_text, kCTFontManagerScopeProcess

_FONT_CACHE = {}
_POSTSCRIPT_NAMES = {
    SERIF: "Times-Roman",
    SANS_SERIF: "Helvetica",
    CURSIVE: "Apple Chancery",
    FANTASY: "Papyrus",
    MONOSPACE: "Courier New",
}
SYSTEM_DEFAULT_FONTS = {
    CURSIVE,
    FANTASY,
    MESSAGE,
    MONOSPACE,
    SANS_SERIF,
    SERIF,
    SYSTEM,
}


class Font:
    def __init__(self, interface):
        self.interface = interface
        try:
            font = _FONT_CACHE[self.interface]
        except KeyError:
<<<<<<< HEAD
            font = None
            family = self.interface.family
            font_key = self.interface.registered_font_key(
                family,
=======
            font_key = self.interface._registered_font_key(
                self.interface.family,
>>>>>>> fa725b9d
                weight=self.interface.weight,
                style=self.interface.style,
                variant=self.interface.variant,
            )
<<<<<<< HEAD

            # Font isn't a built-in system font, has been registered, but hasn't
            # been loaded previously.
            # FIXME this doesn't handle when there are multiple fonts in a file,
            # or multiple font registrations for a single file.
            if (
                self.interface.family not in SYSTEM_DEFAULT_FONTS
                and font_key in _REGISTERED_FONT_CACHE
                and self.interface.family not in _POSTSCRIPT_NAMES
            ):
                font_path = (
                    self.interface.factory.paths.app / _REGISTERED_FONT_CACHE[font_key]
                )
                if font_path.is_file():
                    font_url = NSURL.fileURLWithPath(str(font_path))
                    success = core_text.CTFontManagerRegisterFontsForURL(
                        font_url, kCTFontManagerScopeProcess, None
                    )
                    if success:
                        # FIXME - this naming needs to be dynamically determined from the font,
                        # rather than hard-coded
                        _POSTSCRIPT_NAMES[self.interface.family] = {
                            "awesome-free-solid": "Font Awesome 5 Free",
                            "Endor": "ENDOR",
                        }.get(self.interface.family, self.interface.family)
                    else:
                        print(f"Font '{self.interface}' could not be loaded")
                else:
                    print(f"Font file {font_path} could not be found")
=======
            try:
                font_path = _REGISTERED_FONT_CACHE[font_key]
            except KeyError:
                # Not a pre-registered font
                if self.interface.family not in SYSTEM_DEFAULT_FONTS:
                    print(
                        f"Unknown font '{self.interface}'; "
                        "using system font as a fallback"
                    )
            else:
                if Path(font_path).is_file():
                    # TODO: Load font file
                    self.interface.factory.not_implemented("Custom font loading")
                    # if corrupted font file:
                    #     raise ValueError(f"Unable to load font file {font_path}")
                else:
                    raise ValueError(f"Font file {font_path} could not be found")
>>>>>>> fa725b9d

            # Default system font size on Cocoa is 12pt
            if self.interface.size == SYSTEM_DEFAULT_FONT_SIZE:
                font_size = NSFont.systemFontSize
            else:
                font_size = self.interface.size

            # Construct the NSFont
            if self.interface.family == SYSTEM:
                font = NSFont.systemFontOfSize(font_size)
            elif family == MESSAGE:
                font = NSFont.messageFontOfSize(font_size)
            else:
<<<<<<< HEAD
                try:
                    font = NSFont.fontWithName(
                        _POSTSCRIPT_NAMES[family], size=font_size
                    )
                except KeyError:
=======
                family = {
                    SERIF: "Times-Roman",
                    SANS_SERIF: "Helvetica",
                    CURSIVE: "Apple Chancery",
                    FANTASY: "Papyrus",
                    MONOSPACE: "Courier New",
                }.get(self.interface.family, self.interface.family)

                font = NSFont.fontWithName(family, size=font_size)

                if font is None:
>>>>>>> fa725b9d
                    print(
                        f"Unknown font '{self.interface}'; "
                        "using system font as a fallback"
                    )
                    font = NSFont.systemFontOfSize(font_size)

            # Convert the base font definition into a font with all the desired traits.
            attributes_mask = 0
            if self.interface.weight == BOLD:
                attributes_mask |= NSFontMask.Bold.value
<<<<<<< HEAD

            if self.interface.style == ITALIC:
=======
            if self.interface.style in {ITALIC, OBLIQUE}:
                # Oblique is the fallback for Italic.
>>>>>>> fa725b9d
                attributes_mask |= NSFontMask.Italic.value
            elif self.interface.style == SMALL_CAPS:
                attributes_mask |= NSFontMask.SmallCaps.value

            if attributes_mask:
                attributed_font = NSFontManager.sharedFontManager.convertFont(
                    font, toHaveTrait=attributes_mask
                )
                # print(font, attributed_font)
            else:
                attributed_font = font

            full_name = "{family}{weight}{style}".format(
                family=family,
                weight=(" " + self.interface.weight.title())
                if self.interface.weight is not NORMAL
                else "",
                style=(" " + self.interface.style.title())
                if self.interface.style is not NORMAL
                else "",
            )

            if attributed_font is None:
                print(
                    "Unable to load font: {}pt {}".format(
                        self.interface.size, full_name
                    )
                )
            else:
                font = attributed_font

            _FONT_CACHE[self.interface] = font

        self.native = font<|MERGE_RESOLUTION|>--- conflicted
+++ resolved
@@ -8,11 +8,8 @@
     ITALIC,
     MESSAGE,
     MONOSPACE,
-<<<<<<< HEAD
     NORMAL,
-=======
     OBLIQUE,
->>>>>>> fa725b9d
     SANS_SERIF,
     SERIF,
     SMALL_CAPS,
@@ -21,11 +18,7 @@
     SYSTEM_DEFAULT_FONTS,
 )
 from toga_cocoa.libs import (
-<<<<<<< HEAD
     NSURL,
-    NSAttributedString,
-=======
->>>>>>> fa725b9d
     NSFont,
     NSFontManager,
     NSFontMask,
@@ -40,15 +33,6 @@
     FANTASY: "Papyrus",
     MONOSPACE: "Courier New",
 }
-SYSTEM_DEFAULT_FONTS = {
-    CURSIVE,
-    FANTASY,
-    MESSAGE,
-    MONOSPACE,
-    SANS_SERIF,
-    SERIF,
-    SYSTEM,
-}
 
 
 class Font:
@@ -57,20 +41,14 @@
         try:
             font = _FONT_CACHE[self.interface]
         except KeyError:
-<<<<<<< HEAD
             font = None
             family = self.interface.family
-            font_key = self.interface.registered_font_key(
+            font_key = self.interface._registered_font_key(
                 family,
-=======
-            font_key = self.interface._registered_font_key(
-                self.interface.family,
->>>>>>> fa725b9d
                 weight=self.interface.weight,
                 style=self.interface.style,
                 variant=self.interface.variant,
             )
-<<<<<<< HEAD
 
             # Font isn't a built-in system font, has been registered, but hasn't
             # been loaded previously.
@@ -81,11 +59,9 @@
                 and font_key in _REGISTERED_FONT_CACHE
                 and self.interface.family not in _POSTSCRIPT_NAMES
             ):
-                font_path = (
-                    self.interface.factory.paths.app / _REGISTERED_FONT_CACHE[font_key]
-                )
-                if font_path.is_file():
-                    font_url = NSURL.fileURLWithPath(str(font_path))
+                font_path = _REGISTERED_FONT_CACHE[font_key]
+                if Path(font_path).is_file():
+                    font_url = NSURL.fileURLWithPath(font_path)
                     success = core_text.CTFontManagerRegisterFontsForURL(
                         font_url, kCTFontManagerScopeProcess, None
                     )
@@ -99,26 +75,7 @@
                     else:
                         print(f"Font '{self.interface}' could not be loaded")
                 else:
-                    print(f"Font file {font_path} could not be found")
-=======
-            try:
-                font_path = _REGISTERED_FONT_CACHE[font_key]
-            except KeyError:
-                # Not a pre-registered font
-                if self.interface.family not in SYSTEM_DEFAULT_FONTS:
-                    print(
-                        f"Unknown font '{self.interface}'; "
-                        "using system font as a fallback"
-                    )
-            else:
-                if Path(font_path).is_file():
-                    # TODO: Load font file
-                    self.interface.factory.not_implemented("Custom font loading")
-                    # if corrupted font file:
-                    #     raise ValueError(f"Unable to load font file {font_path}")
-                else:
                     raise ValueError(f"Font file {font_path} could not be found")
->>>>>>> fa725b9d
 
             # Default system font size on Cocoa is 12pt
             if self.interface.size == SYSTEM_DEFAULT_FONT_SIZE:
@@ -132,25 +89,11 @@
             elif family == MESSAGE:
                 font = NSFont.messageFontOfSize(font_size)
             else:
-<<<<<<< HEAD
                 try:
                     font = NSFont.fontWithName(
                         _POSTSCRIPT_NAMES[family], size=font_size
                     )
                 except KeyError:
-=======
-                family = {
-                    SERIF: "Times-Roman",
-                    SANS_SERIF: "Helvetica",
-                    CURSIVE: "Apple Chancery",
-                    FANTASY: "Papyrus",
-                    MONOSPACE: "Courier New",
-                }.get(self.interface.family, self.interface.family)
-
-                font = NSFont.fontWithName(family, size=font_size)
-
-                if font is None:
->>>>>>> fa725b9d
                     print(
                         f"Unknown font '{self.interface}'; "
                         "using system font as a fallback"
@@ -161,15 +104,10 @@
             attributes_mask = 0
             if self.interface.weight == BOLD:
                 attributes_mask |= NSFontMask.Bold.value
-<<<<<<< HEAD
-
-            if self.interface.style == ITALIC:
-=======
             if self.interface.style in {ITALIC, OBLIQUE}:
                 # Oblique is the fallback for Italic.
->>>>>>> fa725b9d
                 attributes_mask |= NSFontMask.Italic.value
-            elif self.interface.style == SMALL_CAPS:
+            if self.interface.variant == SMALL_CAPS:
                 attributes_mask |= NSFontMask.SmallCaps.value
 
             if attributes_mask:
@@ -199,6 +137,6 @@
             else:
                 font = attributed_font
 
-            _FONT_CACHE[self.interface] = font
+            _FONT_CACHE[self.interface] = font.retain()
 
         self.native = font