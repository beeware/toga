from pathlib import Path

from fontTools.ttLib import TTFont

from toga.fonts import (
    _REGISTERED_FONT_CACHE,
    BOLD,
    CURSIVE,
    FANTASY,
    ITALIC,
    MESSAGE,
    MONOSPACE,
    OBLIQUE,
    SANS_SERIF,
    SERIF,
    SMALL_CAPS,
    SYSTEM,
    SYSTEM_DEFAULT_FONT_SIZE,
    UnknownFontError,
)
from toga_cocoa.libs import (
    NSURL,
    NSFont,
    NSFontManager,
    NSFontMask,
)
from toga_cocoa.libs.core_text import core_text, kCTFontManagerScopeProcess

_FONT_CACHE = {}
_CUSTOM_FONT_NAMES = {}


class Font:
    def __init__(self, interface):
        self.interface = interface

        # Check for a cached typeface.
        try:
            attributed_font = _FONT_CACHE[self.interface]

        except KeyError:
            # Check for one of the predefined system fonts.
            font_family = self.interface.family
            try:
                # Built-in fonts have known names; no need to interrogate a file.
                custom_font_name = {
                    SYSTEM: None,  # No font name required
                    MESSAGE: None,  # No font name required
                    SERIF: "Times-Roman",
                    SANS_SERIF: "Helvetica",
                    CURSIVE: "Apple Chancery",
                    FANTASY: "Papyrus",
                    MONOSPACE: "Courier New",
                }[font_family]

            except KeyError:
                # Check for a user-registered font.
                font_key = self.interface._registered_font_key(
                    family=font_family,
                    weight=self.interface.weight,
                    style=self.interface.style,
                    variant=self.interface.variant,
                )
                try:
                    font_path = _REGISTERED_FONT_CACHE[font_key]
<<<<<<< HEAD

                except KeyError:
                    # No, not a user-registered font.
                    raise UnknownFontError(f"Unknown font '{self.interface}'")

=======
                except KeyError as exc:
                    raise UnknownFontError(f"Unknown font '{self.interface}'") from exc
>>>>>>> b7c1e927
                else:
                    # Yes, user has registered this font.
                    try:
                        # A font *file* can only be registered once under Cocoa, so
                        # check if it's already registered.
                        custom_font_name = _CUSTOM_FONT_NAMES[font_path]
<<<<<<< HEAD
                    except KeyError:
                        # Attempt to register the font file.
=======
                    except KeyError as exc:
>>>>>>> b7c1e927
                        if Path(font_path).is_file():
                            font_url = NSURL.fileURLWithPath(font_path)
                            success = core_text.CTFontManagerRegisterFontsForURL(
                                font_url, kCTFontManagerScopeProcess, None
                            )
                            if success:
                                ttfont = TTFont(font_path)
                                # Preserve the Postscript font name contained in the
                                # font file.
                                custom_font_name = ttfont["name"].getBestFullName()
                                _CUSTOM_FONT_NAMES[font_path] = custom_font_name
                            else:
                                raise ValueError(
                                    f"Unable to load font file {font_path}"
                                ) from exc
                        else:
                            raise ValueError(
                                f"Font file {font_path} could not be found"
                            ) from exc

            if self.interface.size == SYSTEM_DEFAULT_FONT_SIZE:
                font_size = NSFont.systemFontSize
            else:
                # A "point" in Apple APIs is equivalent to a CSS pixel, but the Toga
                # public API works in CSS points, which are slightly larger
                # (https://developer.apple.com/library/archive/documentation/GraphicsAnimation/Conceptual/HighResolutionOSX/Explained/Explained.html).
                font_size = self.interface.size * 96 / 72

            # Construct the NSFont
            if font_family == SYSTEM:
                font = NSFont.systemFontOfSize(font_size)
            elif font_family == MESSAGE:
                font = NSFont.messageFontOfSize(font_size)
            else:
                font = NSFont.fontWithName(custom_font_name, size=font_size)

            # Convert the base font definition into a font with all the desired traits.
            traits = 0
            if self.interface.weight == BOLD:
                traits |= NSFontMask.Bold.value
            if self.interface.style in {ITALIC, OBLIQUE}:
                traits |= NSFontMask.Italic.value
            if self.interface.variant == SMALL_CAPS:
                traits |= NSFontMask.SmallCaps.value

            if traits:
                attributed_font = NSFontManager.sharedFontManager.convertFont(
                    font, toHaveTrait=traits
                )
            else:
                attributed_font = font

            _FONT_CACHE[self.interface] = attributed_font

        self.native = attributed_font<|MERGE_RESOLUTION|>--- conflicted
+++ resolved
@@ -63,28 +63,20 @@
                 )
                 try:
                     font_path = _REGISTERED_FONT_CACHE[font_key]
-<<<<<<< HEAD
 
-                except KeyError:
+                except KeyError as exc:
                     # No, not a user-registered font.
-                    raise UnknownFontError(f"Unknown font '{self.interface}'")
+                    raise UnknownFontError(f"Unknown font '{self.interface}'") from exc
 
-=======
-                except KeyError as exc:
-                    raise UnknownFontError(f"Unknown font '{self.interface}'") from exc
->>>>>>> b7c1e927
                 else:
                     # Yes, user has registered this font.
                     try:
                         # A font *file* can only be registered once under Cocoa, so
                         # check if it's already registered.
                         custom_font_name = _CUSTOM_FONT_NAMES[font_path]
-<<<<<<< HEAD
-                    except KeyError:
+
+                    except KeyError as exc:
                         # Attempt to register the font file.
-=======
-                    except KeyError as exc:
->>>>>>> b7c1e927
                         if Path(font_path).is_file():
                             font_url = NSURL.fileURLWithPath(font_path)
                             success = core_text.CTFontManagerRegisterFontsForURL(
