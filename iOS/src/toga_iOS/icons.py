--- conflicted
+++ resolved
@@ -8,9 +8,6 @@
     def __init__(self, interface, path):
         self.interface = interface
         self.path = path
-<<<<<<< HEAD
-        self.native = UIImage.imageWithContentsOfFile(str(path)).retain()
-=======
         self.native = UIImage.imageWithContentsOfFile(str(path))
         if self.native is None:
             raise ValueError(f"Unable to load icon from {path}")
@@ -18,7 +15,6 @@
         # Multiple icon interface instances can end up referencing the same native
         # instance, so make sure we retain a refernce count at the impl level.
         self.native.retain()
->>>>>>> 685efaee
 
     def __del__(self):
         if self.native:
