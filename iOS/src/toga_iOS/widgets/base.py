--- conflicted
+++ resolved
@@ -12,13 +12,9 @@
         self.constraints = None
         self.native = None
         self.create()
-<<<<<<< HEAD
         # Override this attribute to set a different
         # default background color for a given widget.
         self._default_background_color = self.native.backgroundColor
-        self.interface.style.reapply()
-=======
->>>>>>> 870dccf3
 
     @abstractmethod
     def create(self): ...
