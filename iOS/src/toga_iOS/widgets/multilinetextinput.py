from ctypes import c_void_p

from rubicon.objc import CGPoint, NSRange, objc_method, objc_property, send_super
from travertino.size import at_least

from toga_iOS.colors import native_color
from toga_iOS.libs import (
    NSLayoutAttributeBottom,
    NSLayoutAttributeLeading,
    NSLayoutAttributeTop,
    NSLayoutAttributeTrailing,
    NSLayoutConstraint,
    NSLayoutRelationEqual,
    NSTextAlignment,
    UIKeyInput,
    UILabel,
    UITextView,
)
from toga_iOS.widgets.base import Widget


class TogaMultilineTextView(UITextView, protocols=[UIKeyInput]):
    interface = objc_property(object, weak=True)
    impl = objc_property(object, weak=True)

    @objc_method
    def pointInside_withEvent_(self, point: CGPoint, event) -> bool:  # pragma: no cover
        # To keep consistency with non-mobile platforms, we'll resign the
        # responder status when you tap somewhere outside this view. This can't
        # be emulated in CI because it requires an actual touch event; however,
        # it's entirely cosmetic, so we can live with the missing coverage.
        point_inside = send_super(
            __class__,
            self,
            "pointInside:withEvent:",
            point,
            event,
            argtypes=[CGPoint, c_void_p],
        )
        if not bool(point_inside):
            self.resignFirstResponder()
        return point_inside

    @objc_method
    def textViewDidBeginEditing_(self, text_view):
        self.placeholder_label.setHidden(True)

    @objc_method
    def textViewDidEndEditing_(self, text_view):
        self.placeholder_label.setHidden(len(text_view.text) > 0)

    @objc_method
    def textViewDidChange_(self, text_view):
        self.interface.on_change()


class MultilineTextInput(Widget):
    def create(self):
        self.native = TogaMultilineTextView.alloc().init()
        self.native.interface = self.interface
        self.native.impl = self
        self.native.delegate = self.native

        # Placeholder isn't natively supported, so we create our own
        self.placeholder_label = UILabel.alloc().init()
        self.placeholder_label.translatesAutoresizingMaskIntoConstraints = False
        self.placeholder_label.font = self.native.font
        self.placeholder_label.alpha = 0.5
        self.native.addSubview(self.placeholder_label)
        self.constrain_placeholder_label()

        # Delegate needs to update the placeholder depending on
        # input, so we give it just that to avoid a retain cycle
        self.native.placeholder_label = self.placeholder_label

        self.add_constraints()

    def constrain_placeholder_label(self):
        leading_constraint = NSLayoutConstraint.constraintWithItem(
            self.placeholder_label,
            attribute__1=NSLayoutAttributeLeading,
            relatedBy=NSLayoutRelationEqual,
            toItem=self.native,
            attribute__2=NSLayoutAttributeLeading,
            multiplier=1.0,
            constant=4.0,
        )
        trailing_constraint = NSLayoutConstraint.constraintWithItem(
            self.placeholder_label,
            attribute__1=NSLayoutAttributeTrailing,
            relatedBy=NSLayoutRelationEqual,
            toItem=self.native,
            attribute__2=NSLayoutAttributeTrailing,
            multiplier=1.0,
            constant=0,
        )
        top_constraint = NSLayoutConstraint.constraintWithItem(
            self.placeholder_label,
            attribute__1=NSLayoutAttributeTop,
            relatedBy=NSLayoutRelationEqual,
            toItem=self.native,
            attribute__2=NSLayoutAttributeTop,
            multiplier=1.0,
            constant=8.0,
        )
        bottom_constraint = NSLayoutConstraint.constraintWithItem(
            self.placeholder_label,
            attribute__1=NSLayoutAttributeBottom,
            relatedBy=NSLayoutRelationEqual,
            toItem=self.native,
            attribute__2=NSLayoutAttributeBottom,
            multiplier=1.0,
            constant=0,
        )
        self.native.addConstraints(
            [leading_constraint, trailing_constraint, top_constraint, bottom_constraint]
        )

    def get_placeholder(self):
        return str(self.placeholder_label.text)

    def set_placeholder(self, value):
        self.placeholder_label.text = value

    def get_readonly(self):
        return not self.native.isEditable()

    def set_readonly(self, value):
        self.native.editable = not value

    def get_value(self):
        return str(self.native.text)

    def set_value(self, value):
        self.native.text = value
        self.placeholder_label.setHidden(self.has_focus or len(self.native.text) > 0)
        self.interface.on_change()

    def set_color(self, value):
        color = native_color(value)
        self.native.textColor = color
        self.placeholder_label.textColor = color

<<<<<<< HEAD
    def set_alignment(self, value):
=======
    def set_background_color(self, color):
        self.set_background_color_simple(color)

    def set_text_align(self, value):
>>>>>>> 870dccf3
        self.native.textAlignment = NSTextAlignment(value)

    def set_font(self, font):
        native_font = font._impl.native
        self.native.font = native_font
        self.placeholder_label.font = native_font

    def rehint(self):
        self.interface.intrinsic.width = at_least(self.interface._MIN_WIDTH)
        self.interface.intrinsic.height = at_least(self.interface._MIN_HEIGHT)

    def scroll_to_bottom(self):
        self.native.scrollRangeToVisible(NSRange(len(self.native.text) - 1, 1))

    def scroll_to_top(self):
        self.native.scrollRangeToVisible(NSRange(0, 0))<|MERGE_RESOLUTION|>--- conflicted
+++ resolved
@@ -141,14 +141,7 @@
         self.native.textColor = color
         self.placeholder_label.textColor = color
 
-<<<<<<< HEAD
-    def set_alignment(self, value):
-=======
-    def set_background_color(self, color):
-        self.set_background_color_simple(color)
-
     def set_text_align(self, value):
->>>>>>> 870dccf3
         self.native.textAlignment = NSTextAlignment(value)
 
     def set_font(self, font):
