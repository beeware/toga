--- conflicted
+++ resolved
@@ -3,11 +3,7 @@
 from rubicon.objc import objc_method
 from rubicon.objc.eventloop import EventLoopPolicy, iOSLifecycle
 
-<<<<<<< HEAD
-from toga_iOS.libs import UIResponder, UIScreen
-=======
-from toga_iOS.libs import UIResponder, av_foundation
->>>>>>> 3b9dc4ad
+from toga_iOS.libs import UIResponder, UIScreen, av_foundation
 from toga_iOS.window import Window
 
 from .screen import Screen as ScreenImpl
@@ -124,12 +120,8 @@
         pass
 
     def show_cursor(self):
-<<<<<<< HEAD
+        # No-op; mobile doesn't support cursors
         pass
 
     def get_screens(self):
-        return [ScreenImpl(UIScreen.mainScreen)]
-=======
-        # No-op; mobile doesn't support cursors
-        pass
->>>>>>> 3b9dc4ad
+        return [ScreenImpl(UIScreen.mainScreen)]