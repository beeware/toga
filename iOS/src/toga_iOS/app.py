--- conflicted
+++ resolved
@@ -50,16 +50,7 @@
     ) -> None:
         """This callback is invoked when rotating the device from landscape to portrait
         and vice versa."""
-<<<<<<< HEAD
         App.app.interface.current_window.on_resize()
-=======
-        asyncio.get_event_loop().call_soon_threadsafe(
-            App.app.interface.current_window.on_resize
-        )
-        asyncio.get_event_loop().call_soon_threadsafe(
-            App.app.interface.main_window.content.refresh
-        )
->>>>>>> d9ce4225
 
 
 class App:
