--- conflicted
+++ resolved
@@ -25,12 +25,6 @@
 
 
 class Window:
-<<<<<<< HEAD
-    _is_main_window = False
-    _PLATFORM_ALLOWS_CLOSE = False
-
-=======
->>>>>>> 7a0b9503
     def __init__(self, interface, title, position, size):
         self.interface = interface
         self.interface._impl = self
@@ -71,15 +65,10 @@
     # Window lifecycle
     ######################################################################
 
-<<<<<<< HEAD
-    def close(self):
-        pass  # pragma: no cover
-=======
     def close(self):  # pragma: no cover
         # An iOS app only ever contains a main window, and that window *can't* be
         # closed, so the platform-specific close handling is never triggered.
         pass
->>>>>>> 7a0b9503
 
     def set_app(self, app):
         if len(app.interface.windows) > 1:
