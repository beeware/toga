--- conflicted
+++ resolved
@@ -117,10 +117,9 @@
     def close(self):
         pass
 
-<<<<<<< HEAD
     def get_current_screen(self):
         return ScreenImpl(UIScreen.mainScreen)
-=======
+
     def get_image_data(self):
         # This is... baroque.
         #
@@ -189,5 +188,4 @@
         # Convert back into a UIGraphics
         final_image = UIImage.imageWithCGImage(cropped_image)
         # Convert into PNG data.
-        return nsdata_to_bytes(NSData(uikit.UIImagePNGRepresentation(final_image)))
->>>>>>> 3a94cd7f
+        return nsdata_to_bytes(NSData(uikit.UIImagePNGRepresentation(final_image)))