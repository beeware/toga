--- conflicted
+++ resolved
@@ -42,24 +42,13 @@
             # against this possibility.
             # Also protect against the possibility that the constraints have
             # already been cleared.
-<<<<<<< HEAD
-            if self.container.native and self.width_constraint:
-=======
             if self.container.native and self.constraints_created:
->>>>>>> d9ce4225
                 self.container.native.removeConstraint(self.width_constraint)
                 self.container.native.removeConstraint(self.height_constraint)
                 self.container.native.removeConstraint(self.left_constraint)
                 self.container.native.removeConstraint(self.top_constraint)
 
-<<<<<<< HEAD
-                self.width_constraint = None
-                self.height_constraint = None
-                self.left_constraint = None
-                self.top_constraint = None
-=======
                 self.constraints_created = False
->>>>>>> d9ce4225
 
     @property
     def container(self):
@@ -67,17 +56,10 @@
 
     @container.setter
     def container(self, value):
-<<<<<<< HEAD
-        # This will *always* remove constraints. It relies on the base
-        # widget to *not* invoke this setter unless the container is
-        # actually changing.  New constraints are added when a relayout
-        # is done and we have updated.
-=======
         # This will invalidate our created constraints, as the container would've
         # changed.  Constraints are not created until the actual first layout
         # update, as we do not want the native layer performing any layout passes
         # with wrong initial dummy constrained values.
->>>>>>> d9ce4225
         self._remove_constraints()
         self._container = value
 
@@ -86,14 +68,8 @@
         #     f"UPDATE CONSTRAINTS {self.widget} in {self.container} "
         #     f"{width}x{height}@{x},{y}"
         # )
-<<<<<<< HEAD
-        y += self.container.top_offset
-
-        if self.width_constraint:
-=======
 
         if self.constraints_created:
->>>>>>> d9ce4225
             # We already have constraints set up; reuse them.
             self.left_constraint.constant = x
             self.top_constraint.constant = y
@@ -109,11 +85,7 @@
                 toItem=self.container.native,
                 attribute__2=NSLayoutAttributeLeft,
                 multiplier=1.0,
-<<<<<<< HEAD
-                constant=x,  # Use a dummy, non-zero value for now
-=======
                 constant=x,
->>>>>>> d9ce4225
             )
             self.container.native.addConstraint(self.left_constraint)
 
@@ -124,11 +96,7 @@
                 toItem=self.container.native,
                 attribute__2=NSLayoutAttributeTop,
                 multiplier=1.0,
-<<<<<<< HEAD
-                constant=y,  # Use a dummy, non-zero value for now
-=======
                 constant=y,
->>>>>>> d9ce4225
             )
             self.container.native.addConstraint(self.top_constraint)
 
@@ -139,11 +107,7 @@
                 toItem=self.widget.native,
                 attribute__2=NSLayoutAttributeLeft,
                 multiplier=1.0,
-<<<<<<< HEAD
-                constant=width,  # Use a dummy, non-zero value for now
-=======
                 constant=width,
->>>>>>> d9ce4225
             )
             self.container.native.addConstraint(self.width_constraint)
 
@@ -154,14 +118,8 @@
                 toItem=self.widget.native,
                 attribute__2=NSLayoutAttributeTop,
                 multiplier=1.0,
-<<<<<<< HEAD
-                constant=height,  # Use a dummy, non-zero value for now
-            )
-            self.container.native.addConstraint(self.height_constraint)
-=======
                 constant=height,
             )
             self.container.native.addConstraint(self.height_constraint)
 
-            self.constraints_created = True
->>>>>>> d9ce4225
+            self.constraints_created = True