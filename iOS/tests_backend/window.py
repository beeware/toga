--- conflicted
+++ resolved
@@ -30,57 +30,8 @@
             ),
         )
 
-<<<<<<< HEAD
     def is_window_state(self, state):
         pytest.skip("Window states are not implemented on iOS")
 
-    async def close_info_dialog(self, dialog):
-        self.native.rootViewController.dismissViewControllerAnimated(
-            False, completion=None
-        )
-        dialog.native.actions[0].handler(dialog.native)
-        await self.redraw("Info dialog dismissed")
-
-    async def close_question_dialog(self, dialog, result):
-        self.native.rootViewController.dismissViewControllerAnimated(
-            False, completion=None
-        )
-        if result:
-            dialog.native.actions[0].handler(dialog.native)
-        else:
-            dialog.native.actions[1].handler(dialog.native)
-        await self.redraw(f"Question dialog ({'YES' if result else 'NO'}) dismissed")
-
-    async def close_confirm_dialog(self, dialog, result):
-        self.native.rootViewController.dismissViewControllerAnimated(
-            False, completion=None
-        )
-        if result:
-            dialog.native.actions[0].handler(dialog.native)
-        else:
-            dialog.native.actions[1].handler(dialog.native)
-        await self.redraw(f"Question dialog ({'OK' if result else 'CANCEL'}) dismissed")
-
-    async def close_error_dialog(self, dialog):
-        self.native.rootViewController.dismissViewControllerAnimated(
-            False, completion=None
-        )
-        dialog.native.actions[0].handler(dialog.native)
-        await self.redraw("Error dialog dismissed")
-
-    async def close_stack_trace_dialog(self, dialog, result):
-        pytest.skip("Stack Trace dialog not implemented on iOS")
-
-    async def close_save_file_dialog(self, dialog, result):
-        pytest.skip("Save File dialog not implemented on iOS")
-
-    async def close_open_file_dialog(self, dialog, result, multiple_select):
-        pytest.skip("Open File dialog not implemented on iOS")
-
-    async def close_select_folder_dialog(self, dialog, result, multiple_select):
-        pytest.skip("Select Folder dialog not implemented on iOS")
-
-=======
->>>>>>> 9d3be1c7
     def has_toolbar(self):
         pytest.skip("Toolbars not implemented on iOS")