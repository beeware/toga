<<<<<<< HEAD
from rubicon.objc import ObjCClass

from toga.fonts import CURSIVE, FANTASY, MONOSPACE, SANS_SERIF, SERIF, SYSTEM
=======
>>>>>>> 7408a792
from toga_iOS.libs import UIApplication

from ..probe import BaseProbe
from .properties import toga_color

# From UIControl.h
UIControlEventTouchDown = 1 << 0
UIControlEventTouchDownRepeat = 1 << 1
UIControlEventTouchDragInside = 1 << 2
UIControlEventTouchDragOutside = 1 << 3
UIControlEventTouchDragEnter = 1 << 4
UIControlEventTouchDragExit = 1 << 5
UIControlEventTouchUpInside = 1 << 6
UIControlEventTouchUpOutside = 1 << 7
UIControlEventTouchCancel = 1 << 8
UIControlEventValueChanged = 1 << 12  # sliders, etc.
UIControlEventPrimaryActionTriggered = 1 << 13  # semantic action: for buttons, etc.
UIControlEventMenuActionTriggered = (
    1 << 14
)  # triggered when the menu gesture fires but before the menu presents

UIControlEventEditingDidBegin = 1 << 16  # UITextField
UIControlEventEditingChanged = 1 << 17
UIControlEventEditingDidEnd = 1 << 18
UIControlEventEditingDidEndOnExit = 1 << 19  # 'return key' ending editing

UIControlEventAllTouchEvents = 0x00000FFF  # for touch events
UIControlEventAllEditingEvents = 0x000F0000  # for UITextField
UIControlEventApplicationReserved = 0x0F000000  # range available for application use
UIControlEventSystemReserved = 0xF0000000  # range reserved for internal framework use
UIControlEventAllEvents = 0xFFFFFFFF


CATransaction = ObjCClass("CATransaction")


class SimpleProbe(BaseProbe):
    def __init__(self, widget):
        super().__init__()
        self.app = widget.app
        self.widget = widget
        self.impl = widget._impl
        self.native = widget._impl.native
        assert isinstance(self.native, self.native_class)

    def assert_container(self, container):
        assert container._impl.container == self.impl.container

        container_native = container._impl.container.native
        for control in container_native.subviews():
            if control == self.native:
                break
        else:
            raise ValueError(f"cannot find {self.native} in {container_native}")

    def assert_not_contained(self):
        assert self.widget._impl.container is None
        assert self.native.superview() is None

    def assert_alignment(self, expected):
        assert self.alignment == expected

    async def redraw(self, message=None, delay=None):
        """Request a redraw of the app, waiting until that redraw has completed."""
        # Force a widget repaint
        self.widget.window.content._impl.native.layer.displayIfNeeded()

<<<<<<< HEAD
        # Flush CoreAnimation; this ensures all animations are complete
        # and all constraints have been evaluated.
        CATransaction.flush()

        await super().redraw(message=message)
=======
        await super().redraw(message=message, delay=delay)
>>>>>>> 7408a792

    @property
    def enabled(self):
        return self.native.isEnabled()

    @property
    def hidden(self):
        return self.native.hidden

    @property
    def width(self):
        return self.native.frame.size.width

    @property
    def height(self):
        return self.native.frame.size.height

    def assert_layout(self, size, position):
        # Widget is contained and in a window.
        assert self.widget._impl.container is not None
        assert self.native.superview() is not None

        # size and position is as expected.
        assert (self.native.frame.size.width, self.native.frame.size.height) == size

        # Allow for the status bar and navigation bar in vertical position
        statusbar_frame = UIApplication.sharedApplication.statusBarFrame
        nav_controller = self.widget.window._impl.native.rootViewController
        navbar_frame = nav_controller.navigationBar.frame
        offset = statusbar_frame.size.height + navbar_frame.size.height
        assert (
            self.native.frame.origin.x,
            self.native.frame.origin.y - offset,
        ) == position

    def assert_width(self, min_width, max_width):
        assert (
            min_width <= self.width <= max_width
        ), f"Width ({self.width}) not in range ({min_width}, {max_width})"

    def assert_height(self, min_height, max_height):
        assert (
            min_height <= self.height <= max_height
        ), f"Height ({self.height}) not in range ({min_height}, {max_height})"

    @property
    def background_color(self):
        return toga_color(self.native.backgroundColor)

    async def press(self):
        self.native.sendActionsForControlEvents(UIControlEventTouchDown)

    @property
    def is_hidden(self):
        return self.native.isHidden()

    @property
    def has_focus(self):
        return self.native.isFirstResponder

    def type_return(self):
        self.native.insertText("\n")

    def _prevalidate_input(self, char):
        return True

    async def type_character(self, char):
        if char == "<esc>":
            # There's no analog of esc on iOS
            pass
        elif char == "\n":
            self.type_return()
        else:
            # Perform any prevalidation that is required. If the input isn't
            # valid, do a dummy "empty" insertion.
            valid = self._prevalidate_input(char)
            if valid:
                self.native.insertText(char)
            else:
                self.native.insertText("")<|MERGE_RESOLUTION|>--- conflicted
+++ resolved
@@ -1,9 +1,5 @@
-<<<<<<< HEAD
 from rubicon.objc import ObjCClass
 
-from toga.fonts import CURSIVE, FANTASY, MONOSPACE, SANS_SERIF, SERIF, SYSTEM
-=======
->>>>>>> 7408a792
 from toga_iOS.libs import UIApplication
 
 from ..probe import BaseProbe
@@ -71,15 +67,11 @@
         # Force a widget repaint
         self.widget.window.content._impl.native.layer.displayIfNeeded()
 
-<<<<<<< HEAD
         # Flush CoreAnimation; this ensures all animations are complete
         # and all constraints have been evaluated.
         CATransaction.flush()
 
-        await super().redraw(message=message)
-=======
         await super().redraw(message=message, delay=delay)
->>>>>>> 7408a792
 
     @property
     def enabled(self):
