from unittest.mock import Mock

import pytest

import toga
from toga import LatLng

from .probe import list_probes


<<<<<<< HEAD
@pytest.fixture
async def location_probe(monkeypatch, app_probe):
    skip_on_platforms("linux")
    probe = get_probe(monkeypatch, app_probe, "Location")
=======
@pytest.fixture(params=list_probes("location", skip_platforms=("windows",)))
async def location_probe(monkeypatch, app_probe, request):
    probe_cls = request.param
    probe = probe_cls(monkeypatch, app_probe)
>>>>>>> c69f5e49
    yield probe
    probe.cleanup()


async def test_grant_permission(app, location_probe):
    """A user can grant permission to use location."""
    # Prime the permission system to approve permission requests
    location_probe.allow_permission()

    # Initiate the permission request. As permissions are primed, they will be approved.
    assert await app.location.request_permission()

    # Permission now exists, but not background permission
    assert app.location.has_permission
    assert app.location.has_background_permission == (
        False if location_probe.supports_background_permission else True
    )

    # A second request to grant permissions is a no-op
    assert await app.location.request_permission()

    # Permission still exists, but not background permission
    assert app.location.has_permission
    assert app.location.has_background_permission == (
        False if location_probe.supports_background_permission else True
    )


async def test_deny_permission(app, location_probe):
    """A user can deny permission to use location."""
    # Initiate the permission request. As permissions are not primed,
    # they will be denied.
    assert not await app.location.request_permission()

    # Permission has been denied
    assert not app.location.has_permission
    assert not app.location.has_background_permission

    # A second request to request permissions is a no-op
    assert not await app.location.request_permission()

    # Permission is still denied
    assert not app.location.has_permission
    assert not app.location.has_background_permission


async def test_grant_background_permission(app, location_probe):
    """A user can grant background permission to use location."""
    if not location_probe.supports_background_permission:
        return pytest.xfail(
            f"{toga.platform.current_platform} does not support "
            "background location permission"
        )

    # Prime the permission system to approve permission requests
    location_probe.allow_background_permission()

    # Foreground permissions haven't been approved, so requesting background permissions
    # will raise an error
    with pytest.raises(
        PermissionError,
        match=(
            r"Cannot ask for background location permission "
            r"before confirming foreground location permission\."
        ),
    ):
        await app.location.request_background_permission()

    # Pre-approve foreground permissions
    location_probe.grant_permission()

    # Initiate the permission request. As permissions are primed, they will be approved.
    assert await app.location.request_background_permission()

    # Permission now exists for both foreground and background
    assert app.location.has_permission
    assert app.location.has_background_permission

    # A second request to grant background permissions is a no-op
    assert await app.location.request_background_permission()

    # Permission still exists for both foreground and background
    assert app.location.has_permission
    assert app.location.has_background_permission


async def test_deny_background_permission(app, location_probe):
    """A user can deny background permission to use location."""
<<<<<<< HEAD
    skip_on_platforms("windows")
=======
    if not location_probe.supports_background_permission:
        return pytest.xfail(
            f"{toga.platform.current_platform} does not support "
            "background location permission"
        )
>>>>>>> c69f5e49

    # Foreground permissions haven't been approved, so requesting background permissions
    # will raise an error.
    with pytest.raises(
        PermissionError,
        match=(
            r"Cannot ask for background location permission "
            r"before confirming foreground location permission\."
        ),
    ):
        await app.location.request_background_permission()

    # Neither permission does not exist yet
    assert not app.location.has_permission
    assert not app.location.has_background_permission

    # Pre-approve foreground permissions
    location_probe.grant_permission()

    # Initiate the permission request. As background permissions are not primed, they
    # will be denied.
    assert not await app.location.request_background_permission()

    # Background permission has been denied, but foreground permission must exist
    assert app.location.has_permission
    assert not app.location.has_background_permission

    # A second request to request permissions is a no-op
    assert not await app.location.request_background_permission()

    # Background permission is still denied, but foreground permission must exist
    assert app.location.has_permission
    assert not app.location.has_background_permission


async def test_current_location(app, location_probe):
    """A user can get the current location."""
    # Ensure location has permissions
    location_probe.grant_permission()

    # Install a change handler
    handler = Mock()
    app.location.on_change = handler

    # Set the value that will be returned by the next location request
    expected_loc = LatLng(37, 42)
    expected_alt = 5

    location_probe.add_location(expected_loc, expected_alt)

    # Request the current location
    location = app.location.current_location()

    # Simulate a location update
    assert await location_probe.simulate_current_location(location) == expected_loc

    # The on_change handler has not been invoked
    handler.assert_not_called()

    handler.reset_mock()

    # Set the location as a cached value for the location service.
    # Some implementations may use this to optimize the returned value.
    # Make the altitude value indicating it is unreliable
    expected_loc = LatLng(42, 37)
    expected_alt = None

    location_probe.add_location(expected_loc, expected_alt, cached=True)

    # Make another request for the location
    location = app.location.current_location()

    # Simulate another location update
    assert await location_probe.simulate_current_location(location) == expected_loc

    # The on_change handler has not been invoked
    handler.assert_not_called()


async def test_track_location(app, location_probe):
    """A user can track the current location."""
    # Ensure location has permissions
    location_probe.grant_permission()

    # Install a change handler
    handler = Mock()
    app.location.on_change = handler

    # Start location tracking
    app.location.start_tracking()

    # Set a single location
    expected_loc = LatLng(37, 42)
    expected_alt = 5

    location_probe.add_location(expected_loc, expected_alt)

    # Simulate a background location update
    await location_probe.simulate_location_update()

    # The on_change handler has been invoked
    handler.assert_called_once_with(
        app.location,
        location=expected_loc,
        altitude=expected_alt,
    )

    # Reset the mock
    handler.reset_mock()

    # Run the next update; this time, include 2 locations in the update.
    expected_loc = LatLng(42, 37)
    expected_alt = 5

    location_probe.add_location(LatLng(0, 0), 0)
    location_probe.add_location(expected_loc, expected_alt)

    # Simulate a background location update
    await location_probe.simulate_location_update()

    # The on_change handler has been invoked once, with the most recent location
    handler.assert_called_once_with(
        app.location,
        location=expected_loc,
        altitude=expected_alt,
    )

    # Stop location tracking
    app.location.stop_tracking()


async def test_track_location_retrack(app, location_probe):
    """If location tracking is requested when already started, it is a noop."""
    # Ensure location has permissions
    location_probe.grant_permission()

    # Start location tracking
    app.location.start_tracking()

    # Call again, should not error
    app.location.start_tracking()


async def test_stop_tracking_when_already_stopped(app, location_probe):
    """If location tracking is stopped when already stopped, it is a noop."""
    # Ensure location has permissions
    location_probe.grant_permission()

    # Call stop tracking, never having started it
    # This should not be an error
    app.location.stop_tracking()


async def test_location_error(app, location_probe):
    """If the location service raises an error, location requests raise an error."""
    # Ensure location has permissions
    location_probe.grant_permission()

    # Set the value that will be returned by the next location request
    location_probe.add_location(LatLng(37, 42), 5)

    # Setup location error, for implementations where the error does not happen async
    location_probe.setup_location_error()

    # Request the current location
    location = app.location.current_location()

    # Simulate a location update that raises an error
    with pytest.raises(RuntimeError, match=r"Unable to obtain a location \(.*\)"):
        assert await location_probe.simulate_location_error(location)


async def test_location_tracking_start_error(app, location_probe):
    """If location tracking fails to start, location raises an error."""
    # Ensure location has permissions
    location_probe.grant_permission()

    # Set the value that will be returned by the next location request
    location_probe.add_location(LatLng(37, 42), 5)

    # Setup tracking error
    location_probe.setup_tracking_start_error()

    # Start tracking, raising an error
    with pytest.raises(RuntimeError, match=r"Unable to start tracking \(.*\)"):
        app.location.start_tracking()


async def test_no_permission(app, location_probe):
    """If permissions have been denied, PermissionError is raised."""
    # Deny permission to use location
    location_probe.reject_permission()

    with pytest.raises(
        PermissionError,
        match=r"App does not have permission to use location services",
    ):
        await app.location.current_location()

    with pytest.raises(
        PermissionError,
        match=r"App does not have permission to use location services",
    ):
        app.location.start_tracking()

    with pytest.raises(
        PermissionError,
        match=r"App does not have permission to use location services",
    ):
        app.location.stop_tracking()<|MERGE_RESOLUTION|>--- conflicted
+++ resolved
@@ -8,17 +8,10 @@
 from .probe import list_probes
 
 
-<<<<<<< HEAD
-@pytest.fixture
-async def location_probe(monkeypatch, app_probe):
-    skip_on_platforms("linux")
-    probe = get_probe(monkeypatch, app_probe, "Location")
-=======
-@pytest.fixture(params=list_probes("location", skip_platforms=("windows",)))
+@pytest.fixture(params=list_probes("location"))
 async def location_probe(monkeypatch, app_probe, request):
     probe_cls = request.param
     probe = probe_cls(monkeypatch, app_probe)
->>>>>>> c69f5e49
     yield probe
     probe.cleanup()
 
@@ -107,15 +100,11 @@
 
 async def test_deny_background_permission(app, location_probe):
     """A user can deny background permission to use location."""
-<<<<<<< HEAD
-    skip_on_platforms("windows")
-=======
     if not location_probe.supports_background_permission:
         return pytest.xfail(
             f"{toga.platform.current_platform} does not support "
             "background location permission"
         )
->>>>>>> c69f5e49
 
     # Foreground permissions haven't been approved, so requesting background permissions
     # will raise an error.
