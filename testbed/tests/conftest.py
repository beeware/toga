--- conflicted
+++ resolved
@@ -17,17 +17,13 @@
 def skip_on_platforms(*platforms):
     current_platform = toga.platform.current_platform
     if current_platform in platforms:
-<<<<<<< HEAD
-        skip(f"not implemented on {current_platform}")
+        skip(f"not yet implemented on {current_platform}")
 
 
 def xfail_on_platforms(*platforms):
     current_platform = toga.platform.current_platform
     if current_platform in platforms:
         skip(f"not applicable on {current_platform}")
-=======
-        skip(f"not yet implemented on {current_platform}")
->>>>>>> 17d41203
 
 
 @fixture(scope="session")
