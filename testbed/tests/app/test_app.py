--- conflicted
+++ resolved
@@ -6,12 +6,8 @@
 from toga.colors import CORNFLOWERBLUE, FIREBRICK, REBECCAPURPLE
 from toga.style.pack import Pack
 
-<<<<<<< HEAD
-from ..test_window import window_probe
+from ..window.test_window import window_probe
 from ..widgets.probe import get_probe
-=======
-from ..window.test_window import window_probe
->>>>>>> b4c0c91c
 
 
 @pytest.fixture
