--- conflicted
+++ resolved
@@ -94,12 +94,9 @@
 
     for count, char in enumerate("Hello world", start=1):
         await probe.type_character(char)
-<<<<<<< HEAD
-=======
         # GTK has an intermittent failure because on_change handler
         # caused by typing a character doesn't fully propegate. A
         # short delay fixes this.
->>>>>>> a324c377
         await probe.redraw(f"Typed {char!r}", delay=0.02)
 
         # The number of events equals the number of characters typed.
