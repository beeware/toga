from toga.colors import RED, TRANSPARENT, color as named_color
<<<<<<< HEAD
from toga.fonts import FANTASY
from toga.style.pack import COLUMN
=======
from toga.fonts import BOLD, FANTASY, ITALIC, NORMAL, SERIF, SYSTEM
>>>>>>> 8445dae4

from ..assertions import assert_color, assert_font_family
from ..data import COLORS, TEXTS


async def test_text(widget, probe):
    "The text displayed on a widget can be changed"
    for text in TEXTS:
        widget.text = text
        await probe.redraw()

        assert widget.text == text
        assert probe.text == text


async def test_text_empty(widget, probe):
    "The text displayed on a widget can be empty"
    # Set the text to the empty string
    widget.text = ""
    await probe.redraw()

    assert widget.text == ""
    assert probe.text == ""

    # Reset back to "actual" content
    widget.text = "Hello"
    await probe.redraw()

    assert widget.text == "Hello"
    assert probe.text == "Hello"

    # Set the text to None; renders as an empty string
    widget.text = None
    await probe.redraw()

    assert widget.text == ""
    assert probe.text == ""


async def test_text_width_change(widget, probe):
    "If the widget text is changed, the width of the widget changes"
    orig_width = probe.width

    # Change the text to something long
    widget.text = "Very long example text"
    await probe.redraw()

    # The widget is now wider than it was previously
    assert probe.width > orig_width


async def test_font(widget, probe):
    "The font size and family of a widget can be changed."
    # Capture the original size and font of the widget
    orig_height = probe.height
    orig_width = probe.width
    orig_font = probe.font
    assert_font_family(orig_font.family, SYSTEM)

    # Set the font to larger than its original size
    widget.style.font_size = orig_font.size * 3
    await probe.redraw()

    # Widget has a new font size
    new_size_font = probe.font
    # Font size in points is an integer; however, some platforms
    # perform rendering in pixels (or device independent pixels,
    # so round-tripping points->pixels->points through the probe
    # can result in rounding errors.
    assert (orig_font.size * 2.5) < new_size_font.size < (orig_font.size * 3.5)

    # Widget should be taller and wider
    assert probe.width > orig_width
    assert probe.height > orig_height

    # Change to a different font
    widget.style.font_family = FANTASY
    await probe.redraw()

    # Font family has been changed
    new_family_font = probe.font
    assert_font_family(new_family_font.family, FANTASY)

    # Font size hasn't changed
    assert new_family_font.size == new_size_font.size
    # Widget should still be taller and wider than the original
    assert probe.width > orig_width
    assert probe.height > orig_height

    # Reset to original family and size.
    del widget.style.font_family
    del widget.style.font_size
    await probe.redraw()
    assert probe.font == orig_font
    assert probe.height == orig_height
    assert probe.width == orig_width


async def test_font_attrs(widget, probe):
    "The font weight and style of a widget can be changed."
    assert probe.font.weight == NORMAL
    assert probe.font.style == NORMAL

    for family in [SYSTEM, SERIF]:
        widget.style.font_family = family
        for weight in [NORMAL, BOLD]:
            widget.style.font_weight = weight
            for style in [NORMAL, ITALIC]:
                widget.style.font_style = style
                await probe.redraw()
                assert_font_family(probe.font.family, family)
                assert probe.font.weight == weight
                assert probe.font.style == style


async def test_color(widget, probe):
    "The foreground color of a widget can be changed"
    for color in COLORS:
        widget.style.color = color
        await probe.redraw()
        assert_color(probe.color, color)


async def test_color_reset(widget, probe):
    "The foreground color of a widget can be reset"
    # Get the original color
    original = probe.color

    # Set the color to something different
    widget.style.color = RED
    await probe.redraw()
    assert_color(probe.color, named_color(RED))

    # Reset the color, and check that it has been restored to the original
    del widget.style.color
    await probe.redraw()
    assert_color(probe.color, original)


async def test_background_color(widget, probe):
    "The background color of a widget can be set"
    for color in COLORS:
        widget.style.background_color = color
        await probe.redraw()
        assert_color(probe.background_color, color)


async def test_background_color_reset(widget, probe):
    "The background color of a widget can be reset"
    # Get the original background color
    original = probe.background_color

    # Set the background color to something different
    widget.style.background_color = RED
    await probe.redraw()
    assert_color(probe.background_color, named_color(RED))

    # Reset the background color, and check that it has been restored to the original
    del widget.style.background_color
    await probe.redraw()
    assert_color(probe.background_color, original)


async def test_background_color_transparent(widget, probe):
    "Background transparency is treated as a color reset"
    widget.style.background_color = TRANSPARENT
    await probe.redraw()
    assert_color(probe.background_color, TRANSPARENT)


async def test_flex_horizontal_widget_size(widget, probe):
    "Check that a widget that is flexible in the horizontal axis resizes as expected"
    # Container is initially a non-flex row box.
    # Initial widget size is small (but non-zero), based on content size.
    await probe.redraw()
    assert 10 <= probe.width <= 150, f"Width ({probe.width}) not in range (10, 150)"
    assert 10 <= probe.height <= 50, f"Height ({probe.height}) not in range (10, 50)"

    # Make the widget flexible; it will expand to fill horizontal space
    widget.style.flex = 1

    # widget has expanded width, but has the same height.
    await probe.redraw()
    assert probe.width > 350
    assert probe.height <= 50

    # Make the container a flexible column box
    # This will make the height the flexible axis
    widget.parent.style.direction = COLUMN

    # Widget is still the width of the screen
    # and the height hasn't changed
    await probe.redraw()
    assert probe.width > 350
    assert probe.height <= 50

    # Set an explicit height and width
    widget.style.width = 300
    widget.style.height = 200

    # Widget is approximately the requested size
    # (Definitely less than the window size)
    await probe.redraw()
    assert 290 <= probe.width <= 330, f"Width ({probe.width}) not in range (290, 330)"
    assert (
        190 <= probe.height <= 230
    ), f"Height ({probe.height}) not in range (190, 230)"<|MERGE_RESOLUTION|>--- conflicted
+++ resolved
@@ -1,10 +1,6 @@
 from toga.colors import RED, TRANSPARENT, color as named_color
-<<<<<<< HEAD
-from toga.fonts import FANTASY
+from toga.fonts import BOLD, FANTASY, ITALIC, NORMAL, SERIF, SYSTEM
 from toga.style.pack import COLUMN
-=======
-from toga.fonts import BOLD, FANTASY, ITALIC, NORMAL, SERIF, SYSTEM
->>>>>>> 8445dae4
 
 from ..assertions import assert_color, assert_font_family
 from ..data import COLORS, TEXTS
