import os
import sys
import tempfile
import time
import traceback
from functools import partial
from pathlib import Path
from threading import Thread

import coverage
import pytest

from testbed.app import main


def run_tests(app, cov, args, report_coverage, run_slow, running_in_ci):
    try:
        # Wait for the app's main window to be visible. Retrieving the actual main window
<<<<<<< HEAD
        # will raise an exception until the app is actually initialized, so we check the
        # underlying variable.
        print("Waiting for app to be ready for testing... ", end="", flush=True)
        while app._main_window is app._UNDEFINED:
            time.sleep(0.05)
        while not app.main_window.visible:
=======
        # will raise an exception until the app is actually initialized.
        print("Waiting for app to be ready for testing... ", end="", flush=True)
        i = 0
        ready = False
        while i < 100 and not ready:
            try:
                main_window = app.main_window
                if main_window.visible:
                    ready = True
            except ValueError:
                pass

>>>>>>> 89637683
            time.sleep(0.05)
            i += 1

        if not ready:
            print("\nApp didn't display a main window.")
            app.returncode = 1
            return

        print("ready.")
        # Control the run speed of the test app.
        app.run_slow = run_slow

        project_path = Path(__file__).parent.parent
        os.chdir(project_path)

        os.environ["RUNNING_IN_CI"] = "true" if running_in_ci else ""

        app.returncode = pytest.main(
            [
                # Output formatting
                "-vv",
                "--no-header",
                "--tb=native",
                "--color=no",
                # Convert all warnings except for NotImplementedWarnings into errors
                "-Werror",
                "-Wignore::toga.NotImplementedWarning",
                # Run all async tests and fixtures using pytest-asyncio.
                "--asyncio-mode=auto",
                # Override the cache directory to be somewhere known writable
                "-o",
                f"cache_dir={tempfile.gettempdir()}/.pytest_cache",
            ]
            + args
        )

        # WORKAROUND: On Android, the main thread where coverage has been started
        # dies before this thread; as a result, the garbage collection on the tracer
        # function raises an IndexError because the data stack is empty for that
        # thread. This has been reported as
        # https://github.com/nedbat/coveragepy/issues/1542 and a PR submitted; This
        # workaround can be removed once that PR is available in a production
        # version of coverage.
        #
        # Desktop platforms use CTracer, which doesn't have a data_stack attribute, but
        # that's OK because desktop platforms don't have this threading issue anyway.
        for tracer in cov._collector.tracers:
            if hasattr(tracer, "data_stack") and len(tracer.data_stack) == 0:
                print("Backfilling empty coverage stack...")
                tracer.data_stack.append((None, None, None, None))

        # Only print a coverage report if the test suite passed.
        if app.returncode == 0:
            cov.stop()
            if report_coverage:
                # Exclude some patterns of lines that can't have coverage
                cov.exclude("pragma: no cover")
                cov.exclude("@(abc\\.)?abstractmethod")
                cov.exclude("NotImplementedError")
                cov.exclude("\\.not_implemented\\(")

                total = cov.report(
                    precision=1,
                    skip_covered=True,
                    show_missing=True,
                )
                if total < 100.0:
                    print("Test coverage is incomplete")
                    app.returncode = 1

    except BaseException:
        traceback.print_exc()
        app.returncode = 1
    finally:
        print(f">>>>>>>>>> EXIT {app.returncode} <<<<<<<<<<")
        # Add a short pause to make sure any log tailing gets a chance to flush
        time.sleep(0.5)
        app.loop.call_soon_threadsafe(app.exit)


if __name__ == "__main__":
    # Determine the toga backend. This replicates the behavior in toga/platform.py;
    # we can't use that module directly because we need to capture all the import
    # side effects as part of the coverage data.
    try:
        toga_backend = os.environ["TOGA_BACKEND"]
    except KeyError:
        if hasattr(sys, "getandroidapilevel"):
            toga_backend = "toga_android"
        else:
            toga_backend = {
                "darwin": "toga_cocoa",
                "ios": "toga_iOS",
                "linux": "toga_gtk",
                "emscripten": "toga_web",
                "win32": "toga_winforms",
            }.get(sys.platform)

    # Start coverage tracking.
    # This needs to happen in the main thread, before the app has been created
    cov = coverage.Coverage(
        # Don't store any coverage data
        data_file=None,
        branch=True,
        source_pkgs=[toga_backend],
    )
    cov.set_option("run:plugins", ["coverage_conditional_plugin"])
    cov.set_option(
        "coverage_conditional_plugin:rules",
        {
            "no-cover-if-linux-wayland": "os_environ.get('WAYLAND_DISPLAY', '') != ''",
            "no-cover-if-linux-x": "os_environ.get('WAYLAND_DISPLAY', 'not-set') == 'not-set'",
        },
    )
    cov.start()

    # Create the test app, starting the test suite as a background task
    app = main()

    # Determine pytest arguments
    args = sys.argv[1:]

    # If `--slow` is in the arguments, run the test suite in slow mode
    try:
        args.remove("--slow")
        args.append("-s")
        run_slow = True
    except ValueError:
        run_slow = False

    # If `--coverage` is in the arguments, display a coverage report
    try:
        args.remove("--coverage")
        report_coverage = True
    except ValueError:
        report_coverage = False

    try:
        args.remove("--ci")
        running_in_ci = True
    except ValueError:
        running_in_ci = False

    # If there are no other specified arguments, default to running the whole suite,
    # and reporting coverage.
    if len(args) == 0:
        args = ["tests"]
        report_coverage = True

    thread = Thread(
        target=partial(
            run_tests,
            app=app,
            cov=cov,
            args=args,
            run_slow=run_slow,
            report_coverage=report_coverage,
            running_in_ci=running_in_ci,
        )
    )
    # Queue a background task to run that will start the main thread. We do this,
    # instead of just starting the thread directly, so that we can make sure the App has
    # been fully initialized, and the event loop is running.
    app.loop.call_soon_threadsafe(thread.start)

    # Start the test app.
    app.main_loop()<|MERGE_RESOLUTION|>--- conflicted
+++ resolved
@@ -16,14 +16,6 @@
 def run_tests(app, cov, args, report_coverage, run_slow, running_in_ci):
     try:
         # Wait for the app's main window to be visible. Retrieving the actual main window
-<<<<<<< HEAD
-        # will raise an exception until the app is actually initialized, so we check the
-        # underlying variable.
-        print("Waiting for app to be ready for testing... ", end="", flush=True)
-        while app._main_window is app._UNDEFINED:
-            time.sleep(0.05)
-        while not app.main_window.visible:
-=======
         # will raise an exception until the app is actually initialized.
         print("Waiting for app to be ready for testing... ", end="", flush=True)
         i = 0
@@ -36,7 +28,6 @@
             except ValueError:
                 pass
 
->>>>>>> 89637683
             time.sleep(0.05)
             i += 1
 
