import os
import sys
import tempfile
import time
import traceback
from functools import partial
from pathlib import Path
from threading import Thread

import coverage
import pytest

from testbed.app import main


def run_tests(app, cov, args, report_coverage, run_slow, running_in_ci):
    try:
        # Wait for the app's main window to be visible. Retrieving the actual main window
        # will raise an exception until the app is actually initialized.
        print("Waiting for app to be ready for testing... ", end="", flush=True)
        i = 0
        ready = False
        while i < 100 and not ready:
            try:
                main_window = app.main_window
                if main_window.visible:
                    ready = True
            except ValueError:
                pass

            time.sleep(0.05)
            i += 1

        if not ready:
            print("\nApp didn't display a main window.")
            app.returncode = 1
            return

        print("ready.")
        # Control the run speed of the test app.
        app.run_slow = run_slow

        project_path = Path(__file__).parent.parent
        os.chdir(project_path)

        os.environ["RUNNING_IN_CI"] = "true" if running_in_ci else ""

        app.returncode = pytest.main(
            [
                # Output formatting
                "-vv",
                "--no-header",
                "--tb=native",
                "--color=no",
                # Convert all warnings except for NotImplementedWarnings into errors
                "-Werror",
                "-Wignore::toga.NotImplementedWarning",
                # Run all async tests and fixtures using pytest-asyncio.
                "--asyncio-mode=auto",
                # Override the cache directory to be somewhere known writable
                "-o",
                f"cache_dir={tempfile.gettempdir()}/.pytest_cache",
            ]
            + args
        )

        # WORKAROUND: On Android, the main thread where coverage has been started
        # dies before this thread; as a result, the garbage collection on the tracer
        # function raises an IndexError because the data stack is empty for that
        # thread. This has been reported as
        # https://github.com/nedbat/coveragepy/issues/1542 and a PR submitted; This
        # workaround can be removed once that PR is available in a production
        # version of coverage.
        #
        # Desktop platforms use CTracer, which doesn't have a data_stack attribute, but
        # that's OK because desktop platforms don't have this threading issue anyway.
        for tracer in cov._collector.tracers:
            if hasattr(tracer, "data_stack") and len(tracer.data_stack) == 0:
                print("Backfilling empty coverage stack...")
                tracer.data_stack.append((None, None, None, None))

        # Only print a coverage report if the test suite passed.
        if app.returncode == 0:
            cov.stop()
            if report_coverage:
                # Exclude some patterns of lines that can't have coverage
                cov.exclude("pragma: no cover")
                cov.exclude("@(abc\\.)?abstractmethod")
                cov.exclude("NotImplementedError")
                cov.exclude("\\.not_implemented\\(")

                total = cov.report(
                    precision=1,
                    skip_covered=True,
                    show_missing=True,
                )
                if total < 100.0:
                    print("Test coverage is incomplete")
                    app.returncode = 1

    except BaseException:
        traceback.print_exc()
        app.returncode = 1
    finally:
<<<<<<< HEAD
        # Add a short pause to make sure any log tailing gets a chance to flush Run a
=======
        # Add a short pause to make sure any log tailing gets a chance to flush. Run a
>>>>>>> a33dc916
        # couple of times to make sure any log streaming dropouts don't prevent
        # Briefcase from seeing the output.
        for i in range(0, 6):
            print(f">>>>>>>>>> EXIT {app.returncode} <<<<<<<<<<")
            time.sleep(0.5)
<<<<<<< HEAD

=======
>>>>>>> a33dc916
        app.loop.call_soon_threadsafe(app.exit)


if __name__ == "__main__":
    # Determine the toga backend. This replicates the behavior in toga/platform.py;
    # we can't use that module directly because we need to capture all the import
    # side effects as part of the coverage data.
    try:
        toga_backend = os.environ["TOGA_BACKEND"]
    except KeyError:
        if hasattr(sys, "getandroidapilevel"):
            toga_backend = "toga_android"
        else:
            toga_backend = {
                "darwin": "toga_cocoa",
                "ios": "toga_iOS",
                "linux": "toga_gtk",
                "emscripten": "toga_web",
                "win32": "toga_winforms",
            }.get(sys.platform)

    # Start coverage tracking.
    # This needs to happen in the main thread, before the app has been created
    cov = coverage.Coverage(
        # Don't store any coverage data
        data_file=None,
        branch=True,
        source_pkgs=[toga_backend],
    )
    cov.set_option("run:plugins", ["coverage_conditional_plugin"])
    cov.set_option(
        "coverage_conditional_plugin:rules",
        {
            "no-cover-if-linux-wayland": "os_environ.get('WAYLAND_DISPLAY', '') != ''",
            "no-cover-if-linux-x": "os_environ.get('WAYLAND_DISPLAY', 'not-set') == 'not-set'",
        },
    )
    cov.start()

    # Create the test app, starting the test suite as a background task
    app = main()

    # Determine pytest arguments
    args = sys.argv[1:]

    # If `--slow` is in the arguments, run the test suite in slow mode
    try:
        args.remove("--slow")
        args.append("-s")
        run_slow = True
    except ValueError:
        run_slow = False

    # If `--coverage` is in the arguments, display a coverage report
    try:
        args.remove("--coverage")
        report_coverage = True
    except ValueError:
        report_coverage = False

    try:
        args.remove("--ci")
        running_in_ci = True
    except ValueError:
        running_in_ci = False

    # If there are no other specified arguments, default to running the whole suite,
    # and reporting coverage.
    if len(args) == 0:
        args = ["tests"]
        report_coverage = True

    thread = Thread(
        target=partial(
            run_tests,
            app=app,
            cov=cov,
            args=args,
            run_slow=run_slow,
            report_coverage=report_coverage,
            running_in_ci=running_in_ci,
        )
    )
    # Queue a background task to run that will start the main thread. We do this,
    # instead of just starting the thread directly, so that we can make sure the App has
    # been fully initialized, and the event loop is running.
    app.loop.call_soon_threadsafe(thread.start)

    # Start the test app.
    app.main_loop()<|MERGE_RESOLUTION|>--- conflicted
+++ resolved
@@ -102,20 +102,12 @@
         traceback.print_exc()
         app.returncode = 1
     finally:
-<<<<<<< HEAD
-        # Add a short pause to make sure any log tailing gets a chance to flush Run a
-=======
         # Add a short pause to make sure any log tailing gets a chance to flush. Run a
->>>>>>> a33dc916
         # couple of times to make sure any log streaming dropouts don't prevent
         # Briefcase from seeing the output.
         for i in range(0, 6):
             print(f">>>>>>>>>> EXIT {app.returncode} <<<<<<<<<<")
             time.sleep(0.5)
-<<<<<<< HEAD
-
-=======
->>>>>>> a33dc916
         app.loop.call_soon_threadsafe(app.exit)
 
 
