--- conflicted
+++ resolved
@@ -13,52 +13,6 @@
 
 
 def run_tests(app, cov):
-<<<<<<< HEAD
-    project_path = Path(__file__).parent.parent
-    os.chdir(project_path)
-
-    # TODO: replace with extractPackages.
-    if hasattr(sys, "getandroidapilevel"):
-        import tests
-
-        chaquopy_extract_package(tests)
-
-    app.returncode = pytest.main(
-        [
-            # Output formatting
-            "-vv",
-            "--no-header",
-            "--tb=native",
-            "-rP",  # Show stdout from all tests, even if they passed.
-            "--color=no",
-            # Run all async tests and fixtures using pytest-asyncio.
-            "--asyncio-mode=auto",
-            # Override the cache directory to be somewhere known writable
-            "-o",
-            f"cache_dir={tempfile.gettempdir()}/.pytest_cache",
-            project_path / "tests",
-        ]
-    )
-
-    # FIXME: Coverage reporting doesn't work on Android (yet!) This is for
-    # two reasons:
-    # 1. On Android, the code being covered needs to be unpacked and readable
-    #    for a coverage report to be generated. This should be fixed by
-    #    extractPackages
-    # 2. The main thread where coverage has been started dies before the this
-    #    thread; as a result, the garbage collection on the tracer function
-    #    (coverage.pytracer._trace():132) raises an IndexError because the data
-    #    stack is empty.
-    if hasattr(sys, "getandroidapilevel"):
-        print("***No coverage report on Android***")
-    # Only print a coverage report if the test suite passed.
-    elif app.returncode == 0:
-        cov.stop()
-        total = cov.report(
-            precision=1,
-            skip_covered=True,
-            show_missing=True,
-=======
     try:
         project_path = Path(__file__).parent.parent
         os.chdir(project_path)
@@ -77,7 +31,6 @@
                 f"cache_dir={tempfile.gettempdir()}/.pytest_cache",
                 project_path / "tests",
             ]
->>>>>>> 978885b0
         )
 
         # WORKAROUND: On Android, the main thread where coverage has been started
