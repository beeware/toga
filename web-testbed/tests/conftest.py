--- conflicted
+++ resolved
@@ -1,44 +1,32 @@
-# from pytest import fixture, register_assert_rewrite, skip
-# import toga
-
-import pytest
-
-from .tests_backend.playwright_page import BackgroundPage
-from .tests_backend.proxies.app_proxy import AppProxy
-from .tests_backend.proxies.base_proxy import BaseProxy
-<<<<<<< HEAD
-from .tests_backend.proxies.expr_proxy import ExprProxy
-from .tests_backend.proxies.main_window_proxy import MainWindowProxy
-from .tests_backend.widgets.button import ButtonProbe
-=======
-from .tests_backend.widgets.base import SimpleProbe
->>>>>>> 5c4f4ece
-
-
-@pytest.fixture(scope="session")
-def page():
-    p = BackgroundPage()
-    return p
-
-
-# Inject Playwright page object into
-@pytest.fixture(scope="session", autouse=True)
-def _wire_page(page):
-    BaseProxy.page_provider = staticmethod(lambda: page)
-<<<<<<< HEAD
-    ExprProxy.page_provider = staticmethod(lambda: page)
-    MainWindowProxy.page_provider = staticmethod(lambda: page)
-    ButtonProbe.page_provider = staticmethod(lambda: page)
-=======
-    SimpleProbe.page_provider = staticmethod(lambda: page)
->>>>>>> 5c4f4ece
-
-
-@pytest.fixture(scope="session")
-def app():
-    return AppProxy()
-
-
-@pytest.fixture(scope="session")
-def main_window(app):
-    return app.main_window
+# from pytest import fixture, register_assert_rewrite, skip
+# import toga
+
+import pytest
+
+from .tests_backend.playwright_page import BackgroundPage
+from .tests_backend.proxies.app_proxy import AppProxy
+from .tests_backend.proxies.base_proxy import BaseProxy
+from .tests_backend.widgets.base import SimpleProbe
+
+
+@pytest.fixture(scope="session")
+def page():
+    p = BackgroundPage()
+    return p
+
+
+# Inject Playwright page object into
+@pytest.fixture(scope="session", autouse=True)
+def _wire_page(page):
+    BaseProxy.page_provider = staticmethod(lambda: page)
+    SimpleProbe.page_provider = staticmethod(lambda: page)
+
+
+@pytest.fixture(scope="session")
+def app():
+    return AppProxy()
+
+
+@pytest.fixture(scope="session")
+def main_window(app):
+    return app.main_window