name: CI
on:
  pull_request:
  push:
    branches:
      - main
  workflow_call:
    outputs:
      artifact-name:
        description: "Name of the uploaded artifact; use for artifact retrieval."
        value: ${{ jobs.package.outputs.artifact-name }}

env:
  min_python_version: "3.8"
  max_python_version: "3.12"

defaults:
  run:
    shell: bash

# Cancel active CI runs for a PR before starting another run
concurrency:
  group: ${{ github.ref }}
  cancel-in-progress: true

jobs:
  pre-commit:
    name: Pre-commit checks
    uses: beeware/.github/.github/workflows/pre-commit-run.yml@main
    with:
      pre-commit-source: "./core[dev]"

  towncrier:
    name: Check towncrier
    uses: beeware/.github/.github/workflows/towncrier-run.yml@main
    with:
      tox-source: "./core[dev]"

  package:
    name: Python Package
    uses: beeware/.github/.github/workflows/python-package-create.yml@main
    with:
      tox-source: "./core[dev]"
      build-subdirectory: ${{ matrix.subdir }}
      distribution-path: "*/dist/*"
    strategy:
      matrix:
        subdir:
        - "android"
        - "cocoa"
        - "core"
        - "demo"
        - "dummy"
        - "gtk"
        - "iOS"
        - "toga"
        - "textual"
        - "web"
        - "winforms"

  core:
    runs-on: ${{ matrix.platform }}-latest
    needs: [pre-commit, towncrier, package]
    continue-on-error: ${{ matrix.experimental }}
    strategy:
      matrix:
        platform: [ "macos", "ubuntu", "windows" ]
        python-version: [ "3.8", "3.9", "3.10", "3.11", "3.12" ]
        include:
          - experimental: false

          # - python-version: "3.13-dev"
          #   experimental: true
    steps:
    - uses: actions/checkout@v4.1.1
    - name: Set up Python ${{ matrix.python-version }}
      uses: actions/setup-python@v4.7.1
      with:
        python-version: ${{ matrix.python-version }}
    - name: Install dev dependencies
      run: |
        # We don't actually want to install toga-core;
        # we just want the dev extras so we have a known version of tox and coverage
        python -m pip install ./core[dev]
    - name: Get packages
      uses: actions/download-artifact@v3.0.2
      with:
        name: ${{ needs.package.outputs.artifact-name }}
    - name: Test
      run: |
        # The $(ls ...) shell expansion is done in the Github environment;
        # the value of TOGA_INSTALL_COMMAND will be a literal string,
        # without any shell expansions to perform
        TOGA_INSTALL_COMMAND="python -m pip install ../$(ls core/dist/toga_core-*.whl)[dev] ../$(ls dummy/dist/toga_dummy-*.whl)" tox -e py
        mv core/.coverage core/.coverage.${{ matrix.platform }}.${{ matrix.python-version }}
    - name: Store coverage data
      uses: actions/upload-artifact@v3.1.3
      with:
        name: core-coverage-data
        path: "core/.coverage.*"
        if-no-files-found: error

  core-coverage:
    name: Combine & check core coverage.
    runs-on: ubuntu-latest
    needs: core
    steps:
    - uses: actions/checkout@v4.1.1
      with:
        fetch-depth: 0
    - uses: actions/setup-python@v4.7.1
      with:
        # Use latest, so it understands all syntax.
        python-version: ${{ env.max_python_version }}
    - name: Install dev dependencies
      run: |
        # We don't actually want to install toga-core;
        # we just want the dev extras so we have a known version of coverage
        python -m pip install ./core[dev]
    - name: Retrieve coverage data
      uses: actions/download-artifact@v3.0.2
      with:
        name: core-coverage-data
        path: core
    - name: Generate coverage report
      run: |
        cd core
        python -m coverage combine
        python -m coverage html --skip-covered --skip-empty
        python -m coverage report --rcfile ../pyproject.toml --fail-under=100
    - name: Upload HTML report if check failed.
      uses: actions/upload-artifact@v3.1.3
      with:
        name: html-coverage-report
        path: core/htmlcov
      if: ${{ failure() }}

<<<<<<< HEAD
=======
  backend:
    runs-on: ${{ matrix.runs-on }}
    needs: [package, core]
    strategy:
      matrix:
        backend: [ "android", "cocoa", "gtk", "iOS", "web", "winforms" ]
        include:
          - runs-on: ubuntu-latest
          - python-version: "3.8"  # Should be env.min_python_version (https://github.com/actions/runner/issues/480)
          - pre-command:

          - backend: cocoa
            runs-on: macos-latest

          - backend: gtk
            pre-command: |
              sudo apt update -y
              sudo apt install -y pkg-config python3-dev libgirepository1.0-dev libcairo2-dev gir1.2-gtk-3.0

          - backend: iOS
            runs-on: macos-latest

          - backend: winforms
            runs-on: windows-latest
            # Py3.9 is the first Python version for which
            # a wheel of pythonnet isn't available on PyPI.
            python-version: "3.9"
    steps:
    - uses: actions/checkout@v4.1.1
    - name: Set up Python ${{ matrix.python-version }}
      uses: actions/setup-python@v4.7.1
      with:
        python-version: ${{ matrix.python-version }}
    - name: Get packages
      uses: actions/download-artifact@v3.0.2
      with:
        name: ${{ needs.package.outputs.artifact-name }}
    - name: Install dev dependencies
      run: |
        ${{ matrix.pre-command }}
        # We don't actually want to install toga-core;
        # we just want the dev extras so we have a known version of tox
        python -m pip install ./core[dev]
    - name: Test
      run: |
        # The $(ls ...) shell expansion is done in the Github environment;
        # the value of TOGA_INSTALL_COMMAND will be a literal string,
        # without any shell expansions to perform
        TOGA_INSTALL_COMMAND="python -m pip install ../$(ls core/dist/toga_core-*.whl)[dev] ../$(ls dummy/dist/toga_dummy-*.whl) ../$(ls ${{ matrix.backend }}/dist/toga_${{ matrix.backend }}-*.whl)" tox -e py-${{ matrix.backend }}

>>>>>>> 19482ee8
  testbed:
    runs-on: ${{ matrix.runs-on }}
    needs: core
    strategy:
      fail-fast: false
      matrix:
        backend: [ "macOS", "windows", "linux", "android", "iOS" ]
        include:
          - pre-command:
            briefcase-run-prefix:
            briefcase-run-args:
            setup-python: true

          - backend: macOS
            runs-on: macos-12
            app-user-data-path: /Users/runner/Library/Application Support/org.beeware.toga.testbed

          # We use a fixed Ubuntu version rather than `-latest` because at some point,
          # `-latest` will be updated, but it will be a soft changeover, which would cause
          # the system Python version to become inconsistent from run to run.
          - backend: linux
            runs-on: ubuntu-22.04
            # The package list should be the same as in tutorial-0.rst, and the BeeWare
            # tutorial, plus blackbox to provide a window manager. We need a window
            # manager that is reasonably lightweight, honors full screen mode, and
            # treats the window position as the top-left corner of the *window*, not the
            # top-left corner of the window *content*. The default GNOME window managers of
            # most distros meet these requirementt, but they're heavyweight; flwm doesn't
            # work either. Blackbox is the lightest WM we've found that works.
            pre-command: |
              sudo apt update -y
              sudo apt install -y blackbox pkg-config python3-dev libgirepository1.0-dev libcairo2-dev gir1.2-webkit2-4.0

              # Start Virtual X server
              echo "Start X server..."
              Xvfb :99 -screen 0 2048x1536x24 &
              sleep 1

              # Start Window manager
              echo "Start window manager..."
              DISPLAY=:99 blackbox &
              sleep 1

            briefcase-run-prefix: 'DISPLAY=:99'
            setup-python: false  # Use the system Python packages.
            app-user-data-path: /home/runner/.local/share/testbed

          - backend: windows
            runs-on: windows-latest

          - backend: iOS
            runs-on: macos-12
            briefcase-run-args: ' -d "iPhone SE (3rd generation)"'
            # app data path is determined at runtime, as the path contains the Simulator and app ID.

          - backend: android
            runs-on: macos-12
            briefcase-run-args: " -d '{\"avd\":\"beePhone\"}' --Xemulator=-no-window --Xemulator=-no-snapshot --Xemulator=-no-audio --Xemulator=-no-boot-anim --shutdown-on-exit"
    steps:
    - uses: actions/checkout@v4.1.1
      with:
        fetch-depth: 0
    - name: Set up Python
      uses: actions/setup-python@v4.7.1
      if: ${{ matrix.setup-python }}
      with:
        # We're not using Python 3.11 yet, because:
        # * The testbed's ProxyEventLoop has some problems with it
        #   (https://github.com/beeware/toga/issues/1982).
        # * It doesn't have an Android build of Pillow yet.
        python-version: "3.10"
    - name: Install dependencies
      run: |
        ${{ matrix.pre-command }}
        # Use the development version of Briefcase
        python -m pip install git+https://github.com/beeware/briefcase.git
    - name: Test App
      run: |
        cd testbed
        ${{ matrix.briefcase-run-prefix }} briefcase run ${{ matrix.backend }} --test ${{ matrix.briefcase-run-args }}
    - name: Upload logs
      uses: actions/upload-artifact@v3.1.3
      if: failure()
      with:
        name: testbed-failure-logs-${{ matrix.backend }}
        path: testbed/logs/*
    - name: Copy app generated user data
      if: failure()
      run: |
        mkdir testbed/app_data
        if [ "${{ matrix.backend }}" = "iOS" ]; then
          APP_DATA_PATH="$(xcrun simctl get_app_container booted org.beeware.toga.testbed data)/Documents"
        else
          APP_DATA_PATH="${{ matrix.app-user-data-path }}"
        fi
        cp -r "$APP_DATA_PATH" testbed/app_data/testbed-app_data-${{ matrix.backend }}
    - name: Upload app data
      uses: actions/upload-artifact@v3.1.3
      if: failure()
      with:
        name: testbed-failure-app-data-${{ matrix.backend }}
        path: testbed/app_data/*<|MERGE_RESOLUTION|>--- conflicted
+++ resolved
@@ -135,59 +135,6 @@
         path: core/htmlcov
       if: ${{ failure() }}
 
-<<<<<<< HEAD
-=======
-  backend:
-    runs-on: ${{ matrix.runs-on }}
-    needs: [package, core]
-    strategy:
-      matrix:
-        backend: [ "android", "cocoa", "gtk", "iOS", "web", "winforms" ]
-        include:
-          - runs-on: ubuntu-latest
-          - python-version: "3.8"  # Should be env.min_python_version (https://github.com/actions/runner/issues/480)
-          - pre-command:
-
-          - backend: cocoa
-            runs-on: macos-latest
-
-          - backend: gtk
-            pre-command: |
-              sudo apt update -y
-              sudo apt install -y pkg-config python3-dev libgirepository1.0-dev libcairo2-dev gir1.2-gtk-3.0
-
-          - backend: iOS
-            runs-on: macos-latest
-
-          - backend: winforms
-            runs-on: windows-latest
-            # Py3.9 is the first Python version for which
-            # a wheel of pythonnet isn't available on PyPI.
-            python-version: "3.9"
-    steps:
-    - uses: actions/checkout@v4.1.1
-    - name: Set up Python ${{ matrix.python-version }}
-      uses: actions/setup-python@v4.7.1
-      with:
-        python-version: ${{ matrix.python-version }}
-    - name: Get packages
-      uses: actions/download-artifact@v3.0.2
-      with:
-        name: ${{ needs.package.outputs.artifact-name }}
-    - name: Install dev dependencies
-      run: |
-        ${{ matrix.pre-command }}
-        # We don't actually want to install toga-core;
-        # we just want the dev extras so we have a known version of tox
-        python -m pip install ./core[dev]
-    - name: Test
-      run: |
-        # The $(ls ...) shell expansion is done in the Github environment;
-        # the value of TOGA_INSTALL_COMMAND will be a literal string,
-        # without any shell expansions to perform
-        TOGA_INSTALL_COMMAND="python -m pip install ../$(ls core/dist/toga_core-*.whl)[dev] ../$(ls dummy/dist/toga_dummy-*.whl) ../$(ls ${{ matrix.backend }}/dist/toga_${{ matrix.backend }}-*.whl)" tox -e py-${{ matrix.backend }}
-
->>>>>>> 19482ee8
   testbed:
     runs-on: ${{ matrix.runs-on }}
     needs: core
