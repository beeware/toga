name: CI
on:
  pull_request:
  push:
    branches:
      - main
  workflow_call:
    outputs:
      artifact-name:
        description: "Name of the uploaded artifact; use for artifact retrieval."
        value: ${{ jobs.package.outputs.artifact-name }}

env:
  min_python_version: "3.7"
  max_python_version: "3.11"

defaults:
  run:
    shell: bash

# Cancel active CI runs for a PR before starting another run
concurrency:
  group: ${{ github.ref }}
  cancel-in-progress: true

jobs:
  pre-commit:
    name: Pre-commit checks
    uses: beeware/.github/.github/workflows/pre-commit-run.yml@main
    with:
      pre-commit-source: "./core[dev]"

  towncrier:
    name: Check towncrier
    uses: beeware/.github/.github/workflows/towncrier-run.yml@main
    with:
      tox-source: "./core[dev]"

  package:
    name: Python Package
    uses: beeware/.github/.github/workflows/python-package-create.yml@main
    with:
      tox-source: "./core[dev]"
      build-subdirectory: ${{ matrix.subdir }}
      distribution-path: "*/dist/*"
    strategy:
      matrix:
        subdir:
        - "android"
        - "cocoa"
        - "core"
        - "demo"
        - "dummy"
        - "gtk"
        - "iOS"
        - "toga"
        - "web"
        - "winforms"

  core:
    runs-on: ${{ matrix.platform }}-latest
    needs: [pre-commit, towncrier, package]
    continue-on-error: ${{ matrix.experimental }}
    strategy:
      matrix:
        platform: [ "macos", "ubuntu", "windows" ]
        python-version: [ "3.7", "3.8", "3.9", "3.10", "3.11", "3.12-dev" ]
        include:
          - experimental: false

          - python-version: "3.12-dev"
            experimental: true
    steps:
    - uses: actions/checkout@v3.5.3
    - name: Set up Python ${{ matrix.python-version }}
      uses: actions/setup-python@v4.6.1
      with:
        python-version: ${{ matrix.python-version }}
    - name: Install dev dependencies
      run: |
        # We don't actually want to install toga-core;
        # we just want the dev extras so we have a known version of tox and coverage
        python -m pip install ./core[dev]
    - name: Get packages
      uses: actions/download-artifact@v3.0.2
      with:
        name: ${{ needs.package.outputs.artifact-name }}
    - name: Test
      run: |
        # The $(ls ...) shell expansion is done in the Github environment;
        # the value of TOGA_INSTALL_COMMAND will be a literal string,
        # without any shell expansions to perform
        TOGA_INSTALL_COMMAND="python -m pip install ../$(ls core/dist/toga_core-*.whl)[dev] ../$(ls dummy/dist/toga_dummy-*.whl)" tox -e py-core
        cd core
        mv .coverage .coverage.${{ matrix.platform }}.${{ matrix.python-version }}
    - name: Store coverage data
      uses: actions/upload-artifact@v3.1.2
      with:
        name: core-coverage-data
        path: "core/.coverage.*"
        if-no-files-found: error

  core-coverage:
    name: Combine & check core coverage.
    runs-on: ubuntu-latest
    needs: core
    steps:
    - uses: actions/checkout@v3.5.3
      with:
        fetch-depth: 0
    - uses: actions/setup-python@v4.6.1
      with:
        # Use latest, so it understands all syntax.
        python-version: ${{ env.max_python_version }}
    - name: Install dev dependencies
      run: |
        # We don't actually want to install toga-core;
        # we just want the dev extras so we have a known version of coverage
        python -m pip install ./core[dev]
    - name: Retrieve coverage data
      uses: actions/download-artifact@v3.0.2
      with:
        name: core-coverage-data
        path: core
    - name: Generate coverage report
      run: |
        cd core
        python -m coverage combine
        python -m coverage html --skip-covered --skip-empty
        python -m coverage report --rcfile ../pyproject.toml # --fail-under=100
    - name: Upload HTML report if check failed.
      uses: actions/upload-artifact@v3.1.2
      with:
        name: html-coverage-report
        path: core/htmlcov
      if: ${{ failure() }}

  backend:
    runs-on: ${{ matrix.runs-on }}
    needs: [package, core]
    strategy:
      matrix:
        backend: [ "android", "cocoa", "gtk", "iOS", "web", "winforms" ]
        include:
          - runs-on: ubuntu-latest
          - python-version: "3.7"  # Should be env.min_python_version (https://github.com/actions/runner/issues/480)
          - pre-command:

          - backend: cocoa
            runs-on: macos-latest

          - backend: gtk
<<<<<<< HEAD
            pre-command: "sudo apt-get update -y && sudo apt-get install -y python3-gi python3-gi-cairo gir1.2-gtk-3.0 python3-dev libgirepository1.0-dev libcairo2-dev gir1.2-webkit2-4.0 pkg-config libfuse2"
=======
            pre-command: |
              sudo apt update -y
              sudo apt install -y pkg-config python3-dev libgirepository1.0-dev libcairo2-dev gir1.2-gtk-3.0
>>>>>>> 48eaff3c

          - backend: iOS
            runs-on: macos-latest

          - backend: winforms
            runs-on: windows-latest
            # Py3.9 is the first Python version for which
            # a wheel of pythonnet isn't available on PyPI.
            python-version: "3.9"
    steps:
    - uses: actions/checkout@v3.5.3
    - name: Set up Python ${{ matrix.python-version }}
      uses: actions/setup-python@v4.6.1
      with:
        python-version: ${{ matrix.python-version }}
    - name: Get packages
      uses: actions/download-artifact@v3.0.2
      with:
        name: ${{ needs.package.outputs.artifact-name }}
    - name: Install dev dependencies
      run: |
        ${{ matrix.pre-command }}
        # We don't actually want to install toga-core;
        # we just want the dev extras so we have a known version of tox
        python -m pip install ./core[dev]
    - name: Test
      run: |
        # The $(ls ...) shell expansion is done in the Github environment;
        # the value of TOGA_INSTALL_COMMAND will be a literal string,
        # without any shell expansions to perform
        TOGA_INSTALL_COMMAND="python -m pip install ../$(ls core/dist/toga_core-*.whl)[dev] ../$(ls dummy/dist/toga_dummy-*.whl) ../$(ls ${{ matrix.backend }}/dist/toga_${{ matrix.backend }}-*.whl)" tox -e py-${{ matrix.backend }}

  testbed:
    runs-on: ${{ matrix.runs-on }}
    needs: core
    strategy:
      fail-fast: false
      matrix:
        backend: [ "macOS", "windows", "linux", "android", "iOS" ]
        include:
          - pre-command:
            briefcase-run-prefix:
            briefcase-run-args:
            setup-python: true

          - backend: macOS
            runs-on: macos-12

          # We use a fixed Ubuntu version rather than `-latest` because at some point,
          # `-latest` will be updated, but it will be a soft changeover, which would cause
          # the system Python version to become inconsistent from run to run.
          - backend: linux
            runs-on: ubuntu-22.04
            # The package list should be the same as in tutorial-0.rst, and the BeeWare
            # tutorial, plus flwm to provide a window manager
            pre-command: |
              sudo apt update -y
              sudo apt install -y flwm pkg-config python3-dev libgirepository1.0-dev libcairo2-dev gir1.2-webkit2-4.0

              # Start Virtual X server
              echo "Start X server..."
              Xvfb :99 -screen 0 2048x1536x24 &
              sleep 1

              # Start Window manager
              echo "Start window manager..."
              DISPLAY=:99 flwm &
              sleep 1

            briefcase-run-prefix: 'DISPLAY=:99'
            setup-python: false  # Use the system Python packages.

          - backend: windows
            runs-on: windows-latest

          - backend: iOS
            runs-on: macos-12
            briefcase-run-args: ' -d "iPhone SE (3rd generation)"'

          - backend: android
            runs-on: macos-12
            briefcase-run-args: " -d '{\"avd\":\"beePhone\"}' --Xemulator=-no-window --Xemulator=-no-snapshot --Xemulator=-no-audio --Xemulator=-no-boot-anim --shutdown-on-exit"
    steps:
    - uses: actions/checkout@v3.5.3
      with:
        fetch-depth: 0
    - name: Set up Python
      uses: actions/setup-python@v4.6.1
      if: ${{ matrix.setup-python }}
      with:
        # We're not using Python 3.11 yet, because:
        # * The testbed's ProxyEventLoop has some problems with it
        #   (https://github.com/beeware/toga/issues/1982).
        # * It doesn't have an Android build of Pillow yet.
        python-version: "3.10"
    - name: Install dependencies
      run: |
        ${{ matrix.pre-command }}
        # Use the development version of Briefcase
        python -m pip install git+https://github.com/beeware/briefcase.git
    - name: Test App
      run: |
        cd testbed
        ${{ matrix.briefcase-run-prefix }} briefcase run ${{ matrix.backend }} --test ${{ matrix.briefcase-run-args }}
    - name: Upload logs
      uses: actions/upload-artifact@v3.1.2
      if: failure()
      with:
        name: testbed-failure-logs-${{ matrix.backend }}
        path: testbed/logs/*<|MERGE_RESOLUTION|>--- conflicted
+++ resolved
@@ -150,13 +150,9 @@
             runs-on: macos-latest
 
           - backend: gtk
-<<<<<<< HEAD
-            pre-command: "sudo apt-get update -y && sudo apt-get install -y python3-gi python3-gi-cairo gir1.2-gtk-3.0 python3-dev libgirepository1.0-dev libcairo2-dev gir1.2-webkit2-4.0 pkg-config libfuse2"
-=======
             pre-command: |
               sudo apt update -y
               sudo apt install -y pkg-config python3-dev libgirepository1.0-dev libcairo2-dev gir1.2-gtk-3.0
->>>>>>> 48eaff3c
 
           - backend: iOS
             runs-on: macos-latest
