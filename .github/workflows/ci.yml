name: CI
on:
  pull_request:
  push:
    branches:
      - main
  workflow_call:
    outputs:
      artifact-name:
        description: "Name of the uploaded artifact; use for artifact retrieval."
        value: ${{ jobs.package.outputs.artifact-name }}

env:
  min_python_version: "3.7"
  max_python_version: "3.11"

defaults:
  run:
    shell: bash

jobs:
  pre-commit:
    name: Pre-commit checks
    uses: beeware/.github/.github/workflows/pre-commit-run.yml@main
    with:
      pre-commit-source: "./core[dev]"

  towncrier:
    name: Check towncrier
    uses: beeware/.github/.github/workflows/towncrier-run.yml@main
    with:
      tox-source: "./core[dev]"

  package:
    name: Python Package
    uses: beeware/.github/.github/workflows/python-package-create.yml@main
    with:
      tox-source: "./core[dev]"
      build-subdirectory: ${{ matrix.subdir }}
      distribution-path: "*/dist/*"
    strategy:
      matrix:
        subdir:
        - "android"
        - "cocoa"
        - "core"
        - "demo"
        - "dummy"
        - "gtk"
        - "iOS"
        - "toga"
        - "web"
        - "winforms"

  core:
    runs-on: ${{ matrix.platform }}-latest
    needs: [pre-commit, towncrier, package]
    continue-on-error: ${{ matrix.experimental }}
    strategy:
      matrix:
        platform: [ "macos", "ubuntu", "windows" ]
        python-version: [ "3.7", "3.8", "3.9", "3.10", "3.11", "3.12-dev" ]
        include:
          - experimental: false

          - python-version: "3.12-dev"
            experimental: true
    steps:
    - uses: actions/checkout@v3.3.0
    - name: Set up Python ${{ matrix.python-version }}
      uses: actions/setup-python@v4.5.0
      with:
        python-version: ${{ matrix.python-version }}
    - name: Install dev dependencies
      run: |
        # We don't actually want to install toga-core;
        # we just want the dev extras so we have a known version of tox and coverage
        python -m pip install ./core[dev]
    - name: Get packages
      uses: actions/download-artifact@v3.0.2
      with:
        name: ${{ needs.package.outputs.artifact-name }}
    - name: Test
      run: |
        # The $(ls ...) shell expansion is done in the Github environment;
        # the value of TOGA_INSTALL_COMMAND will be a literal string,
        # without any shell expansions to perform
        TOGA_INSTALL_COMMAND="python -m pip install ../$(ls core/dist/toga_core-*.whl)[dev] ../$(ls dummy/dist/toga_dummy-*.whl)" tox -e py-core
        cd core
        mv .coverage .coverage.${{ matrix.platform }}.${{ matrix.python-version }}
    - name: Store coverage data
      uses: actions/upload-artifact@v3.1.2
      with:
        name: core-coverage-data
        path: "core/.coverage.*"
        if-no-files-found: error

  core-coverage:
    name: Combine & check core coverage.
    runs-on: ubuntu-latest
    needs: core
    steps:
    - uses: actions/checkout@v3.3.0
      with:
        fetch-depth: 0
    - uses: actions/setup-python@v4.5.0
      with:
        # Use latest, so it understands all syntax.
        python-version: ${{ env.max_python_version }}
    - name: Install dev dependencies
      run: |
        # We don't actually want to install toga-core;
        # we just want the dev extras so we have a known version of coverage
        python -m pip install ./core[dev]
    - name: Retrieve coverage data
      uses: actions/download-artifact@v3.0.2
      with:
        name: core-coverage-data
        path: core
    - name: Generate coverage report
      run: |
        cd core
        python -m coverage combine
        python -m coverage html --skip-covered --skip-empty
        python -m coverage report --rcfile ../pyproject.toml # --fail-under=100
    - name: Upload HTML report if check failed.
      uses: actions/upload-artifact@v3.1.2
      with:
        name: html-coverage-report
        path: core/htmlcov
      if: ${{ failure() }}

  backend:
    runs-on: ${{ matrix.runs-on }}
    needs: [package, core]
    strategy:
      matrix:
        backend: [ "android", "cocoa", "gtk", "iOS", "web", "winforms" ]
        include:
          - runs-on: ubuntu-latest
          - python-version: "3.7"  # Should be env.min_python_version (https://github.com/actions/runner/issues/480)
          - pre-command:

          - backend: cocoa
            runs-on: macos-latest

          - backend: gtk
            pre-command: "sudo apt-get update -y && sudo apt-get install -y python3-gi python3-gi-cairo gir1.2-gtk-3.0 python3-dev libgirepository1.0-dev libcairo2-dev pkg-config libfuse2"

          - backend: iOS
            runs-on: macos-latest

          - backend: winforms
            runs-on: windows-latest
            # Py3.9 is the first Python version for which
            # a wheel of pythonnet isn't available on PyPI.
            python-version: "3.9"
    steps:
    - uses: actions/checkout@v3.3.0
    - name: Set up Python ${{ matrix.python-version }}
      uses: actions/setup-python@v4.5.0
      with:
        python-version: ${{ matrix.python-version }}
    - name: Get packages
      uses: actions/download-artifact@v3.0.2
      with:
        name: ${{ needs.package.outputs.artifact-name }}
    - name: Install dev dependencies
      run: |
        ${{ matrix.pre-command }}
        # We don't actually want to install toga-core;
        # we just want the dev extras so we have a known version of tox
        python -m pip install ./core[dev]
    - name: Test
      run: |
        # The $(ls ...) shell expansion is done in the Github environment;
        # the value of TOGA_INSTALL_COMMAND will be a literal string,
        # without any shell expansions to perform
        TOGA_INSTALL_COMMAND="python -m pip install ../$(ls core/dist/toga_core-*.whl)[dev] ../$(ls dummy/dist/toga_dummy-*.whl) ../$(ls ${{ matrix.backend }}/dist/toga_${{ matrix.backend }}-*.whl)" tox -e py-${{ matrix.backend }}

  testbed:
    runs-on: ${{ matrix.runs-on }}
    needs: core
    strategy:
      fail-fast: false
      matrix:
        backend: [ "macOS", "windows", "linux", "android", "iOS" ]
        include:
          - pre-command:
            briefcase-run-prefix:
            briefcase-run-args:
            setup-python: true

          - backend: macOS
            runs-on: macos-12

          # We use a fixed Ubuntu version rather than `-latest` because at some point,
          # `-latest` will be updated, but it will be a soft changeover, which would cause
          # the system Python version to become inconsistent from run to run.
          - backend: linux
<<<<<<< HEAD
            runs-on: ubuntu-latest
            pre-command: sudo apt-get update -y && sudo apt-get install -y python3-gi python3-gi-cairo gir1.2-gtk-3.0 python3-dev libgirepository1.0-dev libcairo2-dev pkg-config libfuse2
=======
            runs-on: ubuntu-22.04
            # The package list should be the same as in tutorial-0.rst, and the BeeWare
            # tutorial.
            pre-command: "sudo apt-get update -y && sudo apt-get install -y python3-dev python3-cairo-dev python3-gi-cairo libgirepository1.0-dev libcairo2-dev libpango1.0-dev gir1.2-webkit2-4.0 pkg-config"
>>>>>>> 35d47409
            briefcase-run-prefix: 'xvfb-run -a -s "-screen 0 2048x1536x24"'
            setup-python: false  # Use the system Python packages.

          - backend: windows
            runs-on: windows-latest

          - backend: iOS
            runs-on: macos-12
            briefcase-run-args: ' -d "iPhone SE (3rd generation)"'

          - backend: android
            runs-on: macos-12
            briefcase-run-args: " -d '{\"avd\":\"beePhone\"}' --Xemulator=-no-window --Xemulator=-no-snapshot --Xemulator=-no-audio --Xemulator=-no-boot-anim --shutdown-on-exit"
    steps:
    - uses: actions/checkout@v3.3.0
      with:
        fetch-depth: 0
    - name: Set up Python
      uses: actions/setup-python@v4.5.0
      if: ${{ matrix.setup-python }}
      with:
        python-version: "3.X"
    - name: Install dependencies
      run: |
        ${{ matrix.pre-command }}
        # Use the development version of Briefcase
        python -m pip install git+https://github.com/beeware/briefcase.git
    - name: Test App
      run: |
        cd testbed
        ${{ matrix.briefcase-run-prefix }} briefcase run ${{ matrix.backend }} --test ${{ matrix.briefcase-run-args }}
    - name: Upload logs
      uses: actions/upload-artifact@v3.1.2
      if: failure()
      with:
        name: testbed-failure-logs-${{ matrix.backend }}
        path: testbed/logs/*<|MERGE_RESOLUTION|>--- conflicted
+++ resolved
@@ -198,15 +198,10 @@
           # `-latest` will be updated, but it will be a soft changeover, which would cause
           # the system Python version to become inconsistent from run to run.
           - backend: linux
-<<<<<<< HEAD
-            runs-on: ubuntu-latest
-            pre-command: sudo apt-get update -y && sudo apt-get install -y python3-gi python3-gi-cairo gir1.2-gtk-3.0 python3-dev libgirepository1.0-dev libcairo2-dev pkg-config libfuse2
-=======
             runs-on: ubuntu-22.04
             # The package list should be the same as in tutorial-0.rst, and the BeeWare
             # tutorial.
             pre-command: "sudo apt-get update -y && sudo apt-get install -y python3-dev python3-cairo-dev python3-gi-cairo libgirepository1.0-dev libcairo2-dev libpango1.0-dev gir1.2-webkit2-4.0 pkg-config"
->>>>>>> 35d47409
             briefcase-run-prefix: 'xvfb-run -a -s "-screen 0 2048x1536x24"'
             setup-python: false  # Use the system Python packages.
 
