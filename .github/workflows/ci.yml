name: CI
on:
  pull_request:
  push:
    branches:
      - main
  workflow_call:
    outputs:
      artifact-name:
        description: "Name of the uploaded artifact; use for artifact retrieval."
        value: ${{ jobs.package.outputs.artifact-name }}

env:
  min_python_version: "3.7"
  max_python_version: "3.11"

defaults:
  run:
    shell: bash

# Cancel active CI runs for a PR before starting another run
concurrency:
  group: ${{ github.ref }}
  cancel-in-progress: true

jobs:
  pre-commit:
    name: Pre-commit checks
    uses: beeware/.github/.github/workflows/pre-commit-run.yml@main
    with:
      pre-commit-source: "./core[dev]"

  towncrier:
    name: Check towncrier
    uses: beeware/.github/.github/workflows/towncrier-run.yml@main
    with:
      tox-source: "./core[dev]"

  package:
    name: Python Package
    uses: beeware/.github/.github/workflows/python-package-create.yml@main
    with:
      tox-source: "./core[dev]"
      build-subdirectory: ${{ matrix.subdir }}
      distribution-path: "*/dist/*"
    strategy:
      matrix:
        subdir:
        - "android"
        - "cocoa"
        - "core"
        - "demo"
        - "dummy"
        - "gtk"
        - "iOS"
        - "toga"
        - "web"
        - "winforms"

  core:
    runs-on: ${{ matrix.platform }}-latest
    needs: [pre-commit, towncrier, package]
    continue-on-error: ${{ matrix.experimental }}
    strategy:
      matrix:
        platform: [ "macos", "ubuntu", "windows" ]
        python-version: [ "3.7", "3.8", "3.9", "3.10", "3.11", "3.12-dev" ]
        include:
          - experimental: false

          - python-version: "3.12-dev"
            experimental: true
    steps:
    - uses: actions/checkout@v3.5.3
    - name: Set up Python ${{ matrix.python-version }}
      uses: actions/setup-python@v4.6.1
      with:
        python-version: ${{ matrix.python-version }}
    - name: Install dev dependencies
      run: |
        # We don't actually want to install toga-core;
        # we just want the dev extras so we have a known version of tox and coverage
        python -m pip install ./core[dev]
    - name: Get packages
      uses: actions/download-artifact@v3.0.2
      with:
        name: ${{ needs.package.outputs.artifact-name }}
    - name: Test
      run: |
        # The $(ls ...) shell expansion is done in the Github environment;
        # the value of TOGA_INSTALL_COMMAND will be a literal string,
        # without any shell expansions to perform
        TOGA_INSTALL_COMMAND="python -m pip install ../$(ls core/dist/toga_core-*.whl)[dev] ../$(ls dummy/dist/toga_dummy-*.whl)" tox -e py-core
        cd core
        mv .coverage .coverage.${{ matrix.platform }}.${{ matrix.python-version }}
    - name: Store coverage data
      uses: actions/upload-artifact@v3.1.2
      with:
        name: core-coverage-data
        path: "core/.coverage.*"
        if-no-files-found: error

  core-coverage:
    name: Combine & check core coverage.
    runs-on: ubuntu-latest
    needs: core
    steps:
    - uses: actions/checkout@v3.5.3
      with:
        fetch-depth: 0
    - uses: actions/setup-python@v4.6.1
      with:
        # Use latest, so it understands all syntax.
        python-version: ${{ env.max_python_version }}
    - name: Install dev dependencies
      run: |
        # We don't actually want to install toga-core;
        # we just want the dev extras so we have a known version of coverage
        python -m pip install ./core[dev]
    - name: Retrieve coverage data
      uses: actions/download-artifact@v3.0.2
      with:
        name: core-coverage-data
        path: core
    - name: Generate coverage report
      run: |
        cd core
        python -m coverage combine
        python -m coverage html --skip-covered --skip-empty
        python -m coverage report --rcfile ../pyproject.toml # --fail-under=100
    - name: Upload HTML report if check failed.
      uses: actions/upload-artifact@v3.1.2
      with:
        name: html-coverage-report
        path: core/htmlcov
      if: ${{ failure() }}

  backend:
    runs-on: ${{ matrix.runs-on }}
    needs: [package, core]
    strategy:
      matrix:
        backend: [ "android", "cocoa", "gtk", "iOS", "web", "winforms" ]
        include:
          - runs-on: ubuntu-latest
          - python-version: "3.7"  # Should be env.min_python_version (https://github.com/actions/runner/issues/480)
          - pre-command:

          - backend: cocoa
            runs-on: macos-latest

          - backend: gtk
            pre-command: "sudo apt-get update -y && sudo apt-get install -y python3-gi python3-gi-cairo gir1.2-gtk-3.0 python3-dev libgirepository1.0-dev libcairo2-dev pkg-config libfuse2"

          - backend: iOS
            runs-on: macos-latest

          - backend: winforms
            runs-on: windows-latest
            # Py3.9 is the first Python version for which
            # a wheel of pythonnet isn't available on PyPI.
            python-version: "3.9"
    steps:
    - uses: actions/checkout@v3.5.3
    - name: Set up Python ${{ matrix.python-version }}
      uses: actions/setup-python@v4.6.1
      with:
        python-version: ${{ matrix.python-version }}
    - name: Get packages
      uses: actions/download-artifact@v3.0.2
      with:
        name: ${{ needs.package.outputs.artifact-name }}
    - name: Install dev dependencies
      run: |
        ${{ matrix.pre-command }}
        # We don't actually want to install toga-core;
        # we just want the dev extras so we have a known version of tox
        python -m pip install ./core[dev]
    - name: Test
      run: |
        # The $(ls ...) shell expansion is done in the Github environment;
        # the value of TOGA_INSTALL_COMMAND will be a literal string,
        # without any shell expansions to perform
        TOGA_INSTALL_COMMAND="python -m pip install ../$(ls core/dist/toga_core-*.whl)[dev] ../$(ls dummy/dist/toga_dummy-*.whl) ../$(ls ${{ matrix.backend }}/dist/toga_${{ matrix.backend }}-*.whl)" tox -e py-${{ matrix.backend }}

  testbed:
    runs-on: ${{ matrix.runs-on }}
    needs: core
    strategy:
      fail-fast: false
      matrix:
        backend: [ "macOS", "windows", "linux", "android", "iOS" ]
        include:
          - pre-command:
            briefcase-run-prefix:
            briefcase-run-args:
            setup-python: true

          - backend: macOS
            runs-on: macos-12

          # We use a fixed Ubuntu version rather than `-latest` because at some point,
          # `-latest` will be updated, but it will be a soft changeover, which would cause
          # the system Python version to become inconsistent from run to run.
          - backend: linux
            runs-on: ubuntu-22.04
            # The package list should be the same as in tutorial-0.rst, and the BeeWare
            # tutorial, plus flwm to provide a window manager
            pre-command: |
                sudo apt-get update -y && sudo apt-get install -y python3-dev python3-cairo-dev python3-gi-cairo libgirepository1.0-dev libcairo2-dev libpango1.0-dev gir1.2-webkit2-4.0 pkg-config flwm

                # Start Virtual X server
                echo "Start X server..."
                Xvfb :99 -screen 0 2048x1536x24 &
                sleep 1

                # Start Window manager
                echo "Start window manager..."
                DISPLAY=:99 flwm &
                sleep 1

            briefcase-run-prefix: 'DISPLAY=:99'
            setup-python: false  # Use the system Python packages.

          - backend: windows
            runs-on: windows-latest

          - backend: iOS
            runs-on: macos-12
            briefcase-run-args: ' -d "iPhone SE (3rd generation)"'

          - backend: android
            runs-on: macos-12
            briefcase-run-args: " -d '{\"avd\":\"beePhone\"}' --Xemulator=-no-window --Xemulator=-no-snapshot --Xemulator=-no-audio --Xemulator=-no-boot-anim --shutdown-on-exit"
    steps:
    - uses: actions/checkout@v3.5.3
      with:
        fetch-depth: 0
    - name: Set up Python
      uses: actions/setup-python@v4.6.1
      if: ${{ matrix.setup-python }}
      with:
<<<<<<< HEAD
        # We need to use a version for which the Testbed app's
        # binary dependencies are supported on Android.
=======
        # We're not using 3.11 yet, because the testbed's ProxyEventLoop isn't
        # compatible with it (https://github.com/beeware/toga/issues/1982).
>>>>>>> 7408a792
        python-version: "3.10"
    - name: Install dependencies
      run: |
        ${{ matrix.pre-command }}
        # Use the development version of Briefcase
        python -m pip install git+https://github.com/beeware/briefcase.git
    - name: Test App
      run: |
        cd testbed
        ${{ matrix.briefcase-run-prefix }} briefcase run ${{ matrix.backend }} --test ${{ matrix.briefcase-run-args }}
    - name: Upload logs
      uses: actions/upload-artifact@v3.1.2
      if: failure()
      with:
        name: testbed-failure-logs-${{ matrix.backend }}
        path: testbed/logs/*<|MERGE_RESOLUTION|>--- conflicted
+++ resolved
@@ -240,13 +240,10 @@
       uses: actions/setup-python@v4.6.1
       if: ${{ matrix.setup-python }}
       with:
-<<<<<<< HEAD
-        # We need to use a version for which the Testbed app's
-        # binary dependencies are supported on Android.
-=======
-        # We're not using 3.11 yet, because the testbed's ProxyEventLoop isn't
-        # compatible with it (https://github.com/beeware/toga/issues/1982).
->>>>>>> 7408a792
+        # We're not using Python 3.11 yet, because:
+        # * The testbed's ProxyEventLoop has some problems with it
+        #   (https://github.com/beeware/toga/issues/1982).
+        # * It doesn't have an Android build of Pillow yet.
         python-version: "3.10"
     - name: Install dependencies
       run: |
