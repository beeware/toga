name: CI
on:
  pull_request:
  push:
    branches:
      - main
  workflow_call:

env:
  min_python_version: "3.7"
  max_python_version: "3.11"

defaults:
  run:
    shell: bash

jobs:
  pre-commit:
    runs-on: ubuntu-latest
    steps:
      - uses: actions/checkout@v1
      - uses: actions/setup-python@v4.3.0
        with:
          python-version: ${{ env.min_python_version }}
      - uses: pre-commit/action@v3.0.0

  towncrier:
    runs-on: ubuntu-latest
    steps:
    # Fetch main branch for comparison, then check out current branch.
    - uses: actions/checkout@v3.1.0
      with:
        fetch-depth: 0
        ref: main
    - uses: actions/checkout@v3.1.0
      with:
        fetch-depth: 0
    - uses: actions/setup-python@v4.3.0
      with:
        python-version: ${{ env.python_version }}
    - run: pip install tox
    - run: tox -e towncrier-check

  package:
    runs-on: ubuntu-latest
    steps:
    - uses: actions/checkout@v1
    - uses: actions/setup-python@v4.3.0
      with:
        python-version: ${{ env.min_python_version }}
    - run: pip install tox
    - run: tox -e package
    - uses: actions/upload-artifact@v3
      with:
        name: packages
        path: dist
        if-no-files-found: error

  core:
    needs: [pre-commit, towncrier, package]
    strategy:
      matrix:
        platform: ['macos', 'ubuntu', 'windows']
        python-version: ["3.7", "3.8", "3.9", "3.10", "3.11"]  #, "3.12.0-alpha - 3.12.0"]
    runs-on: ${{ matrix.platform }}-latest
    steps:
    - uses: actions/checkout@v1
    - name: Set up Python ${{ matrix.python-version }}
      uses: actions/setup-python@v4.3.0
      with:
        python-version: ${{ matrix.python-version }}
    - name: Install dependencies
      run: |
        python -m pip install tox coverage[toml]
    - name: Get packages
      uses: actions/download-artifact@v3
      with:
        name: packages
        path: dist
    - name: Test
      env:
        TOGA_INSTALL_COMMAND: 'bash -c "pip install ../../dist/toga_{core,dummy}*.whl"'
      run: |
        cd src/core
        tox -e py
<<<<<<< HEAD
        mv .coverage.* ../..
    - name: Store coverage data
      uses: actions/upload-artifact@v3
      with:
        name: core-coverage-data
        path: ".coverage.*"
        if-no-files-found: ignore
    - name: Report platform coverage
      run: |
        python -m coverage combine
        python -m coverage report
        # Generate XML report for CodeCov
        python -m coverage xml
    - name: Upload coverage data to CodeCov
      uses: codecov/codecov-action@v1
=======
    - if: matrix.platform == 'ubuntu' && matrix.python-version == env.min_python_version
      uses: codecov/codecov-action@v3
>>>>>>> c1f6265c
      with:
        token: ${{ secrets.CODECOV_TOKEN }}
        file: ./coverage.xml
        flags: unittests
        fail_ci_if_error: true

  core-coverage:
    name: Combine & check core coverage.
    runs-on: ubuntu-latest
    needs: core
    steps:
    - uses: actions/checkout@v3.1.0
      with:
        fetch-depth: 0
    - uses: actions/setup-python@v4.3.0
      with:
        # Use latest, so it understands all syntax.
        python-version: ${{ env.max_python_version }}
    - name: Install dependencies
      run: |
        python -m pip install coverage[toml]
    - name: Retrieve coverage data
      uses: actions/download-artifact@v3
      with:
        name: core-coverage-data
    - name: Normalize paths in coverage data
      run: |
        # See https://github.com/nedbat/coveragepy/issues/991
        for coverage in `ls .coverage.*`; do
          sqlite3 $coverage "update file set path = replace(path, '\\', '/')"
        done
    - name: Combine coverage
      run: |
        python -m coverage combine
    - name: Generate coverage report
      run: |
        python -m coverage html --skip-covered --skip-empty
        python -m coverage report # --fail-under=100
    - name: Upload HTML report if check failed.
      uses: actions/upload-artifact@v3
      with:
        name: html-coverage-report
        path: htmlcov
      if: ${{ failure() }}

  backend:
    needs: core
    strategy:
      matrix:
        backend: [android, cocoa, gtk, iOS, web, winforms]
        include:
          - runs-on: ubuntu-latest
          - python-version: "3.7"  # Should be env.min_python_version (https://github.com/actions/runner/issues/480)
          - pre-command:

          - backend: cocoa
            runs-on: macos-latest

          - backend: gtk
            pre-command: "sudo apt-get update -y && sudo apt-get install -y python3-gi python3-gi-cairo gir1.2-gtk-3.0 python3-dev libgirepository1.0-dev libcairo2-dev pkg-config"

          - backend: iOS
            runs-on: macos-latest

          - backend: winforms
            runs-on: windows-latest
            # Py3.9 is the first Python version for which
            # a wheel of pythonnet isn't available on PyPI.
            python-version: "3.9"
    runs-on: ${{ matrix.runs-on }}
    steps:
    - uses: actions/checkout@v1
    - name: Set up Python ${{ matrix.python-version }}
      uses: actions/setup-python@v4.3.0
      with:
        python-version: ${{ matrix.python-version }}
    - name: Get packages
      uses: actions/download-artifact@v3
      with:
        name: packages
        path: dist
    - name: Install dependencies
      run: |
        ${{ matrix.pre-command }}
        python -m pip install tox coverage[toml]
    - name: Test
      env:
        TOGA_INSTALL_COMMAND: 'bash -c "pip install ../../dist/toga_{core,dummy,${{ matrix.backend }}}*.whl"'
      run: |
        cd src/${{ matrix.backend }}
        tox -e py
        mv .coverage.* ../../
    - name: Store coverage data
      uses: actions/upload-artifact@v3
      with:
        name: backend-coverage-data
        path: ".coverage.*"
        if-no-files-found: ignore
    - name: Report platform coverage
      run: |
        python -m coverage combine
        python -m coverage report
        # Generate XML report for CodeCov
        python -m coverage xml
    - name: Upload coverage data to CodeCov
      uses: codecov/codecov-action@v1
      with:
        token: ${{ secrets.CODECOV_TOKEN }}
        file: ./coverage.xml
        flags: unittests
        fail_ci_if_error: true

  backend-coverage:
    name: Combine & check backend coverage.
    runs-on: ubuntu-latest
    needs:
    - backend
    steps:
    - uses: actions/checkout@v3.1.0
      with:
        fetch-depth: 0
    - uses: actions/setup-python@v4.3.0
      with:
        # Use latest, so it understands all syntax.
        python-version: ${{ env.max_python_version }}
    - name: Install dependencies
      run: |
        python -m pip install coverage[toml]
    - name: Retrieve coverage data
      uses: actions/download-artifact@v3
      with:
        name: backend-coverage-data
    - name: Normalize paths in coverage data
      run: |
        # See https://github.com/nedbat/coveragepy/issues/991
        for coverage in `ls .coverage.*`; do
          sqlite3 $coverage "update file set path = replace(path, '\\', '/')"
        done
    - name: Combine coverage
      run: |
        python -m coverage combine
    - name: Generate coverage report
      run: |
        python -m coverage html --skip-covered --skip-empty
        python -m coverage report # --fail-under=100
    - name: Upload HTML report if check failed.
      uses: actions/upload-artifact@v3
      with:
        name: html-coverage-report
        path: htmlcov
      if: ${{ failure() }}<|MERGE_RESOLUTION|>--- conflicted
+++ resolved
@@ -83,7 +83,6 @@
       run: |
         cd src/core
         tox -e py
-<<<<<<< HEAD
         mv .coverage.* ../..
     - name: Store coverage data
       uses: actions/upload-artifact@v3
@@ -98,11 +97,7 @@
         # Generate XML report for CodeCov
         python -m coverage xml
     - name: Upload coverage data to CodeCov
-      uses: codecov/codecov-action@v1
-=======
-    - if: matrix.platform == 'ubuntu' && matrix.python-version == env.min_python_version
       uses: codecov/codecov-action@v3
->>>>>>> c1f6265c
       with:
         token: ${{ secrets.CODECOV_TOKEN }}
         file: ./coverage.xml
