import asyncio
from pathlib import Path

import toga_dummy
from toga.constants import WindowState
from toga.types import Size
from toga.window import _initial_position

from .screens import Screen as ScreenImpl
from .utils import LoggedObject


class Container:
    def __init__(self, content=None):
        self.baseline_dpi = 96
        self.dpi = 96

        # Prime the underlying storage before using setter
        self._content = None
        self.content = content

    @property
    def content(self):
        return self._content

    @content.setter
    def content(self, value):
        if self._content:
            self._content.container = None

        self._content = value
        if value:
            value.container = self

    @property
    def width(self):
        return self.content.get_size().width

    @property
    def height(self):
        return self.content.get_size().height

    def refreshed(self):
        if self.content:
            self.content.refresh()


class Window(LoggedObject):
    def __init__(self, interface, title, position, size):
        super().__init__()
        self._action(f"create {self.__class__.__name__}")
        self.interface = interface
        self.container = Container()
        self.dialog_responses = {}

        self.set_title(title)
        self.set_position(position if position is not None else _initial_position())
        self.set_size(size)

        self._state = WindowState.NORMAL
        self._visible = False

    ######################################################################
    # Window properties
    ######################################################################

    def get_title(self):
        return self._get_value("title")

    def set_title(self, title):
        self._set_value("title", title)

    ######################################################################
    # Window lifecycle
    ######################################################################

    def close(self):
        self._action("close")
        self._set_value("visible", False)

    def set_app(self, app):
        self._set_value("app", app)

    def show(self):
        self._action("show")
<<<<<<< HEAD
        self._set_value("visible", True)
        if self.get_window_state() != WindowState.MINIMIZED:
            self.interface.on_show()
=======
        self._visible = True
>>>>>>> b1926ee9

    ######################################################################
    # Window content and resources
    ######################################################################

    def set_content(self, widget):
        self.container.content = widget
        self._action("set content", widget=widget)
        self._set_value("content", widget)

    ######################################################################
    # Window size
    ######################################################################

    def get_size(self) -> Size:
        return self._get_value("size", Size(640, 480))

    def set_size(self, size):
        self._set_value("size", size)

    ######################################################################
    # Window position
    ######################################################################

    def get_current_screen(self):
        # `window.screen` will return `Secondary Screen`
        return ScreenImpl(native=("Secondary Screen", (-1366, -768), (1366, 768)))

    def get_position(self):
        return self._get_value("position")

    def set_position(self, position):
        self._set_value("position", position)

    ######################################################################
    # Window visibility
    ######################################################################

    def get_visible(self):
        # We cannot store the visibility value on the EventLog, since the value
        # would be cleared on EventLog.reset(), thereby preventing us from
        # testing no-op condition of requesting the same visibility as current.
        return self._visible

    def hide(self):
        self._action("hide")
<<<<<<< HEAD
        self._set_value("visible", False)
        if self.get_window_state() != WindowState.MINIMIZED:
            self.interface.on_hide()
=======
        self._visible = False
>>>>>>> b1926ee9

    ######################################################################
    # Window state
    ######################################################################

    def get_window_state(self, in_progress_state=False):
        return self._state

    def set_window_state(self, state):
        previous_state = self._state

        self._action(f"set window state to {state}", state=state)
        # We cannot store the state value on the EventLog, since the state
        # value would be cleared on EventLog.reset(), thereby preventing us
        # from testing no-op condition of assigning same state as current.
        self._state = state

        if previous_state == WindowState.MINIMIZED and state in {
            WindowState.NORMAL,
            WindowState.MAXIMIZED,
            WindowState.FULLSCREEN,
            WindowState.PRESENTATION,
        }:
            self.interface.on_show()
        elif (
            previous_state
            in {
                WindowState.NORMAL,
                WindowState.MAXIMIZED,
                WindowState.FULLSCREEN,
                WindowState.PRESENTATION,
            }
            and state == WindowState.MINIMIZED
        ):
            self.interface.on_hide()

    ######################################################################
    # Window capabilities
    ######################################################################

    def get_image_data(self):
        self._action("get image data")
        path = Path(toga_dummy.__file__).parent / "resources/screenshot.png"
        return path.read_bytes()

    ######################################################################
    # Simulation interface
    ######################################################################

    def simulate_close(self):
        result = self.interface.on_close()
        if isinstance(result, asyncio.Task):
            self.interface.app.loop.run_until_complete(result)


class MainWindow(Window):

    def create_menus(self):
        self._action("create Window menus")

    def create_toolbar(self):
        self._action("create toolbar")<|MERGE_RESOLUTION|>--- conflicted
+++ resolved
@@ -83,13 +83,9 @@
 
     def show(self):
         self._action("show")
-<<<<<<< HEAD
-        self._set_value("visible", True)
+        self._visible = True
         if self.get_window_state() != WindowState.MINIMIZED:
             self.interface.on_show()
-=======
-        self._visible = True
->>>>>>> b1926ee9
 
     ######################################################################
     # Window content and resources
@@ -136,13 +132,9 @@
 
     def hide(self):
         self._action("hide")
-<<<<<<< HEAD
-        self._set_value("visible", False)
+        self._visible = False
         if self.get_window_state() != WindowState.MINIMIZED:
             self.interface.on_hide()
-=======
-        self._visible = False
->>>>>>> b1926ee9
 
     ######################################################################
     # Window state
