--- conflicted
+++ resolved
@@ -132,6 +132,13 @@
     def set_full_screen(self, is_full_screen):
         self._action("set full screen", full_screen=is_full_screen)
 
+    def get_window_state(self):
+        return self._get_value("state", WindowState.NORMAL)
+
+    def set_window_state(self, state):
+        self._action(f"set window state to {state}", state=state)
+        self._set_value("state", state)
+
     ######################################################################
     # Window capabilities
     ######################################################################
@@ -141,30 +148,15 @@
         path = Path(toga_dummy.__file__).parent / "resources/screenshot.png"
         return path.read_bytes()
 
-<<<<<<< HEAD
-=======
     ######################################################################
     # Simulation interface
     ######################################################################
 
->>>>>>> 7a0b9503
     def simulate_close(self):
         result = self.interface.on_close()
         if asyncio.iscoroutine(result):
             self.interface.app.loop.run_until_complete(result)
 
-<<<<<<< HEAD
-    def get_current_screen(self):
-        # `window.screen` will return `Secondary Screen`
-        return ScreenImpl(native=("Secondary Screen", (-1366, -768), (1366, 768)))
-
-    def get_window_state(self):
-        return self._get_value("state", WindowState.NORMAL)
-
-    def set_window_state(self, state):
-        self._action(f"set window state to {state}", state=state)
-        self._set_value("state", state)
-=======
 
 class MainWindow(Window):
 
@@ -176,5 +168,4 @@
 
 
 class DocumentMainWindow(Window):
-    pass
->>>>>>> 7a0b9503
+    pass