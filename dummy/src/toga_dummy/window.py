--- conflicted
+++ resolved
@@ -106,15 +106,9 @@
         return self._size
 
     def set_size(self, size):
-<<<<<<< HEAD
-        if self.get_size() != size:
-            self._set_value("size", size)
-            if self._get_value("size", None) is not None:
-                self.interface.on_resize()
-=======
         self._action("set size")
         self._size = size
->>>>>>> 6e4b36a8
+        self.interface.on_resize()
 
     ######################################################################
     # Window position
