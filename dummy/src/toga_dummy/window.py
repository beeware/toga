--- conflicted
+++ resolved
@@ -1,11 +1,8 @@
 from pathlib import Path
 
 import toga_dummy
-<<<<<<< HEAD
+from toga.types import Size
 from toga.window import _initial_position
-=======
-from toga.types import Size
->>>>>>> ee95e5aa
 
 from .screens import Screen as ScreenImpl
 from .utils import LoggedObject
