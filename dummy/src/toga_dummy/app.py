import asyncio
import sys
from pathlib import Path

from toga.app import overridden
from toga.command import Command, Group
from toga.constants import WindowState
from toga.handlers import simple_handler

from .screens import Screen as ScreenImpl
from .utils import LoggedObject


class App(LoggedObject):
    # Dummy apps close on the last window close
    CLOSE_ON_LAST_WINDOW = True

    def __init__(self, interface):
        super().__init__()
        self.interface = interface
        self.interface._impl = self
        self.dialog_responses = {}

        self.loop = asyncio.get_event_loop()
        self.create()

    def create(self):
        self._action("create App")
        self.interface._startup()

    ######################################################################
    # Commands and menus
    ######################################################################

    def create_app_commands(self):
        self._action("create App commands")
        self.interface.commands.add(
            # Invoke `on_exit` rather than `exit`, because we want to trigger the "OK to
            # exit?" logic. It's already a bound handler, so we can use it directly.
            Command(
                self.interface.on_exit,
                "Exit",
                group=Group.APP,
                section=sys.maxsize,
                id=Command.EXIT,
            ),
            Command(
                simple_handler(self.interface.about),
                f"About {self.interface.formal_name}",
                group=Group.HELP,
                id=Command.ABOUT,
            ),
            Command(
                simple_handler(self.interface.visit_homepage),
                "Visit homepage",
                enabled=self.interface.home_page is not None,
                group=Group.HELP,
                id=Command.VISIT_HOMEPAGE,
            ),
        )

        # If the user has overridden preferences, provide a menu item.
        if overridden(self.interface.preferences):
            self.interface.commands.add(
                Command(
                    simple_handler(self.interface.preferences),
                    "Preferences",
                    group=Group.APP,
                    id=Command.PREFERENCES,
                ),
            )  # pragma: no cover

    def create_menus(self):
        self._action("create App menus")
        self.n_menu_items = len(self.interface.commands)

        # Replicate the behavior of platforms that have window-level menu handling.
        for window in self.interface.app.windows:
            if hasattr(window._impl, "create_menus"):
                window._impl.create_menus()

    ######################################################################
    # App lifecycle
    ######################################################################

    def exit(self):
        self._action("exit")

<<<<<<< HEAD
    def get_current_window(self):
        try:
            return self._get_value("current_window", self.interface.main_window._impl)
        except AttributeError:
            return None

    def set_current_window(self, window):
        self._action("set_current_window", window=window)
        self._set_value("current_window", window._impl)

    def show_cursor(self):
        self._action("show_cursor")
=======
    def main_loop(self):
        print("Starting app using Dummy backend.")
        self._action("main loop")

    def set_main_window(self, window):
        # If the window has been tagged as an invalid main window, raise an error.
        if hasattr(window, "_invalid_main_window"):
            raise ValueError("Invalid dummy main window value")
>>>>>>> 9d3be1c7

        self._action("set_main_window", window=window)

    ######################################################################
    # App resources
    ######################################################################

    def get_screens(self):
        # _________________________________________________
        # Display Setup:                                  |
        # ________________________________________________|
        #              |--1366--|                         |
        # (-1366,-768) _________                          |
        #          |  |         |                         |
        #         768 |Secondary|                         |
        #          |  | Screen  |                         |
        #          |  |_________|(0,0)                    |
        #                          _________              |
        #                      |  |         |             |
        #                    1080 | Primary |             |
        #                      |  | Screen  |             |
        #                      |  |_________|(1920,1080)  |
        #                         |---1920--|             |
        # ________________________________________________|
        #  `window.screen` will return `Secondary Screen` |
        #   as window is on secondary screen to better    |
        #   test out the differences between              |
        #   `window.position` & `window.screen_position`. |
        # ________________________________________________|
        return [
            ScreenImpl(native=("Primary Screen", (0, 0), (1920, 1080))),
            ScreenImpl(native=("Secondary Screen", (-1366, -768), (1366, 768))),
        ]

<<<<<<< HEAD
    def enter_presentation_mode(self, screen_window_dict):
        self._action("enter presentation mode", screen_window_dict=screen_window_dict)
        for screen, window in screen_window_dict.items():
            window.state = WindowState.PRESENTATION

    def exit_presentation_mode(self):
        self._action("exit presentation mode")
        for window in self.interface.windows:
            if window.state == WindowState.PRESENTATION:
                window.state = WindowState.NORMAL
=======
    def set_icon(self, icon):
        self._action("set_icon", icon=icon)

    ######################################################################
    # App capabilities
    ######################################################################

    def beep(self):
        self._action("beep")

    def show_about_dialog(self):
        self._action("show_about_dialog")

    ######################################################################
    # Cursor control
    ######################################################################

    def hide_cursor(self):
        self._action("hide_cursor")

    def show_cursor(self):
        self._action("show_cursor")

    ######################################################################
    # Window control
    ######################################################################

    def get_current_window(self):
        try:
            main_window = self.interface.main_window._impl
        except AttributeError:
            main_window = None

        return self._get_value("current_window", main_window)

    def set_current_window(self, window):
        self._action("set_current_window", window=window)
        self._set_value("current_window", window._impl)

    ######################################################################
    # Full screen control
    ######################################################################

    def enter_full_screen(self, windows):
        self._action("enter_full_screen", windows=windows)

    def exit_full_screen(self, windows):
        self._action("exit_full_screen", windows=windows)

    ######################################################################
    # Simulation interface
    ######################################################################

    def simulate_exit(self):
        self.interface.on_exit()
>>>>>>> 9d3be1c7


class DocumentApp(App):
    def create(self):
        self._action("create DocumentApp")

        try:
            # Create and show the document instance
            self.interface._open(Path(sys.argv[1]))
        except IndexError:
            pass

        self.interface._startup()<|MERGE_RESOLUTION|>--- conflicted
+++ resolved
@@ -86,20 +86,6 @@
     def exit(self):
         self._action("exit")
 
-<<<<<<< HEAD
-    def get_current_window(self):
-        try:
-            return self._get_value("current_window", self.interface.main_window._impl)
-        except AttributeError:
-            return None
-
-    def set_current_window(self, window):
-        self._action("set_current_window", window=window)
-        self._set_value("current_window", window._impl)
-
-    def show_cursor(self):
-        self._action("show_cursor")
-=======
     def main_loop(self):
         print("Starting app using Dummy backend.")
         self._action("main loop")
@@ -108,7 +94,6 @@
         # If the window has been tagged as an invalid main window, raise an error.
         if hasattr(window, "_invalid_main_window"):
             raise ValueError("Invalid dummy main window value")
->>>>>>> 9d3be1c7
 
         self._action("set_main_window", window=window)
 
@@ -143,7 +128,49 @@
             ScreenImpl(native=("Secondary Screen", (-1366, -768), (1366, 768))),
         ]
 
-<<<<<<< HEAD
+    def set_icon(self, icon):
+        self._action("set_icon", icon=icon)
+
+    ######################################################################
+    # App capabilities
+    ######################################################################
+
+    def beep(self):
+        self._action("beep")
+
+    def show_about_dialog(self):
+        self._action("show_about_dialog")
+
+    ######################################################################
+    # Cursor control
+    ######################################################################
+
+    def hide_cursor(self):
+        self._action("hide_cursor")
+
+    def show_cursor(self):
+        self._action("show_cursor")
+
+    ######################################################################
+    # Window control
+    ######################################################################
+
+    def get_current_window(self):
+        try:
+            main_window = self.interface.main_window._impl
+        except AttributeError:
+            main_window = None
+
+        return self._get_value("current_window", main_window)
+
+    def set_current_window(self, window):
+        self._action("set_current_window", window=window)
+        self._set_value("current_window", window._impl)
+
+    ######################################################################
+    # Presentation mode control
+    ######################################################################
+
     def enter_presentation_mode(self, screen_window_dict):
         self._action("enter presentation mode", screen_window_dict=screen_window_dict)
         for screen, window in screen_window_dict.items():
@@ -154,55 +181,6 @@
         for window in self.interface.windows:
             if window.state == WindowState.PRESENTATION:
                 window.state = WindowState.NORMAL
-=======
-    def set_icon(self, icon):
-        self._action("set_icon", icon=icon)
-
-    ######################################################################
-    # App capabilities
-    ######################################################################
-
-    def beep(self):
-        self._action("beep")
-
-    def show_about_dialog(self):
-        self._action("show_about_dialog")
-
-    ######################################################################
-    # Cursor control
-    ######################################################################
-
-    def hide_cursor(self):
-        self._action("hide_cursor")
-
-    def show_cursor(self):
-        self._action("show_cursor")
-
-    ######################################################################
-    # Window control
-    ######################################################################
-
-    def get_current_window(self):
-        try:
-            main_window = self.interface.main_window._impl
-        except AttributeError:
-            main_window = None
-
-        return self._get_value("current_window", main_window)
-
-    def set_current_window(self, window):
-        self._action("set_current_window", window=window)
-        self._set_value("current_window", window._impl)
-
-    ######################################################################
-    # Full screen control
-    ######################################################################
-
-    def enter_full_screen(self, windows):
-        self._action("enter_full_screen", windows=windows)
-
-    def exit_full_screen(self, windows):
-        self._action("exit_full_screen", windows=windows)
 
     ######################################################################
     # Simulation interface
@@ -210,7 +188,6 @@
 
     def simulate_exit(self):
         self.interface.on_exit()
->>>>>>> 9d3be1c7
 
 
 class DocumentApp(App):
