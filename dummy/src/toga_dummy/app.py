import asyncio
import sys
from pathlib import Path

<<<<<<< HEAD
from toga.app import overridden
from toga.command import Command, Group
from toga.handlers import simple_handler
=======
from toga.command import Command
>>>>>>> ae2d60d2

from .screens import Screen as ScreenImpl
from .utils import LoggedObject
from .window import Window


class MainWindow(Window):
    pass


class App(LoggedObject):
    def __init__(self, interface):
        super().__init__()
        self.interface = interface
        self.interface._impl = self

        self.loop = asyncio.get_event_loop()
        self.create()

    def create(self):
        self._action("create App")
        self.create_app_commands()
        self.interface._startup()

    def create_app_commands(self):
        self._action("create App commands")
        self.interface.commands.add(
            Command(
<<<<<<< HEAD
                simple_handler(self.interface.preferences),
                "Preferences",
                group=Group.APP,
                # For now, only enable preferences if the user defines an implementation
                enabled=overridden(self.interface.preferences),
                id=Command.PREFERENCES,
            ),
            # Invoke `on_exit` rather than `exit`, because we want to trigger the "OK to
            # exit?" logic. It's already a bound handler, so we can use it directly.
            Command(
                self.interface.on_exit,
                "Exit",
                group=Group.APP,
                id=Command.EXIT,
            ),
            Command(
                simple_handler(self.interface.about),
                f"About {self.interface.formal_name}",
                group=Group.HELP,
                id=Command.ABOUT,
            ),
            Command(
                simple_handler(self.interface.visit_homepage),
                "Visit homepage",
                enabled=self.interface.home_page is not None,
                group=Group.HELP,
                id=Command.VISIT_HOMEPAGE,
=======
                None,
                f"About {self.interface.formal_name}",
>>>>>>> ae2d60d2
            ),
        )

    def create_menus(self):
        self._action("create App menus")
        self.n_menu_items = len(self.interface.commands)

    def main_loop(self):
        print("Starting app using Dummy backend.")
        self._action("main loop")

    def set_icon(self, icon):
        self._action("set_icon", icon=icon)

    def set_main_window(self, window):
        self._action("set_main_window", window=window)

    def show_about_dialog(self):
        self._action("show_about_dialog")

    def beep(self):
        self._action("beep")

    def exit(self):
        self._action("exit")

    def get_current_window(self):
        try:
            return self._get_value("current_window", self.interface.main_window._impl)
        except AttributeError:
            return None

    def set_current_window(self, window):
        self._action("set_current_window", window=window)
        self._set_value("current_window", window._impl)

    def enter_full_screen(self, windows):
        self._action("enter_full_screen", windows=windows)

    def exit_full_screen(self, windows):
        self._action("exit_full_screen", windows=windows)

    def show_cursor(self):
        self._action("show_cursor")

    def hide_cursor(self):
        self._action("hide_cursor")

    def simulate_exit(self):
        self.interface.on_exit()

    def get_screens(self):
        # _________________________________________________
        # Display Setup:                                  |
        # ________________________________________________|
        #              |--1366--|                         |
        # (-1366,-768) _________                          |
        #          |  |         |                         |
        #         768 |Secondary|                         |
        #          |  | Screen  |                         |
        #          |  |_________|(0,0)                    |
        #                          _________              |
        #                      |  |         |             |
        #                    1080 | Primary |             |
        #                      |  | Screen  |             |
        #                      |  |_________|(1920,1080)  |
        #                         |---1920--|             |
        # ________________________________________________|
        #  `window.screen` will return `Secondary Screen` |
        #   as window is on secondary screen to better    |
        #   test out the differences between              |
        #   `window.position` & `window.screen_position`. |
        # ________________________________________________|
        return [
            ScreenImpl(native=("Primary Screen", (0, 0), (1920, 1080))),
            ScreenImpl(native=("Secondary Screen", (-1366, -768), (1366, 768))),
        ]


class DocumentApp(App):
    def create(self):
        self._action("create DocumentApp")
        self.interface._startup()

        try:
            # Create and show the document instance
            self.interface._open(Path(sys.argv[1]))
        except IndexError:
            pass<|MERGE_RESOLUTION|>--- conflicted
+++ resolved
@@ -2,13 +2,9 @@
 import sys
 from pathlib import Path
 
-<<<<<<< HEAD
 from toga.app import overridden
 from toga.command import Command, Group
 from toga.handlers import simple_handler
-=======
-from toga.command import Command
->>>>>>> ae2d60d2
 
 from .screens import Screen as ScreenImpl
 from .utils import LoggedObject
@@ -37,7 +33,6 @@
         self._action("create App commands")
         self.interface.commands.add(
             Command(
-<<<<<<< HEAD
                 simple_handler(self.interface.preferences),
                 "Preferences",
                 group=Group.APP,
@@ -65,10 +60,6 @@
                 enabled=self.interface.home_page is not None,
                 group=Group.HELP,
                 id=Command.VISIT_HOMEPAGE,
-=======
-                None,
-                f"About {self.interface.formal_name}",
->>>>>>> ae2d60d2
             ),
         )
 
