--- conflicted
+++ resolved
@@ -2,15 +2,6 @@
 requires = ["setuptools>=60"]
 build-backend = "setuptools.build_meta"
 
-<<<<<<< HEAD
-[tool.towncrier]
-directory = "changes"
-package = "toga"
-package_dir = "src"
-filename = "docs/background/releases.rst"
-title_format = "{version} ({project_date})"
-template = "changes/template.rst"
-=======
 [tool.isort]
 profile = "black"
 split_on_trailing_comma = true
@@ -25,4 +16,11 @@
     "toga_web",
     "toga_winforms",
 ]
->>>>>>> 97acbfd7
+
+[tool.towncrier]
+directory = "changes"
+package = "toga"
+package_dir = "src"
+filename = "docs/background/releases.rst"
+title_format = "{version} ({project_date})"
+template = "changes/template.rst"