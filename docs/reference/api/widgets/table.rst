Table
=====

A widget for displaying columns of tabular data.

.. figure:: /reference/images/Table.png
   :width: 300px
   :align: center

.. rst-class:: widget-support
.. csv-filter:: Availability (:ref:`Key <api-status-key>`)
   :header-rows: 1
   :file: ../../data/widgets_by_platform.csv
   :included_cols: 4,5,6,7,8,9,10
   :exclude: {0: '(?!^(Table|Component)$)'}

Usage
-----

A Table will automatically provide scroll bars when necessary.

The simplest instantiation of a Table is to use a list of lists (or list of tuples),
containing the items to display in the table. When creating the table, you can also
specify the headings to use on the table; those headings will be converted into
accessors on the Row data objects created for the table data. The values in the tuples
provided will then be mapped sequentially to the accessors.

In this example, we will display a table of 2 columns, with 3 initial rows of data:

.. code-block:: python

    import toga

    table = toga.Table(
        headings=["Name", "Age"],
        data=[
            ("Arthur Dent", 42),
            ("Ford Prefect", 37),
            ("Tricia McMillan", 38),
        ]
    )

    # Get the details of the first item in the data:
    print(f"{table.data[0].name} is age {table.data[0].age}")

    # Append new data to the table
    table.data.append(("Zaphod Beeblebrox", 47))

You can also specify data for a Table using a list of dictionaries. This allows you to
store data in the data source that won't be displayed in the table. It also allows you
to control the display order of columns independent of the storage of that data.

.. code-block:: python

    import toga

    table = toga.Table(
        headings=["Name", "Age"],
        data=[
            {"name": "Arthur Dent", "age": 42, "planet": "Earth"},
            {"name", "Ford Prefect", "age": 37, "planet": "Betelgeuse Five"},
            {"name": "Tricia McMillan", "age": 38, "planet": "Earth"},
        ]
    )

    # Get the details of the first item in the data:
    row = table.data[0]
    print(f"{row.name}, who is age {row.age}, is from {row.planet}")

The attribute names used on each row of data (called "accessors") are created
automatically from the headings that you provide. If you want to use different
attributes, you can override them by providing an ``accessors`` argument. In this
example, the table will use "Name" as the visible header, but internally, the attribute
"character" will be used:

.. code-block:: python

    import toga

    table = toga.Table(
        headings=["Name", "Age"],
        accessors={"Name", 'character'},
        data=[
            {"character": "Arthur Dent", "age": 42, "planet": "Earth"},
            {"character", "Ford Prefect", "age": 37, "planet": "Betelgeuse Five"},
            {"name": "Tricia McMillan", "age": 38, "plaent": "Earth"},
        ]
    )

    # Get the details of the first item in the data:
    row = table.data[0]
    print(f"{row.character}, who is age {row.age}, is from {row.planet}")

The value provided by an accessor is interpreted as follows:

* If the value is a :any:`Widget`, that widget will be displayed in the cell. Note that
  this is currently a beta API: see the Notes section.

* If the value is a :any:`tuple`, it must have two elements: an icon, and a second
  element which will be interpreted as one of the options below.

* If the value is ``None``, then ``missing_value`` will be displayed.

* Any other value will be converted into a string. If an icon has not already been
  provided in a tuple, it can also be provided using the value's ``icon`` attribute.

Icon values must either be an :any:`Icon`, which will be displayed on the left of the
cell, or ``None`` to display no icon.

<<<<<<< HEAD
* On macOS, you cannot change the font used in a Table.
=======
Notes
-----

* Widgets in tables is a beta API which may change in future, and is currently only
  supported on macOS.

* Icons in tables are not currently supported on Android or Winforms.

* The Android implementation is `not scalable
  <https://github.com/beeware/toga/issues/1392>`_ beyond about 1,000 cells.
>>>>>>> da6e7b38

Reference
---------

.. autoclass:: toga.Table<|MERGE_RESOLUTION|>--- conflicted
+++ resolved
@@ -107,20 +107,18 @@
 Icon values must either be an :any:`Icon`, which will be displayed on the left of the
 cell, or ``None`` to display no icon.
 
-<<<<<<< HEAD
-* On macOS, you cannot change the font used in a Table.
-=======
 Notes
 -----
 
 * Widgets in tables is a beta API which may change in future, and is currently only
   supported on macOS.
 
+* macOS does not support changing the font used to render table content.
+
 * Icons in tables are not currently supported on Android or Winforms.
 
 * The Android implementation is `not scalable
   <https://github.com/beeware/toga/issues/1392>`_ beyond about 1,000 cells.
->>>>>>> da6e7b38
 
 Reference
 ---------
