--- conflicted
+++ resolved
@@ -109,45 +109,17 @@
 ^^^^^^^^^^^^^^
 
 .. autoclass:: toga.Canvas
-<<<<<<< HEAD
-   :members:
-   :undoc-members:
-   :exclude-members:
-
 .. autoclass:: toga.widgets.canvas.Context
-   :members:
-   :undoc-members:
-   :exclude-members:
-=======
-   :exclude-members: canvas, add_draw_obj
->>>>>>> 0c07e4ca
 
 Simple Drawing objects
 ^^^^^^^^^^^^^^^^^^^^^^
 
 .. automodule:: toga.widgets.canvas
-<<<<<<< HEAD
-   :members:
-   :undoc-members:
    :exclude-members: Canvas, Context, ClosedPathContext, FillContext, StrokeContext
 
 Drawing Context Objects
 ^^^^^^^^^^^^^^^^^^^^^^^
 
 .. autoclass:: toga.widgets.canvas.ClosedPathContext
-   :members:
-   :undoc-members:
-   :exclude-members:
-
 .. autoclass:: toga.widgets.canvas.FillContext
-   :members:
-   :undoc-members:
-   :exclude-members:
-
-.. autoclass:: toga.widgets.canvas.StrokeContext
-   :members:
-   :undoc-members:
-   :exclude-members:
-=======
-   :exclude-members: Canvas, add_draw_obj
->>>>>>> 0c07e4ca
+.. autoclass:: toga.widgets.canvas.StrokeContext