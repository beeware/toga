--- conflicted
+++ resolved
@@ -1,94 +1,4 @@
-<<<<<<< HEAD
-# MainWindow
-
-A window that can use the full set of window-level user interface elements.
-
-/// tab | macOS
-
-![/reference/images/mainwindow-cocoa.png](/reference/images/mainwindow-cocoa.png){ width="450" }
-
-/// caption
-
-///
-
-<!-- TODO: Update alt text -->
-
-///
-
-/// tab | Linux (GTK)
-
-![/reference/images/mainwindow-gtk.png](/reference/images/mainwindow-gtk.png){ width="450" }
-
-/// caption
-
-///
-
-<!-- TODO: Update alt text -->
-
-///
-
-/// tab | Linux (Qt)
-
-![/reference/images/mainwindow-qt.png](/reference/images/mainwindow-qt.png){ width="450" }
-
-/// caption
-
-///
-
-<!-- TODO: Update alt text -->
-
-///
-
-/// tab | Windows
-
-![/reference/images/mainwindow-winforms.png](/reference/images/mainwindow-winforms.png){ width="450" }
-
-/// caption
-
-///
-
-<!-- TODO: Update alt text -->
-
-///
-
-/// tab | Android
-
-![/reference/images/mainwindow-android.png](/reference/images/mainwindow-android.png){ width="450" }
-
-/// caption
-
-///
-
-<!-- TODO: Update alt text -->
-
-///
-
-/// tab | iOS
-
-![/reference/images/mainwindow-iOS.png](/reference/images/mainwindow-iOS.png){ width="450" }
-
-/// caption
-
-///
-
-<!-- TODO: Update alt text -->
-
-///
-
-/// tab | Web {{ beta_support }}
-
-Screenshot not available
-
-///
-
-/// tab | Textual {{ beta_support }}
-
-Screenshot not available
-
-///
-=======
 {{ component_header("MainWindow", width=450) }}
->>>>>>> 22c50013
 
 ## Usage
 
