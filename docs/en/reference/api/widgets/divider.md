--- conflicted
+++ resolved
@@ -1,88 +1,4 @@
-<<<<<<< HEAD
-# Divider
-
-A separator used to visually distinguish two sections of content in a layout.
-
-/// tab | macOS
-
-![/reference/images/divider-cocoa.png](/reference/images/divider-cocoa.png){ width="300" }
-
-/// caption
-
-///
-
-<!-- TODO: Update alt text -->
-
-///
-
-/// tab | Linux (GTK)
-
-![/reference/images/divider-gtk.png](/reference/images/divider-gtk.png){ width="300" }
-
-/// caption
-
-///
-
-<!-- TODO: Update alt text -->
-
-///
-
-/// tab | Linux (Qt) {{ not_supported }}
-
-Not supported
-
-///
-
-/// tab | Windows
-
-![/reference/images/divider-winforms.png](/reference/images/divider-winforms.png){ width="300" }
-
-/// caption
-
-///
-
-<!-- TODO: Update alt text -->
-
-///
-
-/// tab | Android
-
-![/reference/images/divider-android.png](/reference/images/divider-android.png){ width="300" }
-
-/// caption
-
-///
-
-<!-- TODO: Update alt text -->
-
-///
-
-/// tab | iOS
-
-![/reference/images/divider-iOS.png](/reference/images/divider-iOS.png){ width="300" }
-
-/// caption
-
-///
-
-<!-- TODO: Update alt text -->
-
-///
-
-/// tab | Web {{ beta_support }}
-
-Screenshot not available
-
-///
-
-/// tab | Textual {{ not_supported }}
-
-Not supported
-
-///
-=======
 {{ component_header("Divider", width=300) }}
->>>>>>> 22c50013
 
 ## Usage
 
