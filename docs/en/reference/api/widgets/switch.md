<<<<<<< HEAD
# Switch

A clickable button with two stable states: True (on, checked); and False (off, unchecked). The button has a text label.

/// tab | macOS

![/reference/images/switch-cocoa.png](/reference/images/switch-cocoa.png){ width="300" }

/// caption

///

<!-- TODO: Update alt text -->

///

/// tab | Linux (GTK)

![/reference/images/switch-gtk.png](/reference/images/switch-gtk.png){ width="300" }

/// caption

///

<!-- TODO: Update alt text -->

///

/// tab | Linux (Qt) {{ not_supported }}

Not supported

///

/// tab | Windows

![/reference/images/switch-winforms.png](/reference/images/switch-winforms.png){ width="300" }

/// caption

///

<!-- TODO: Update alt text -->

///

/// tab | Android

![/reference/images/switch-android.png](/reference/images/switch-android.png){ width="300" }

/// caption

///

<!-- TODO: Update alt text -->

///

/// tab | iOS

![/reference/images/switch-iOS.png](/reference/images/switch-iOS.png){ width="300" }

/// caption

///

<!-- TODO: Update alt text -->

///

/// tab | Web {{ beta_support }}

![/reference/images/switch-web.png](/reference/images/switch-web.png){ width="300" }

/// caption

///

<!-- TODO: Update alt text -->

///

/// tab | Textual {{ not_supported }}

Not supported

///
=======
{{ component_header("Switch", width=300) }}
>>>>>>> 22c50013

## Usage

```python
import toga

switch = toga.Switch()

# What is the current state of the switch?
print(f"The switch is {switch.value}")
```

## Notes

- The button and the label are considered a single widget for layout purposes.
- The visual appearance of a Switch is not guaranteed. On some platforms, it will render as a checkbox. On others, it will render as a physical "switch" whose position (and color) indicates if the switch is active. When rendered as a checkbox, the label will appear to the right of the checkbox. When rendered as a switch, the label will be left-aligned, and the switch will be right-aligned.
- You should avoid setting a `height` style property on Switch widgets. The rendered height of the Switch widget will be whatever the platform style guide considers appropriate; explicitly setting a `height` for the widget can lead to widgets that have a distorted appearance.
- On macOS, the text color of the label cannot be set directly; any `color` style directive will be ignored.

## Reference

::: toga.Switch

::: toga.widgets.switch.OnChangeHandler<|MERGE_RESOLUTION|>--- conflicted
+++ resolved
@@ -1,94 +1,4 @@
-<<<<<<< HEAD
-# Switch
-
-A clickable button with two stable states: True (on, checked); and False (off, unchecked). The button has a text label.
-
-/// tab | macOS
-
-![/reference/images/switch-cocoa.png](/reference/images/switch-cocoa.png){ width="300" }
-
-/// caption
-
-///
-
-<!-- TODO: Update alt text -->
-
-///
-
-/// tab | Linux (GTK)
-
-![/reference/images/switch-gtk.png](/reference/images/switch-gtk.png){ width="300" }
-
-/// caption
-
-///
-
-<!-- TODO: Update alt text -->
-
-///
-
-/// tab | Linux (Qt) {{ not_supported }}
-
-Not supported
-
-///
-
-/// tab | Windows
-
-![/reference/images/switch-winforms.png](/reference/images/switch-winforms.png){ width="300" }
-
-/// caption
-
-///
-
-<!-- TODO: Update alt text -->
-
-///
-
-/// tab | Android
-
-![/reference/images/switch-android.png](/reference/images/switch-android.png){ width="300" }
-
-/// caption
-
-///
-
-<!-- TODO: Update alt text -->
-
-///
-
-/// tab | iOS
-
-![/reference/images/switch-iOS.png](/reference/images/switch-iOS.png){ width="300" }
-
-/// caption
-
-///
-
-<!-- TODO: Update alt text -->
-
-///
-
-/// tab | Web {{ beta_support }}
-
-![/reference/images/switch-web.png](/reference/images/switch-web.png){ width="300" }
-
-/// caption
-
-///
-
-<!-- TODO: Update alt text -->
-
-///
-
-/// tab | Textual {{ not_supported }}
-
-Not supported
-
-///
-=======
 {{ component_header("Switch", width=300) }}
->>>>>>> 22c50013
 
 ## Usage
 
