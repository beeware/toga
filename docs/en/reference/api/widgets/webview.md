--- conflicted
+++ resolved
@@ -1,88 +1,4 @@
-<<<<<<< HEAD
-# WebView
-
-An embedded web browser.
-
-/// tab | macOS
-
-![/reference/images/webview-cocoa.png](/reference/images/webview-cocoa.png){ width="450" }
-
-/// caption
-
-///
-
-<!-- TODO: Update alt text -->
-
-///
-
-/// tab | Linux (GTK)
-
-![/reference/images/webview-gtk.png](/reference/images/webview-gtk.png){ width="450" }
-
-/// caption
-
-///
-
-<!-- TODO: Update alt text -->
-
-///
-
-/// tab | Linux (Qt) {{ not_supported }}
-
-Not supported
-
-///
-
-/// tab | Windows
-
-![/reference/images/webview-winforms.png](/reference/images/webview-winforms.png){ width="450" }
-
-/// caption
-
-///
-
-<!-- TODO: Update alt text -->
-
-///
-
-/// tab | Android
-
-![/reference/images/webview-android.png](/reference/images/webview-android.png){ width="450" }
-
-/// caption
-
-///
-
-<!-- TODO: Update alt text -->
-
-///
-
-/// tab | iOS
-
-![/reference/images/webview-iOS.png](/reference/images/webview-iOS.png){ width="450" }
-
-/// caption
-
-///
-
-<!-- TODO: Update alt text -->
-
-///
-
-/// tab | Web {{ not_supported }}
-
-Not supported
-
-///
-
-/// tab | Textual {{ not_supported }}
-
-Not supported
-
-///
-=======
 {{ component_header("WebView", width=450) }}
->>>>>>> 22c50013
 
 ## Usage
 
