--- conflicted
+++ resolved
@@ -1,94 +1,4 @@
-<<<<<<< HEAD
-# Slider
-
-A widget for selecting a value within a range. The range is shown as a horizontal line, and the selected value is shown as a draggable marker.
-
-/// tab | macOS
-
-![/reference/images/slider-cocoa.png](/reference/images/slider-cocoa.png){ width="300" }
-
-/// caption
-
-///
-
-<!-- TODO: Update alt text -->
-
-///
-
-/// tab | Linux (GTK)
-
-![/reference/images/slider-gtk.png](/reference/images/slider-gtk.png){ width="300" }
-
-/// caption
-
-///
-
-<!-- TODO: Update alt text -->
-
-///
-
-/// tab | Linux (Qt) {{ not_supported }}
-
-Not supported
-
-///
-
-/// tab | Windows
-
-![/reference/images/slider-winforms.png](/reference/images/slider-winforms.png){ width="300" }
-
-/// caption
-
-///
-
-<!-- TODO: Update alt text -->
-
-///
-
-/// tab | Android
-
-![/reference/images/slider-android.png](/reference/images/slider-android.png){ width="300" }
-
-/// caption
-
-///
-
-<!-- TODO: Update alt text -->
-
-///
-
-/// tab | iOS
-
-![/reference/images/slider-iOS.png](/reference/images/slider-iOS.png){ width="300" }
-
-/// caption
-
-///
-
-<!-- TODO: Update alt text -->
-
-///
-
-/// tab | Web
-
-![/reference/images/slider-web.png](/reference/images/slider-web.png){ width="300" }
-
-/// caption
-
-///
-
-<!-- TODO: Update alt text -->
-
-///
-
-/// tab | Textual {{ not_supported }}
-
-Not supported
-
-///
-=======
 {{ component_header("Slider", width=300) }}
->>>>>>> 22c50013
 
 ## Usage
 
