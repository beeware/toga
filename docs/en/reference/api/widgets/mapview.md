--- conflicted
+++ resolved
@@ -1,88 +1,4 @@
-<<<<<<< HEAD
-# MapView
-
-A zoomable map that can be annotated with location pins.
-
-/// tab | macOS
-
-![/reference/images/mapview-cocoa.png](/reference/images/mapview-cocoa.png){ width="450" }
-
-/// caption
-
-///
-
-<!-- TODO: Update alt text -->
-
-///
-
-/// tab | Linux (GTK)
-
-![/reference/images/mapview-gtk.png](/reference/images/mapview-gtk.png){ width="450" }
-
-/// caption
-
-///
-
-<!-- TODO: Update alt text -->
-
-///
-
-/// tab | Linux (Qt) {{ not_supported }}
-
-Not supported
-
-///
-
-/// tab | Windows
-
-![/reference/images/mapview-winforms.png](/reference/images/mapview-winforms.png){ width="450" }
-
-/// caption
-
-///
-
-<!-- TODO: Update alt text -->
-
-///
-
-/// tab | Android
-
-![/reference/images/mapview-android.png](/reference/images/mapview-android.png){ width="450" }
-
-/// caption
-
-///
-
-<!-- TODO: Update alt text -->
-
-///
-
-/// tab | iOS
-
-![/reference/images/mapview-iOS.png](/reference/images/mapview-iOS.png){ width="450" }
-
-/// caption
-
-///
-
-<!-- TODO: Update alt text -->
-
-///
-
-/// tab | Web {{ not_supported }}
-
-Not supported
-
-///
-
-/// tab | Textual {{ not_supported }}
-
-Not supported
-
-///
-=======
 {{ component_header("MapView", width=450) }}
->>>>>>> 22c50013
 
 ## Usage
 
