--- conflicted
+++ resolved
@@ -1,88 +1,4 @@
-<<<<<<< HEAD
-# MultilineTextInput
-
-A scrollable panel that allows for the display and editing of multiple lines of text.
-
-/// tab | macOS
-
-![/reference/images/multilinetextinput-cocoa.png](/reference/images/multilinetextinput-cocoa.png){ width="300" }
-
-/// caption
-
-///
-
-<!-- TODO: Update alt text -->
-
-///
-
-/// tab | Linux (GTK)
-
-![/reference/images/multilinetextinput-gtk.png](/reference/images/multilinetextinput-gtk.png){ width="300" }
-
-/// caption
-
-///
-
-<!-- TODO: Update alt text -->
-
-///
-
-/// tab | Linux (Qt) {{ not_supported }}
-
-Not supported
-
-///
-
-/// tab | Windows
-
-![/reference/images/multilinetextinput-winforms.png](/reference/images/multilinetextinput-winforms.png){ width="300" }
-
-/// caption
-
-///
-
-<!-- TODO: Update alt text -->
-
-///
-
-/// tab | Android
-
-![/reference/images/multilinetextinput-android.png](/reference/images/multilinetextinput-android.png){ width="300" }
-
-/// caption
-
-///
-
-<!-- TODO: Update alt text -->
-
-///
-
-/// tab | iOS
-
-![/reference/images/multilinetextinput-iOS.png](/reference/images/multilinetextinput-iOS.png){ width="300" }
-
-/// caption
-
-///
-
-<!-- TODO: Update alt text -->
-
-///
-
-/// tab | Web {{ not_supported }}
-
-Not supported
-
-///
-
-/// tab | Textual {{ not_supported }}
-
-Not supported
-
-///
-=======
 {{ component_header("MultilineTextInput", width=300) }}
->>>>>>> 22c50013
 
 ## Usage
 
