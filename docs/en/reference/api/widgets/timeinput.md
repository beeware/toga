<<<<<<< HEAD
# TimeInput

A widget to select a clock time.

/// tab | macOS

![/reference/images/timeinput-cocoa.png](/reference/images/timeinput-cocoa.png){ width="300" }

/// caption

///

<!-- TODO: Update alt text -->

///

/// tab | Linux (GTK) {{ not_supported }}

Not supported

///

/// tab | Linux (Qt) {{ not_supported }}

Not supported

///

/// tab | Windows

![/reference/images/timeinput-winforms.png](/reference/images/timeinput-winforms.png){ width="300" }

/// caption

///

<!-- TODO: Update alt text -->

///

/// tab | Android

![/reference/images/timeinput-android.png](/reference/images/timeinput-android.png){ width="300" }

/// caption

///

<!-- TODO: Update alt text -->

///

/// tab | iOS

![/reference/images/timeinput-iOS.png](/reference/images/timeinput-iOS.png){ width="300" }

/// caption

///

<!-- TODO: Update alt text -->

///

/// tab | Web {{ not_supported }}

![/reference/images/timeinput-web.png](/reference/images/timeinput-web.png){ width="300" }

/// caption

///

<!-- TODO: Update alt text -->

///

/// tab | Textual {{ not_supported }}

Not supported

///
=======
{{ component_header("TimeInput", width=300) }}
>>>>>>> 22c50013

## Usage

```python
import toga

current_time = toga.TimeInput()
```

## Notes

- This widget supports hours, minutes and seconds. Microseconds will always be returned as zero.
    - On Android and iOS, seconds will also be returned as zero, and any second component of a minimum or maximum value will be ignored.
- Properties that return [`datetime.time`][] objects can also accept:
    - [`datetime.datetime`][]: The time portion will be extracted.
    - [`str`][]: Will be parsed as an ISO8601 format time string (e.g., "06:12").

## Reference

::: toga.TimeInput

::: toga.widgets.timeinput.OnChangeHandler<|MERGE_RESOLUTION|>--- conflicted
+++ resolved
@@ -1,88 +1,4 @@
-<<<<<<< HEAD
-# TimeInput
-
-A widget to select a clock time.
-
-/// tab | macOS
-
-![/reference/images/timeinput-cocoa.png](/reference/images/timeinput-cocoa.png){ width="300" }
-
-/// caption
-
-///
-
-<!-- TODO: Update alt text -->
-
-///
-
-/// tab | Linux (GTK) {{ not_supported }}
-
-Not supported
-
-///
-
-/// tab | Linux (Qt) {{ not_supported }}
-
-Not supported
-
-///
-
-/// tab | Windows
-
-![/reference/images/timeinput-winforms.png](/reference/images/timeinput-winforms.png){ width="300" }
-
-/// caption
-
-///
-
-<!-- TODO: Update alt text -->
-
-///
-
-/// tab | Android
-
-![/reference/images/timeinput-android.png](/reference/images/timeinput-android.png){ width="300" }
-
-/// caption
-
-///
-
-<!-- TODO: Update alt text -->
-
-///
-
-/// tab | iOS
-
-![/reference/images/timeinput-iOS.png](/reference/images/timeinput-iOS.png){ width="300" }
-
-/// caption
-
-///
-
-<!-- TODO: Update alt text -->
-
-///
-
-/// tab | Web {{ not_supported }}
-
-![/reference/images/timeinput-web.png](/reference/images/timeinput-web.png){ width="300" }
-
-/// caption
-
-///
-
-<!-- TODO: Update alt text -->
-
-///
-
-/// tab | Textual {{ not_supported }}
-
-Not supported
-
-///
-=======
 {{ component_header("TimeInput", width=300) }}
->>>>>>> 22c50013
 
 ## Usage
 
