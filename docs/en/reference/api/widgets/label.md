<<<<<<< HEAD
# Label

A text label for annotating forms or interfaces.

/// tab | macOS

![/reference/images/label-cocoa.png](/reference/images/label-cocoa.png){ width="300" }

/// caption

///

<!-- TODO: Update alt text -->

///

/// tab | Linux (GTK)

![/reference/images/label-gtk.png](/reference/images/label-gtk.png){ width="300" }

/// caption

///

<!-- TODO: Update alt text -->

///

/// tab | Linux (Qt)

![An label with text "Brutus Was Here!", displayed on Toga's Qt backend](/reference/images/label-qt.png){ width="300" }

/// caption

///

///

/// tab | Windows

![/reference/images/label-winforms.png](/reference/images/label-winforms.png){ width="300" }

/// caption

///

<!-- TODO: Update alt text -->

///

/// tab | Android

![/reference/images/label-android.png](/reference/images/label-android.png){ width="300" }

/// caption

///

<!-- TODO: Update alt text -->

///

/// tab | iOS

![/reference/images/label-iOS.png](/reference/images/label-iOS.png){ width="300" }

/// caption

///

<!-- TODO: Update alt text -->

///

/// tab | Web {{ beta_support }}

![/reference/images/label-web.png](/reference/images/label-web.png){ width="300" }

/// caption

///

<!-- TODO: Update alt text -->

///

/// tab | Textual {{ beta_support }}

Screenshot not available

///
=======
{{ component_header("Label", width=300) }}
>>>>>>> 22c50013

## Usage

```python
import toga

label = toga.Label("Hello world")
```

## Notes

- Winforms does not support a text alignment value of `JUSTIFIED`. If this alignment value is used, the label will default to left alignment.

## Reference

::: toga.Label<|MERGE_RESOLUTION|>--- conflicted
+++ resolved
@@ -1,98 +1,4 @@
-<<<<<<< HEAD
-# Label
-
-A text label for annotating forms or interfaces.
-
-/// tab | macOS
-
-![/reference/images/label-cocoa.png](/reference/images/label-cocoa.png){ width="300" }
-
-/// caption
-
-///
-
-<!-- TODO: Update alt text -->
-
-///
-
-/// tab | Linux (GTK)
-
-![/reference/images/label-gtk.png](/reference/images/label-gtk.png){ width="300" }
-
-/// caption
-
-///
-
-<!-- TODO: Update alt text -->
-
-///
-
-/// tab | Linux (Qt)
-
-![An label with text "Brutus Was Here!", displayed on Toga's Qt backend](/reference/images/label-qt.png){ width="300" }
-
-/// caption
-
-///
-
-///
-
-/// tab | Windows
-
-![/reference/images/label-winforms.png](/reference/images/label-winforms.png){ width="300" }
-
-/// caption
-
-///
-
-<!-- TODO: Update alt text -->
-
-///
-
-/// tab | Android
-
-![/reference/images/label-android.png](/reference/images/label-android.png){ width="300" }
-
-/// caption
-
-///
-
-<!-- TODO: Update alt text -->
-
-///
-
-/// tab | iOS
-
-![/reference/images/label-iOS.png](/reference/images/label-iOS.png){ width="300" }
-
-/// caption
-
-///
-
-<!-- TODO: Update alt text -->
-
-///
-
-/// tab | Web {{ beta_support }}
-
-![/reference/images/label-web.png](/reference/images/label-web.png){ width="300" }
-
-/// caption
-
-///
-
-<!-- TODO: Update alt text -->
-
-///
-
-/// tab | Textual {{ beta_support }}
-
-Screenshot not available
-
-///
-=======
 {{ component_header("Label", width=300) }}
->>>>>>> 22c50013
 
 ## Usage
 
