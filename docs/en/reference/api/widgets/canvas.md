--- conflicted
+++ resolved
@@ -1,88 +1,4 @@
-<<<<<<< HEAD
-# Canvas
-
-A drawing area for 2D vector graphics.
-
-/// tab | macOS
-
-![/reference/images/canvas-cocoa.png](/reference/images/canvas-cocoa.png){ width="300" }
-
-/// caption
-
-///
-
-<!-- TODO: Update alt text -->
-
-///
-
-/// tab | Linux (GTK)
-
-![/reference/images/canvas-gtk.png](/reference/images/canvas-gtk.png){ width="300" }
-
-/// caption
-
-///
-
-<!-- TODO: Update alt text -->
-
-///
-
-/// tab | Linux (Qt) {{ not_supported }}
-
-Not supported
-
-///
-
-/// tab | Windows
-
-![/reference/images/canvas-winforms.png](/reference/images/canvas-winforms.png){ width="300" }
-
-/// caption
-
-///
-
-<!-- TODO: Update alt text -->
-
-///
-
-/// tab | Android
-
-![/reference/images/canvas-android.png](/reference/images/canvas-android.png){ width="300" }
-
-/// caption
-
-///
-
-<!-- TODO: Update alt text -->
-
-///
-
-/// tab | iOS
-
-![/reference/images/canvas-iOS.png](/reference/images/canvas-iOS.png){ width="300" }
-
-/// caption
-
-///
-
-<!-- TODO: Update alt text -->
-
-///
-
-/// tab | Web {{ not_supported }}
-
-Not supported
-
-///
-
-/// tab | Textual {{ not_supported }}
-
-Not supported
-
-///
-=======
 {{ component_header("Canvas", width=300) }}
->>>>>>> 22c50013
 
 ## Usage
 
