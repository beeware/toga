<<<<<<< HEAD
# Status Icons  { #statusicons }

Icons that appear in the system tray for representing app status while the app isn't visible.

/// tab | macOS

![/reference/images/statusicons-cocoa.png](/reference/images/statusicons-cocoa.png){ width="150" }

/// caption

///

<!-- TODO: Update alt text -->

///

/// tab | Linux (GTK)

![/reference/images/statusicons-gtk.png](/reference/images/statusicons-gtk.png){ width="150" }

/// caption

///

<!-- TODO: Update alt text -->

///

/// tab | Linux (Qt) {{ not_supported }}

Not supported

///

/// tab | Windows

![/reference/images/statusicons-winforms.png](/reference/images/statusicons-winforms.png){ width="150" }

/// caption

///

<!-- TODO: Update alt text -->

///

/// tab | Android {{ not_supported }}

Not supported

///

/// tab | iOS {{ not_supported }}

Not supported

///

/// tab | Web {{ not_supported }}

Not supported

///

/// tab | Textual {{ not_supported }}

Not supported

///
=======
{{ component_header("Status icons", width=150) }}
>>>>>>> 22c50013

## Usage

Although the usual user interface for an app is a window, some apps will augment - or even replace - a window-base interface with an icon in the system tray or status bar provided by the operating system. This is especially common for apps that primarily run in the background.

Toga supports two types of status icons - simple status icons, and menu status icons.

### Simple status icons

A simple status icon is a bare icon in the status bar. You can set and change the icon as required to reflect changes in application state; by default, the status icon will use the app's icon. The text associated with the icon will be used as a tooltip; again, the app's formal name will be used as default text. The icon can respond to mouse clicks by defining an `on_press` handler.

To define a simple status icon, declare an instance of [`toga.SimpleStatusIcon`][], and add it to your app's [`status_icons`][toga.App.status_icons] set:

```python
import toga

# Define a status icon that uses default values for icon and tooltip,
# and doesn't respond to mouse clicks.
status_icon_1 = toga.SimpleStatusIcon()

# Define a second status icon that provides explicit values for the id, icon and
# tooltip, and responds to mouse clicks.
def my_handler(widget, **kwargs):
    print("Second status icon pressed!")

status_icon_2 = toga.SimpleStatusIcon(
    id="second",
    text="Hello!",
    icon="icons/red",
    on_press=my_handler
)

# Add both status icons to the app
app.status_icons.add(status_icon_1, status_icon_2)
```

Once a status icon has been added to the app, it can be retrieved by ID or by index; and it can be removed from the app:

```python
# Change the icon of the first status icon, retrieved by index:
app.status_icons[0].icon = "icons/green"

# Change the icon of the second status icon, retrieved by id:
app.status_icons["second"].icon = "icons/blue"

# Remove the first status icon from the app:
app.status_icons.remove(status_icon_1)
```

### Menu status icons

A menu-based status icon is defined by adding a [`toga.MenuStatusIcon`][] instance. A [`toga.MenuStatusIcon`][] behaves almost the same as [`SimpleStatusIcon`][toga.SimpleStatusIcon], except that it *cannot* have an `on_click` handler - but it *can* be used to register Commands that will be displayed in a menu when the icon is clicked.

The [`MenuStatusIcon`][toga.MenuStatusIcon] is a [`Group`][toga.Group] for command sorting purposes. To put a command in a menu associated with a [`MenuStatusIcon`][toga.MenuStatusIcon], set the `group` associated with that command, then add the command to the [`CommandSet`][toga.command.CommandSet] associated with status icons. The following example will create a [`MenuStatusIcon`][toga.MenuStatusIcon] that has a single top-level menu item, plus a sub-menu that itself has a single menu item:

```python
# Create a MenuStatusIcon
status_icon = toga.MenuStatusIcon(icon="icons/blue")

# Create some commands that are associated with the menu status icon's group.
def callback(sender, **kwargs):
    print("Command activated")

cmd1 = toga.Command(
    callback,
    text='Example command',
    group=status_icon,
)

# Create a sub-group of the status icon. This will appear as a submenu.
stuff_group = toga.Group('Stuff', parent=status_icon)

cmd2 = toga.Command(
    callback,
    text='Stuff sub-command',
    group=stuff_group
)

# Add the status icon to the app
app.status_icons.add(status_icon)

# Add the commands to the status icons command set
app.status_icons.commands.add(cmd1, cmd2)
```

If you add at least one [`MenuStatusIcon`][toga.MenuStatusIcon] instance to your app, Toga will add some standard commands to the app's status icon command set. These items will appear at the end of the first [`MenuStatusIcon`][toga.MenuStatusIcon]'s menu. To remove these items, clear the app's status icon command set before adding your own commands.

If you add a command to the app's status icon command set that *doesn't* belong to a [`MenuStatusIcon`][toga.MenuStatusIcon] group, or that belongs to a [`MenuStatusIcon`][toga.MenuStatusIcon] group that hasn't been registered with the app as a status icon, a `ValueError` will be raised. An error will also be raised if you *remove* a status icon while there status icon commands referencing that command.

## Notes

- Status icons on GTK are implemented using the [XApp](https://github.com/linuxmint/xapp) library. This requires that the user has installed the system packages for `libxapp`, plus the GObject Introspection bindings for that library. The name of the system package required is distribution dependent:
    - Ubuntu: `gir1.2-xapp-1.0`
    - Fedora: `xapps`
- The GNOME desktop environment does not provide built-in support for status icons. [This is an explicit design decision on their part](https://blogs.gnome.org/aday/2017/08/31/status-icons-and-gnome/), and they advise against using status icons as part of your app design. However, there are GNOME shell extensions that can add support for status icons. Other GTK-based desktop environments (such as Cinnamon) *do* support status icons.

## Reference

::: toga.statusicons.StatusIcon

::: toga.SimpleStatusIcon

::: toga.MenuStatusIcon

::: toga.statusicons.StatusIconSet<|MERGE_RESOLUTION|>--- conflicted
+++ resolved
@@ -1,76 +1,4 @@
-<<<<<<< HEAD
-# Status Icons  { #statusicons }
-
-Icons that appear in the system tray for representing app status while the app isn't visible.
-
-/// tab | macOS
-
-![/reference/images/statusicons-cocoa.png](/reference/images/statusicons-cocoa.png){ width="150" }
-
-/// caption
-
-///
-
-<!-- TODO: Update alt text -->
-
-///
-
-/// tab | Linux (GTK)
-
-![/reference/images/statusicons-gtk.png](/reference/images/statusicons-gtk.png){ width="150" }
-
-/// caption
-
-///
-
-<!-- TODO: Update alt text -->
-
-///
-
-/// tab | Linux (Qt) {{ not_supported }}
-
-Not supported
-
-///
-
-/// tab | Windows
-
-![/reference/images/statusicons-winforms.png](/reference/images/statusicons-winforms.png){ width="150" }
-
-/// caption
-
-///
-
-<!-- TODO: Update alt text -->
-
-///
-
-/// tab | Android {{ not_supported }}
-
-Not supported
-
-///
-
-/// tab | iOS {{ not_supported }}
-
-Not supported
-
-///
-
-/// tab | Web {{ not_supported }}
-
-Not supported
-
-///
-
-/// tab | Textual {{ not_supported }}
-
-Not supported
-
-///
-=======
 {{ component_header("Status icons", width=150) }}
->>>>>>> 22c50013
 
 ## Usage
 
