--- conflicted
+++ resolved
@@ -4,11 +4,7 @@
 # and then run "tox" from this directory.
 
 [tox]
-<<<<<<< HEAD
-envlist = flake8,towncrier-check,docs,package,py{36,37,38,39,310},ui-{winforms,cocoa}
-=======
-envlist = towncrier-check,docs,package,py{37,38,39,310,311}
->>>>>>> 35033e52
+envlist = flake8,towncrier-check,docs,package,py{37,38,39,310,311},ui-{winforms,cocoa}
 skip_missing_interpreters = true
 
 [testenv]
@@ -25,7 +21,6 @@
     pytest src/core/tests --cov --cov-report term-missing {posargs}
     coverage xml
 
-<<<<<<< HEAD
 [testenv:ui-{winforms,cocoa}]
 skip_install = True
 deps =
@@ -49,8 +44,6 @@
 changedir = {toxinidir}
 commands = flake8 {posargs}
 
-=======
->>>>>>> 35033e52
 # [testenv:towncrier-check]
 # skip_install = True
 # deps =
