--- conflicted
+++ resolved
@@ -189,24 +189,17 @@
         # conditional aliases until last.
         deferred_aliases = {}
 
-<<<<<<< HEAD
         with self.batch_apply():
             for name, value in properties.items():
                 name = name.replace("-", "_")
                 if name not in self._ALL_PROPERTIES:
-                    raise NameError(f"Unknown style '{name}'")
+                    raise NameError(f"Unknown property '{name}'")
 
                 prop = getattr(type(self), name)
                 if isinstance(getattr(prop, "source", None), dict):
                     deferred_aliases[name] = value
                 else:
                     self[name] = value
-=======
-        for name, value in properties.items():
-            name = name.replace("-", "_")
-            if name not in self._ALL_PROPERTIES:
-                raise NameError(f"Unknown property '{name}'")
->>>>>>> 9bb3cecf
 
             for name, value in deferred_aliases.items():
                 self[name] = value
