from __future__ import annotations

import string
import warnings

from .constants import *  # noqa: F403

# Make sure deprecation warnings are shown by default
warnings.filterwarnings("default", category=DeprecationWarning)


def _clamp(value, lower, upper):
    return min(upper, max(lower, value))


class Color:
    """A base class for all colorspace representations.

    Not meant to be used directly.
    """

    @staticmethod
    def parse(value: Color | str) -> Color:
        """Parse a color from a value.

        Accepts:
        * An rgb() or hsl() instance
        * A named color
        * '#rgb'
        * '#rgba'
        * '#rrggbb'
        * '#rrggbbaa'
        """

        # Has to be explicitly Color, not cls; could be called from rgb or hsl
        if isinstance(value, Color):
            return value

        elif isinstance(value, str):
            if result := NAMED_COLOR.get(value.lower()):
                return result

            pound, *digits = value
            if pound == "#" and all(d in string.hexdigits for d in digits):
                if len(digits) in {3, 4}:
                    r, g, b, *a = digits
                    return rgb(
                        r=int(f"{r}{r}", 16),
                        g=int(f"{g}{g}", 16),
                        b=int(f"{b}{b}", 16),
                        a=(int(f"{a[0]}{a[0]}", 16) / 0xFF) if a else 1.0,
                    )

                elif len(digits) in {6, 8}:
                    r1, r2, g1, g2, b1, b2, *a = digits
                    return rgb(
                        r=int(f"{r1}{r2}", 16),
                        g=int(f"{g1}{g2}", 16),
                        b=int(f"{b1}{b2}", 16),
                        a=(int(f"{a[0]}{a[1]}", 16) / 0xFF) if a else 1.0,
                    )

        raise ValueError(f"Unknown color: {value!r}")

    def __eq__(self, other):
        try:
            c1 = self.rgb
            c2 = other.rgb

            return c1.r == c2.r and c1.g == c2.g and c1.b == c2.b and c1.a == c2.a
        except AttributeError:
            return False

    @staticmethod
    def _validate_zero_to_one(name, value):
        try:
            return _clamp(float(value), 0.0, 1.0)
        except (ValueError, TypeError) as exc:
            raise TypeError(
                f"Value for {name} must be a number; got {value!r}"
            ) from exc

    @property
    def a(self) -> float:
        """The color's alpha, or transparency, as a float from 0 to 1."""
        return self._a

    @property
    def rgb(self) -> rgb:  # pragma: no cover
        """This color in RGB format. If it's already RGB, returns the object itself.

        Also accessible via the alias `rgba`.
        """
        raise NotImplementedError

    @property
    def rgba(self) -> rgb:
        return self.rgb

    @property
    def hsl(self) -> hsl:  # pragma: no cover
        """This color in HSL format. If it's already HSL, returns the object itself.

        Also accessible via the alias `rgba`.
        """
        raise NotImplementedError

    @property
    def hsla(self) -> hsl:
        return self.hsl

    def blend_over(self, back_color: Color) -> rgb:
        """Perform the "over" straight alpha blending operation, compositing
        the front color over the back color.

        **Straight alpha blending** is not the same as
        **Premultiplied alpha blending**, see:
        https://en.wikipedia.org/wiki/Alpha_compositing#Straight_versus_premultiplied

        :param back_color: The background color.

        :returns: The blended color.
        """
        # The blending operation implemented here is the "over" operation and
        # replicates CSS's rgba mechanism. For the formulae used here, see:
        # https://en.wikipedia.org/wiki/Alpha_compositing#Description

        # Convert the input colors to rgba in order to do the calculation.
        front_color = self.rgb
        back_color = back_color.rgb

        if front_color.a == 1:
            # If the front color is fully opaque then the result will be the same as
            # front color.
            return front_color

        blended_alpha = _clamp(
            front_color.a + ((1 - front_color.a) * back_color.a),
            0.0,
            1.0,
        )

        if blended_alpha == 0:
            # Don't further blend the color, to prevent divide by 0.
            return rgb(0, 0, 0, 0)
        else:
            bands = {}
            for band in "rgb":
                front = getattr(front_color, band)
                back = getattr(back_color, band)
                bands[band] = (
                    (front * front_color.a)
                    + (back * back_color.a * (1 - front_color.a))
                ) / blended_alpha

            return rgb(**bands, a=blended_alpha)

    def unblend_over(self, back_color: Color, front_color_alpha: float) -> rgb:
        """Perform the reverse of the "over" straight alpha blending operation,
        returning the front color.

        Note: Unblending of blended colors might produce front color with slightly
        imprecise component values compared to the original front color. This is
        due to the loss of some amount of precision during the calculation and
        conversion process between the different color formats. For example,
        unblending of an hsla blended color might might produce a slightly imprecise
        original front color, since the alpha blending and unblending is calculated
        after conversion to rgba values.

        :param back_color: The background color.
        :param front_color_alpha: The original alpha value of the front color,
            within the range of (0, 1].

        :raises ValueError: If the value of :any:`front_color_alpha` is not within
            the range of (0, 1]. The value cannot be 0, since the blended color produced
            will be equal to the back color, and all information related to the front
            color will be lost.

        :returns: The original front color.
        """
        # The blending operation implemented here is the reverse of the "over"
        # operation and replicates CSS's rgba mechanism. The formula used here
        # are derived from the "over" straight alpha blending operation formula,
        # see: https://en.wikipedia.org/wiki/Alpha_compositing#Description

        blended_color = self.rgb
        back_color = back_color.rgb
        if not 0 < front_color_alpha <= 1:
            raise ValueError(
                "The value of front_color_alpha must be within the range of (0, 1]."
            )
        else:
            bands = {}
            for band in "rgb":
                blended = getattr(blended_color, band)
                back = getattr(back_color, band)
                bands[band] = (
                    (blended * blended_color.a)
                    - (back * back_color.a * (1 - front_color_alpha))
                ) / front_color_alpha

            return rgb(**bands, a=front_color_alpha)


class rgb(Color):
    def __init__(self, r: int, g: int, b: int, a: float = 1.0):
        """A color specified via red, green, and blue channels, plus transparency.

        Also accessible via the alias `rgba`.

        :param r: The color's red value, as an integer from 0 to 255. Higher or lower
            values will be clipped.
        :param g: The color's green value, as an integer from 0 to 255. Higher or lower
            values will be clipped.
        :param b: The color's blue value, as an integer from 0 to 255. Higher or lower
            values will be clipped.
        :param a: The color's alpha, or transparency, as a float from 0 to 1. Higher or
            lower values will be clipped. Defaults to fully opaque.
        """
        self._r = self._validate_band("red", r)
        self._g = self._validate_band("green", g)
        self._b = self._validate_band("blue", b)
        self._a = self._validate_zero_to_one("alpha", a)

    def __hash__(self):
        return hash(("RGB-color", self.r, self.g, self.b, self.a))

    def __repr__(self):
        return f"rgb({self.r}, {self.g}, {self.b}, {self.a})"

    def __str__(self):
        return f"rgb({self.r} {self.g} {self.b} / {self.a})"

    @staticmethod
    def _validate_band(name, value):
        try:
            return _clamp(round(value), 0, 255)
        except TypeError as exc:
            raise TypeError(
                f"Value for {name} must be a number; got {value!r}"
            ) from exc

    @property
    def r(self) -> int:
        """The color's red value, as an integer from 0 to 255."""
        return self._r

    @property
    def g(self) -> int:
        """The color's green value, as an integer from 0 to 255."""
        return self._g

    @property
    def b(self) -> int:
        """The color's blue value, as an integer from 0 to 255."""
        return self._b

    @property
    def rgb(self) -> rgb:
        return self

    @property
    def hsl(self) -> hsl:
        if cached := getattr(self, "_hsl", None):
            return cached

        # Formula used here is from: https://en.wikipedia.org/wiki/HSL_and_HSV#From_RGB
        r_prime = self.r / 255
        g_prime = self.g / 255
        b_prime = self.b / 255

        max_component = max(r_prime, g_prime, b_prime)
        min_component = min(r_prime, g_prime, b_prime)
        value = max_component
        chroma = max_component - min_component

        lightness = (max_component + min_component) / 2

        if chroma == 0:
            hue = 0
        elif value == r_prime:
            hue = 60 * (((g_prime - b_prime) / chroma) % 6)
        elif value == g_prime:
            hue = 60 * (((b_prime - r_prime) / chroma) + 2)
        else:  # value == b_prime:
            hue = 60 * (((r_prime - g_prime) / chroma) + 4)

        if lightness in {0, 1}:
            saturation = 0
        else:
            saturation = chroma / (1 - abs((2 * value) - chroma - 1))

        self._hsl = hsl(hue, saturation, lightness, self.a)
        return self._hsl


# As in CSS, rgba is simply a direct alias for rgb.
rgba = rgb


class hsl(Color):
    def __init__(self, h: int, s: float, l: float, a: float = 1.0):  # noqa: E741
        """A color specified via hue, saturation, and lightness, plus transparency.

        Also accessible via the alias `hsla`.

        :param h: The color's hue, as an integer from 0 to 360. Higher or lower values
            will wrap around.
        :param s: The color's saturation, as a float from 0 to 1. Higher or lower values
            will be clipped.
        :param l: The color's lightness, as a float from 0 to 1. Higher or lower values
            will be clipped.
        :param a: The color's alpha, or transparency, as a float from 0 to 1. Higher or
            lower values will be clipped. Defaults to fully opaque.
        """
        try:
            self._h = round(h) % 360
        except TypeError as exc:
            raise TypeError(f"Value for hue must be a number; got {h!r}") from exc
        self._s = self._validate_zero_to_one("saturation", s)
        self._l = self._validate_zero_to_one("lightness", l)
        self._a = self._validate_zero_to_one("alpha", a)

    def __hash__(self):
        return hash(("HSL-color", self.h, self.s, self.l, self.a))

    def __repr__(self):
        return f"hsl({self.h}, {self.s}, {self.l}, {self.a})"

    def __str__(self):
        return f"hsl({self.h} {round(self.s * 100)}% {round(self.l * 100)}% / {self.a})"

    @property
    def h(self) -> int:
        """The color's hue, as an integer from 0 to 360."""
        return self._h

    @property
    def s(self) -> float:
        """The color's saturation, as a float from 0 to 1."""
        return self._s

    @property
    def l(self) -> float:  # noqa: E743
        """The color's lightness, as a float from 0 to 1."""
        return self._l

    @property
    def hsl(self) -> hsl:
        return self

    @property
    def rgb(self) -> rgb:
        if cached := getattr(self, "_rgb", None):
            return cached

        c = (1.0 - abs(2.0 * self.l - 1.0)) * self.s
        h = self.h / 60.0
        x = c * (1.0 - abs(h % 2 - 1.0))
        m = self.l - 0.5 * c

        if h < 1.0:
            r, g, b = c + m, x + m, m
        elif h < 2.0:
            r, g, b = x + m, c + m, m
        elif h < 3.0:
            r, g, b = m, c + m, x + m
        elif h < 4.0:
            r, g, b = m, x + m, c + m
        elif h < 5.0:
            r, g, b = x + m, m, c + m
        else:
            r, g, b = c + m, m, x + m

        self._rgb = rgb(r * 0xFF, g * 0xFF, b * 0xFF, self.a)
        return self._rgb


# As in CSS, hsla is simply a direct alias for hsl.
hsla = hsl

######################################################################
# 12-2025: Backwards compatibility for Travertino/Toga < 0.5.4
######################################################################


def color(value: Color | str) -> Color:
    warnings.warn(
        "The color() function is deprecated. Use Color.parse() instead.",
        DeprecationWarning,
        stacklevel=2,
    )
    return Color.parse(value)


<<<<<<< HEAD
def color(value: Color | str) -> Color:
    """Parse a color from a value.

    Accepts:
    * An rgb() or hsl() instance
    * A named color
    * '#rgb'
    * '#rgba'
    * '#rrggbb'
    * '#rrggbbaa'
    """

    if isinstance(value, Color):
        return value

    elif isinstance(value, str):
        if result := NAMED_COLOR.get(value.lower()):
            return result

        pound, *digits = value
        if pound == "#" and all(d in string.hexdigits for d in digits):
            if len(digits) in {3, 4}:
                r, g, b, *a = digits
                return rgb(
                    r=int(f"{r}{r}", 16),
                    g=int(f"{g}{g}", 16),
                    b=int(f"{b}{b}", 16),
                    a=(int(f"{a[0]}{a[0]}", 16) / 0xFF) if a else 1.0,
                )

            elif len(digits) in {6, 8}:
                r1, r2, g1, g2, b1, b2, *a = digits
                return rgb(
                    r=int(f"{r1}{r2}", 16),
                    g=int(f"{g1}{g2}", 16),
                    b=int(f"{b1}{b2}", 16),
                    a=(int(f"{a[0]}{a[1]}", 16) / 0xFF) if a else 1.0,
                )

    raise ValueError(f"Unknown color: {value!r}")
=======
######################################################################
# End backwards compatibility
######################################################################
>>>>>>> ef8305c4


NAMED_COLOR = {
    ALICEBLUE: rgb(0xF0, 0xF8, 0xFF),  # noqa: F405
    ANTIQUEWHITE: rgb(0xFA, 0xEB, 0xD7),  # noqa: F405
    AQUA: rgb(0x00, 0xFF, 0xFF),  # noqa: F405
    AQUAMARINE: rgb(0x7F, 0xFF, 0xD4),  # noqa: F405
    AZURE: rgb(0xF0, 0xFF, 0xFF),  # noqa: F405
    BEIGE: rgb(0xF5, 0xF5, 0xDC),  # noqa: F405
    BISQUE: rgb(0xFF, 0xE4, 0xC4),  # noqa: F405
    BLACK: rgb(0x00, 0x00, 0x00),  # noqa: F405
    BLANCHEDALMOND: rgb(0xFF, 0xEB, 0xCD),  # noqa: F405
    BLUE: rgb(0x00, 0x00, 0xFF),  # noqa: F405
    BLUEVIOLET: rgb(0x8A, 0x2B, 0xE2),  # noqa: F405
    BROWN: rgb(0xA5, 0x2A, 0x2A),  # noqa: F405
    BURLYWOOD: rgb(0xDE, 0xB8, 0x87),  # noqa: F405
    CADETBLUE: rgb(0x5F, 0x9E, 0xA0),  # noqa: F405
    CHARTREUSE: rgb(0x7F, 0xFF, 0x00),  # noqa: F405
    CHOCOLATE: rgb(0xD2, 0x69, 0x1E),  # noqa: F405
    CORAL: rgb(0xFF, 0x7F, 0x50),  # noqa: F405
    CORNFLOWERBLUE: rgb(0x64, 0x95, 0xED),  # noqa: F405
    CORNSILK: rgb(0xFF, 0xF8, 0xDC),  # noqa: F405
    CRIMSON: rgb(0xDC, 0x14, 0x3C),  # noqa: F405
    CYAN: rgb(0x00, 0xFF, 0xFF),  # noqa: F405
    DARKBLUE: rgb(0x00, 0x00, 0x8B),  # noqa: F405
    DARKCYAN: rgb(0x00, 0x8B, 0x8B),  # noqa: F405
    DARKGOLDENROD: rgb(0xB8, 0x86, 0x0B),  # noqa: F405
    DARKGRAY: rgb(0xA9, 0xA9, 0xA9),  # noqa: F405
    DARKGREY: rgb(0xA9, 0xA9, 0xA9),  # noqa: F405
    DARKGREEN: rgb(0x00, 0x64, 0x00),  # noqa: F405
    DARKKHAKI: rgb(0xBD, 0xB7, 0x6B),  # noqa: F405
    DARKMAGENTA: rgb(0x8B, 0x00, 0x8B),  # noqa: F405
    DARKOLIVEGREEN: rgb(0x55, 0x6B, 0x2F),  # noqa: F405
    DARKORANGE: rgb(0xFF, 0x8C, 0x00),  # noqa: F405
    DARKORCHID: rgb(0x99, 0x32, 0xCC),  # noqa: F405
    DARKRED: rgb(0x8B, 0x00, 0x00),  # noqa: F405
    DARKSALMON: rgb(0xE9, 0x96, 0x7A),  # noqa: F405
    DARKSEAGREEN: rgb(0x8F, 0xBC, 0x8F),  # noqa: F405
    DARKSLATEBLUE: rgb(0x48, 0x3D, 0x8B),  # noqa: F405
    DARKSLATEGRAY: rgb(0x2F, 0x4F, 0x4F),  # noqa: F405
    DARKSLATEGREY: rgb(0x2F, 0x4F, 0x4F),  # noqa: F405
    DARKTURQUOISE: rgb(0x00, 0xCE, 0xD1),  # noqa: F405
    DARKVIOLET: rgb(0x94, 0x00, 0xD3),  # noqa: F405
    DEEPPINK: rgb(0xFF, 0x14, 0x93),  # noqa: F405
    DEEPSKYBLUE: rgb(0x00, 0xBF, 0xFF),  # noqa: F405
    DIMGRAY: rgb(0x69, 0x69, 0x69),  # noqa: F405
    DIMGREY: rgb(0x69, 0x69, 0x69),  # noqa: F405
    DODGERBLUE: rgb(0x1E, 0x90, 0xFF),  # noqa: F405
    FIREBRICK: rgb(0xB2, 0x22, 0x22),  # noqa: F405
    FLORALWHITE: rgb(0xFF, 0xFA, 0xF0),  # noqa: F405
    FORESTGREEN: rgb(0x22, 0x8B, 0x22),  # noqa: F405
    FUCHSIA: rgb(0xFF, 0x00, 0xFF),  # noqa: F405
    GAINSBORO: rgb(0xDC, 0xDC, 0xDC),  # noqa: F405
    GHOSTWHITE: rgb(0xF8, 0xF8, 0xFF),  # noqa: F405
    GOLD: rgb(0xFF, 0xD7, 0x00),  # noqa: F405
    GOLDENROD: rgb(0xDA, 0xA5, 0x20),  # noqa: F405
    GRAY: rgb(0x80, 0x80, 0x80),  # noqa: F405
    GREY: rgb(0x80, 0x80, 0x80),  # noqa: F405
    GREEN: rgb(0x00, 0x80, 0x00),  # noqa: F405
    GREENYELLOW: rgb(0xAD, 0xFF, 0x2F),  # noqa: F405
    HONEYDEW: rgb(0xF0, 0xFF, 0xF0),  # noqa: F405
    HOTPINK: rgb(0xFF, 0x69, 0xB4),  # noqa: F405
    INDIANRED: rgb(0xCD, 0x5C, 0x5C),  # noqa: F405
    INDIGO: rgb(0x4B, 0x00, 0x82),  # noqa: F405
    IVORY: rgb(0xFF, 0xFF, 0xF0),  # noqa: F405
    KHAKI: rgb(0xF0, 0xE6, 0x8C),  # noqa: F405
    LAVENDER: rgb(0xE6, 0xE6, 0xFA),  # noqa: F405
    LAVENDERBLUSH: rgb(0xFF, 0xF0, 0xF5),  # noqa: F405
    LAWNGREEN: rgb(0x7C, 0xFC, 0x00),  # noqa: F405
    LEMONCHIFFON: rgb(0xFF, 0xFA, 0xCD),  # noqa: F405
    LIGHTBLUE: rgb(0xAD, 0xD8, 0xE6),  # noqa: F405
    LIGHTCORAL: rgb(0xF0, 0x80, 0x80),  # noqa: F405
    LIGHTCYAN: rgb(0xE0, 0xFF, 0xFF),  # noqa: F405
    LIGHTGOLDENRODYELLOW: rgb(0xFA, 0xFA, 0xD2),  # noqa: F405
    LIGHTGRAY: rgb(0xD3, 0xD3, 0xD3),  # noqa: F405
    LIGHTGREY: rgb(0xD3, 0xD3, 0xD3),  # noqa: F405
    LIGHTGREEN: rgb(0x90, 0xEE, 0x90),  # noqa: F405
    LIGHTPINK: rgb(0xFF, 0xB6, 0xC1),  # noqa: F405
    LIGHTSALMON: rgb(0xFF, 0xA0, 0x7A),  # noqa: F405
    LIGHTSEAGREEN: rgb(0x20, 0xB2, 0xAA),  # noqa: F405
    LIGHTSKYBLUE: rgb(0x87, 0xCE, 0xFA),  # noqa: F405
    LIGHTSLATEGRAY: rgb(0x77, 0x88, 0x99),  # noqa: F405
    LIGHTSLATEGREY: rgb(0x77, 0x88, 0x99),  # noqa: F405
    LIGHTSTEELBLUE: rgb(0xB0, 0xC4, 0xDE),  # noqa: F405
    LIGHTYELLOW: rgb(0xFF, 0xFF, 0xE0),  # noqa: F405
    LIME: rgb(0x00, 0xFF, 0x00),  # noqa: F405
    LIMEGREEN: rgb(0x32, 0xCD, 0x32),  # noqa: F405
    LINEN: rgb(0xFA, 0xF0, 0xE6),  # noqa: F405
    MAGENTA: rgb(0xFF, 0x00, 0xFF),  # noqa: F405
    MAROON: rgb(0x80, 0x00, 0x00),  # noqa: F405
    MEDIUMAQUAMARINE: rgb(0x66, 0xCD, 0xAA),  # noqa: F405
    MEDIUMBLUE: rgb(0x00, 0x00, 0xCD),  # noqa: F405
    MEDIUMORCHID: rgb(0xBA, 0x55, 0xD3),  # noqa: F405
    MEDIUMPURPLE: rgb(0x93, 0x70, 0xDB),  # noqa: F405
    MEDIUMSEAGREEN: rgb(0x3C, 0xB3, 0x71),  # noqa: F405
    MEDIUMSLATEBLUE: rgb(0x7B, 0x68, 0xEE),  # noqa: F405
    MEDIUMSPRINGGREEN: rgb(0x00, 0xFA, 0x9A),  # noqa: F405
    MEDIUMTURQUOISE: rgb(0x48, 0xD1, 0xCC),  # noqa: F405
    MEDIUMVIOLETRED: rgb(0xC7, 0x15, 0x85),  # noqa: F405
    MIDNIGHTBLUE: rgb(0x19, 0x19, 0x70),  # noqa: F405
    MINTCREAM: rgb(0xF5, 0xFF, 0xFA),  # noqa: F405
    MISTYROSE: rgb(0xFF, 0xE4, 0xE1),  # noqa: F405
    MOCCASIN: rgb(0xFF, 0xE4, 0xB5),  # noqa: F405
    NAVAJOWHITE: rgb(0xFF, 0xDE, 0xAD),  # noqa: F405
    NAVY: rgb(0x00, 0x00, 0x80),  # noqa: F405
    OLDLACE: rgb(0xFD, 0xF5, 0xE6),  # noqa: F405
    OLIVE: rgb(0x80, 0x80, 0x00),  # noqa: F405
    OLIVEDRAB: rgb(0x6B, 0x8E, 0x23),  # noqa: F405
    ORANGE: rgb(0xFF, 0xA5, 0x00),  # noqa: F405
    ORANGERED: rgb(0xFF, 0x45, 0x00),  # noqa: F405
    ORCHID: rgb(0xDA, 0x70, 0xD6),  # noqa: F405
    PALEGOLDENROD: rgb(0xEE, 0xE8, 0xAA),  # noqa: F405
    PALEGREEN: rgb(0x98, 0xFB, 0x98),  # noqa: F405
    PALETURQUOISE: rgb(0xAF, 0xEE, 0xEE),  # noqa: F405
    PALEVIOLETRED: rgb(0xDB, 0x70, 0x93),  # noqa: F405
    PAPAYAWHIP: rgb(0xFF, 0xEF, 0xD5),  # noqa: F405
    PEACHPUFF: rgb(0xFF, 0xDA, 0xB9),  # noqa: F405
    PERU: rgb(0xCD, 0x85, 0x3F),  # noqa: F405
    PINK: rgb(0xFF, 0xC0, 0xCB),  # noqa: F405
    PLUM: rgb(0xDD, 0xA0, 0xDD),  # noqa: F405
    POWDERBLUE: rgb(0xB0, 0xE0, 0xE6),  # noqa: F405
    PURPLE: rgb(0x80, 0x00, 0x80),  # noqa: F405
    REBECCAPURPLE: rgb(0x66, 0x33, 0x99),  # noqa: F405
    RED: rgb(0xFF, 0x00, 0x00),  # noqa: F405
    ROSYBROWN: rgb(0xBC, 0x8F, 0x8F),  # noqa: F405
    ROYALBLUE: rgb(0x41, 0x69, 0xE1),  # noqa: F405
    SADDLEBROWN: rgb(0x8B, 0x45, 0x13),  # noqa: F405
    SALMON: rgb(0xFA, 0x80, 0x72),  # noqa: F405
    SANDYBROWN: rgb(0xF4, 0xA4, 0x60),  # noqa: F405
    SEAGREEN: rgb(0x2E, 0x8B, 0x57),  # noqa: F405
    SEASHELL: rgb(0xFF, 0xF5, 0xEE),  # noqa: F405
    SIENNA: rgb(0xA0, 0x52, 0x2D),  # noqa: F405
    SILVER: rgb(0xC0, 0xC0, 0xC0),  # noqa: F405
    SKYBLUE: rgb(0x87, 0xCE, 0xEB),  # noqa: F405
    SLATEBLUE: rgb(0x6A, 0x5A, 0xCD),  # noqa: F405
    SLATEGRAY: rgb(0x70, 0x80, 0x90),  # noqa: F405
    SLATEGREY: rgb(0x70, 0x80, 0x90),  # noqa: F405
    SNOW: rgb(0xFF, 0xFA, 0xFA),  # noqa: F405
    SPRINGGREEN: rgb(0x00, 0xFF, 0x7F),  # noqa: F405
    STEELBLUE: rgb(0x46, 0x82, 0xB4),  # noqa: F405
    TAN: rgb(0xD2, 0xB4, 0x8C),  # noqa: F405
    TEAL: rgb(0x00, 0x80, 0x80),  # noqa: F405
    THISTLE: rgb(0xD8, 0xBF, 0xD8),  # noqa: F405
    TOMATO: rgb(0xFF, 0x63, 0x47),  # noqa: F405
    TURQUOISE: rgb(0x40, 0xE0, 0xD0),  # noqa: F405
    VIOLET: rgb(0xEE, 0x82, 0xEE),  # noqa: F405
    WHEAT: rgb(0xF5, 0xDE, 0xB3),  # noqa: F405
    WHITE: rgb(0xFF, 0xFF, 0xFF),  # noqa: F405
    WHITESMOKE: rgb(0xF5, 0xF5, 0xF5),  # noqa: F405
    YELLOW: rgb(0xFF, 0xFF, 0x00),  # noqa: F405
    YELLOWGREEN: rgb(0x9A, 0xCD, 0x32),  # noqa: F405
}


__all__ = [
    "Color",
    "rgba",
    "rgb",
    "hsla",
    "hsl",
    "color",
    "NAMED_COLOR",
    "TRANSPARENT",  # noqa: F405
] + [name.upper() for name in NAMED_COLOR]<|MERGE_RESOLUTION|>--- conflicted
+++ resolved
@@ -393,52 +393,9 @@
     return Color.parse(value)
 
 
-<<<<<<< HEAD
-def color(value: Color | str) -> Color:
-    """Parse a color from a value.
-
-    Accepts:
-    * An rgb() or hsl() instance
-    * A named color
-    * '#rgb'
-    * '#rgba'
-    * '#rrggbb'
-    * '#rrggbbaa'
-    """
-
-    if isinstance(value, Color):
-        return value
-
-    elif isinstance(value, str):
-        if result := NAMED_COLOR.get(value.lower()):
-            return result
-
-        pound, *digits = value
-        if pound == "#" and all(d in string.hexdigits for d in digits):
-            if len(digits) in {3, 4}:
-                r, g, b, *a = digits
-                return rgb(
-                    r=int(f"{r}{r}", 16),
-                    g=int(f"{g}{g}", 16),
-                    b=int(f"{b}{b}", 16),
-                    a=(int(f"{a[0]}{a[0]}", 16) / 0xFF) if a else 1.0,
-                )
-
-            elif len(digits) in {6, 8}:
-                r1, r2, g1, g2, b1, b2, *a = digits
-                return rgb(
-                    r=int(f"{r1}{r2}", 16),
-                    g=int(f"{g1}{g2}", 16),
-                    b=int(f"{b1}{b2}", 16),
-                    a=(int(f"{a[0]}{a[1]}", 16) / 0xFF) if a else 1.0,
-                )
-
-    raise ValueError(f"Unknown color: {value!r}")
-=======
 ######################################################################
 # End backwards compatibility
 ######################################################################
->>>>>>> ef8305c4
 
 
 NAMED_COLOR = {
