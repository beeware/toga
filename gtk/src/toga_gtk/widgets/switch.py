from travertino.size import at_least

from ..libs import Gtk, get_color_css, get_font_css
from .base import Widget


class Switch(Widget):
    SPACING = 10

    def create(self):
        self.native = Gtk.Box(
            orientation=Gtk.Orientation.HORIZONTAL, spacing=self.SPACING
        )

        self.native_label = Gtk.Label(xalign=0)
        self.native_label.set_name(f"toga-{self.interface.id}-label")
        self.native_label.add_css_class("toga")
        self.native_label.set_wrap(False)
        self.native_label.set_hexpand(True)
        self.native_label.set_halign(Gtk.Align.FILL)

        self.native_switch = Gtk.Switch()
        self.native_switch.set_name(f"toga-{self.interface.id}-switch")
        self.native_switch.add_css_class("toga")
        self.native_switch.connect("notify::active", self.gtk_notify_active)
        self.native_switch.set_hexpand(False)
        self.native_switch.set_halign(Gtk.Align.START)

        self.native.append(self.native_label)
        self.native.append(self.native_switch)

    def gtk_notify_active(self, widget, state):
<<<<<<< HEAD
        if self.interface.on_change:
            self.interface.on_change(None)
=======
        self.interface.on_change()
>>>>>>> cda9754b

    def get_enabled(self):
        return self.native_switch.get_sensitive()

    def set_enabled(self, value):
        self.native_label.set_sensitive(value)
        self.native_switch.set_sensitive(value)

    def get_text(self):
        return self.native_label.get_text()

    def set_text(self, text):
        self.native_label.set_text(text)

    def get_value(self):
        return self.native_switch.get_active()

    def set_value(self, value):
        self.native_switch.set_active(value)

    def set_color(self, color):
        self.apply_css("color", get_color_css(color), native=self.native_label)

    def set_font(self, font):
        self.apply_css("font", get_font_css(font), native=self.native_label)

    def rehint(self):
        # print(
        #     "REHINT",
        #     self,
        #     self.native.get_preferred_size()[0].width,
        #     self.native.get_preferred_size()[0].height,
        # )
        min_label_size, label_size = self.native_label.get_preferred_size()
        min_switch_size, switch_size = self.native_switch.get_preferred_size()

        # Set intrinsic width to at least the minimum width
        self.interface.intrinsic.width = at_least(
            min_label_size.width + self.SPACING + min_switch_size.width
        )
        # Set intrinsic height to the natural height
        self.interface.intrinsic.height = max(label_size.height, switch_size.height)<|MERGE_RESOLUTION|>--- conflicted
+++ resolved
@@ -30,12 +30,7 @@
         self.native.append(self.native_switch)
 
     def gtk_notify_active(self, widget, state):
-<<<<<<< HEAD
-        if self.interface.on_change:
-            self.interface.on_change(None)
-=======
         self.interface.on_change()
->>>>>>> cda9754b
 
     def get_enabled(self):
         return self.native_switch.get_sensitive()
