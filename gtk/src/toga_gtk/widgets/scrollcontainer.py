from travertino.size import at_least

from ..container import TogaContainer
from ..libs import Gtk
from .base import Widget


class ScrollContainer(Widget):
    def create(self):
        self.native = Gtk.ScrolledWindow()

        self.native.get_hadjustment().connect("changed", self.gtk_on_changed)
        self.native.get_vadjustment().connect("changed", self.gtk_on_changed)

        # Set this minimum size of scroll windows because we must reserve space for
        # scrollbars when splitter resized. See, https://gitlab.gnome.org/GNOME/gtk/-/issues/210
        self.native.set_min_content_width(self.interface._MIN_WIDTH)
        self.native.set_min_content_height(self.interface._MIN_HEIGHT)

        self.native.set_overlay_scrolling(True)

<<<<<<< HEAD
        self.inner_container = TogaContainer()
        self.native.set_child(self.inner_container)
=======
        self.document_container = TogaContainer()
        self.native.add(self.document_container)

    def gtk_on_changed(self, *args):
        self.interface.on_scroll(None)
>>>>>>> 9a482d3a

    def set_content(self, widget):
        self.document_container.content = widget

        # Force the display of the new content
        self.native.set_visible(True)

    def set_app(self, app):
        self.interface.content.app = app

    def set_window(self, window):
        self.interface.content.window = window

    def rehint(self):
        self.interface.intrinsic.width = at_least(self.interface._MIN_WIDTH)
        self.interface.intrinsic.height = at_least(self.interface._MIN_HEIGHT)

    def get_horizontal(self):
        return self.native.get_policy()[0] == Gtk.PolicyType.AUTOMATIC

    def set_horizontal(self, value):
        self.native.set_policy(
            Gtk.PolicyType.AUTOMATIC if value else Gtk.PolicyType.NEVER,
            Gtk.PolicyType.AUTOMATIC
            if self.interface.vertical
            else Gtk.PolicyType.NEVER,
        )
        # Disabling scrolling implies a position reset; that's a scroll event.
        if not value:
            self.native.get_hadjustment().set_value(0)
            self.interface.on_scroll(None)

    def get_vertical(self):
        return self.native.get_policy()[1] == Gtk.PolicyType.AUTOMATIC

    def set_vertical(self, value):
        self.native.set_policy(
            Gtk.PolicyType.AUTOMATIC
            if self.interface.horizontal
            else Gtk.PolicyType.NEVER,
            Gtk.PolicyType.AUTOMATIC if value else Gtk.PolicyType.NEVER,
        )
        # Disabling scrolling implies a position reset; that's a scroll event.
        if not value:
            self.native.get_vadjustment().set_value(0)
            self.interface.on_scroll(None)

    def get_max_vertical_position(self):
        return max(
            0,
            int(
                self.native.get_vadjustment().get_upper()
                - self.native.get_allocation().height
            ),
        )

    def get_vertical_position(self):
        return int(self.native.get_vadjustment().get_value())

    def get_max_horizontal_position(self):
        return max(
            0,
            int(
                self.native.get_hadjustment().get_upper()
                - self.native.get_allocation().width
            ),
        )

    def get_horizontal_position(self):
        return int(self.native.get_hadjustment().get_value())

    def set_position(self, horizontal_position, vertical_position):
        self.native.get_hadjustment().set_value(horizontal_position)
        self.native.get_vadjustment().set_value(vertical_position)
        self.interface.on_scroll(None)<|MERGE_RESOLUTION|>--- conflicted
+++ resolved
@@ -19,16 +19,11 @@
 
         self.native.set_overlay_scrolling(True)
 
-<<<<<<< HEAD
-        self.inner_container = TogaContainer()
-        self.native.set_child(self.inner_container)
-=======
         self.document_container = TogaContainer()
-        self.native.add(self.document_container)
+        self.native.set_child(self.document_container)
 
     def gtk_on_changed(self, *args):
         self.interface.on_scroll(None)
->>>>>>> 9a482d3a
 
     def set_content(self, widget):
         self.document_container.content = widget
