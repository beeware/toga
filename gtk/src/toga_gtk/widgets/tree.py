--- conflicted
+++ resolved
@@ -25,11 +25,7 @@
 
         self.native = Gtk.ScrolledWindow()
         self.native.set_policy(Gtk.PolicyType.NEVER, Gtk.PolicyType.AUTOMATIC)
-<<<<<<< HEAD
-        self.native.set_child(self.treeview)
-=======
-        self.native.add(self.native_tree)
->>>>>>> cda9754b
+        self.native.set_child(self.native_tree)
         self.native.set_min_content_width(200)
         self.native.set_min_content_height(200)
 
