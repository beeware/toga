--- conflicted
+++ resolved
@@ -10,8 +10,6 @@
     def create(self):
         self.adj = Gtk.Adjustment()
         self.native = Gtk.Scale.new(Gtk.Orientation.HORIZONTAL, self.adj)
-<<<<<<< HEAD
-        self.native.interface = self.interface
 
         self.native.connect("value-changed", lambda native: self.on_change())
         self.native.connect("button-press-event", lambda native, event: self.on_press())
@@ -32,12 +30,6 @@
     def gtk_change_value(self, native, scroll_type, value):
         self.adj.set_value(self.interface._round_value(value))
         return True  # Disable default handler.
-=======
-        self.native.connect("value-changed", self.gtk_on_change)
-
-    def gtk_on_change(self, widget):
-        self.interface.on_change(None)
->>>>>>> 6f4c1e73
 
     def set_value(self, value):
         self.adj.set_value(value)
