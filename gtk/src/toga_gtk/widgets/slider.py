--- conflicted
+++ resolved
@@ -21,7 +21,6 @@
         self.adj = Gtk.Adjustment()
         self.native = Gtk.Scale.new(Gtk.Orientation.HORIZONTAL, self.adj)
 
-<<<<<<< HEAD
         self.native.connect("value-changed", self.gtk_on_change)
 
         click_gesture = Gtk.GestureClick.new()
@@ -31,20 +30,6 @@
         click_gesture.connect("pressed", self.gtk_on_press)
         click_gesture.connect("unpaired-release", self.gtk_on_unpair_release)
         self.native.add_controller(click_gesture)
-=======
-        self.native.connect(
-            "value-changed",
-            lambda native: self.interface.on_change(),
-        )
-        self.native.connect(
-            "button-press-event",
-            lambda native, event: self.interface.on_press(),
-        )
-        self.native.connect(
-            "button-release-event",
-            lambda native, event: self.interface.on_release(),
-        )
->>>>>>> cda9754b
 
         # Despite what the set_digits documentation says, set_round_digits has no effect
         # when set_draw_value is False, so we have to round the value manually. Disable
@@ -57,20 +42,16 @@
         self.tick_count = None
 
     def gtk_on_change(self, widget):
-        if self.interface.on_change:
-            self.interface.on_change(widget)
+        self.interface.on_change(widget)
 
     def gtk_on_press(self, widget, n_press, x, y):
-        if self.interface.on_press:
-            self.interface.on_press(widget)
+        self.interface.on_press(widget)
 
     def gtk_on_end(self, widget, sequence):
-        if self.interface.on_release:
-            self.interface.on_release(widget)
+        self.interface.on_release(widget)
 
     def gtk_on_unpair_release(self, widget, x, y, button, sequence):
-        if self.interface.on_release:
-            self.interface.on_release(widget)
+        self.interface.on_release(widget)
 
     def gtk_change_value(self, native, scroll_type, value):
         self.adj.set_value(self.interface._round_value(value))
