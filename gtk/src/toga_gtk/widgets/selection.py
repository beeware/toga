--- conflicted
+++ resolved
@@ -21,7 +21,6 @@
         yield
         self._send_notifications = True
 
-<<<<<<< HEAD
     def gtk_on_select(self, widget, data):
         if self.interface.on_select and self._send_notifications:
             self.interface.on_select(widget)
@@ -39,31 +38,6 @@
             get_background_color_css(color),
             selector=".toga *",
         )
-=======
-    def gtk_on_changed(self, widget):
-        if self._send_notifications:
-            self.interface.on_change()
-
-    # FIXME: 2023-05-31 Everything I can find in documentation, and every test I
-    # do with manual stylesheet in the GTK Inspector, says that `.toga button`
-    # should target the colors of a GTK ComboBoxText widget. But when applied to
-    # the widget, it either doesn't hit, or it's being overridden, and I can't
-    # work out why.
-
-    # def set_color(self, color):
-    #     self.apply_css(
-    #         "color",
-    #         get_color_css(color),
-    #         selector=".toga, .toga button",
-    #     )
-
-    # def set_background_color(self, color):
-    #     self.apply_css(
-    #         "background_color",
-    #         get_background_color_css(color),
-    #         selector=".toga, .toga button",
-    #     )
->>>>>>> cda9754b
 
     def change(self, item):
         index = self.interface._items.index(item)
@@ -106,14 +80,9 @@
 
     def clear(self):
         with self.suspend_notifications():
-<<<<<<< HEAD
             items_num = self.string_list.get_n_items()
             self.string_list.splice(0, items_num, None)
-        self.interface.on_change(None)
-=======
-            self.native.remove_all()
         self.interface.on_change()
->>>>>>> cda9754b
 
     def select_item(self, index, item):
         self.native.set_selected(self.interface._items.index(item))
