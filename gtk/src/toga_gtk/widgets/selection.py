from contextlib import contextmanager

from travertino.size import at_least

from ..libs import Gtk
from .base import Widget


class Selection(Widget):
    def create(self):
<<<<<<< HEAD
        self.string_list = Gtk.StringList()

        self.native = Gtk.DropDown.new(model=self.string_list)
        self.native.set_show_arrow(True)
        self.native.connect("notify::selected-item", self.gtk_on_select)

    def gtk_on_select(self, widget, data):
        if self.interface.on_select:
            self.interface.on_select(widget)

    def remove_all_items(self):
        items_num = self.string_list.get_n_items()
        self.string_list.splice(0, items_num, None)

    def add_item(self, item):
        self.string_list.take(item)
=======
        self.native = Gtk.ComboBoxText.new()
        self.native.connect("changed", self.gtk_on_changed)
        self._send_notifications = True

    @contextmanager
    def suspend_notifications(self):
        self._send_notifications = False
        yield
        self._send_notifications = True

    def gtk_on_changed(self, widget):
        if self._send_notifications:
            self.interface.on_change(None)

    # FIXME: 2023-05-31 Everything I can find in documentation, and every test I
    # do with manual stylesheet in the GTK Inspector, says that `.toga button`
    # should target the colors of a GTK ComboBoxText widget. But when applied to
    # the widget, it either doesn't hit, or it's being overridden, and I can't
    # work out why.

    # def set_color(self, color):
    #     self.apply_css(
    #         "color",
    #         get_color_css(color),
    #         selector=".toga, .toga button",
    #     )

    # def set_background_color(self, color):
    #     self.apply_css(
    #         "background_color",
    #         get_background_color_css(color),
    #         selector=".toga, .toga button",
    #     )

    def change(self, item):
        index = self.interface._items.index(item)
        selection = self.native.get_active()
        # Insert a new entry at the same index,
        # then delete the old entry (at the increased index)
        with self.suspend_notifications():
            self.native.insert_text(index, self.interface._title_for_item(item))
            self.native.remove(index + 1)
            if selection == index:
                self.native.set_active(index)

        # Changing the item text can change the layout size
        self.interface.refresh()
>>>>>>> 48eaff3c

    def insert(self, index, item):
        with self.suspend_notifications():
            self.native.insert_text(index, self.interface._title_for_item(item))

<<<<<<< HEAD
    def select_item(self, item):
        self.native.set_selected(self.interface.items.index(item))

    def get_selected_item(self):
        item = self.native.get_selected_item()
        if item:
            return item.get_string()
        return None

    def rehint(self):
        # print(
        #     "REHINT",
        #     self,
        #     self.native.get_preferred_size()[0].width,
        #     self.native.get_preferred_size()[0].height,
        # )
        min_size, size = self.native.get_preferred_size()

        self.interface.intrinsic.width = at_least(
            max(min_size.width, self.interface._MIN_WIDTH)
        )
        self.interface.intrinsic.height = size.height

    def set_on_select(self, handler):
        # No special handling required
        pass
=======
        # If you're inserting the first item, make sure it's selected
        if self.native.get_active() == -1:
            self.native.set_active(0)

    def remove(self, index, item):
        selection = self.native.get_active()
        with self.suspend_notifications():
            self.native.remove(index)

        # If we deleted the item that is currently selected, reset the
        # selection to the first item
        if index == selection:
            self.native.set_active(0)

    def clear(self):
        with self.suspend_notifications():
            self.native.remove_all()
        self.interface.on_change(None)

    def select_item(self, index, item):
        self.native.set_active(index)

    def get_selected_index(self):
        index = self.native.get_active()
        if index == -1:
            return None
        return index

    def rehint(self):
        width = self.native.get_preferred_width()
        height = self.native.get_preferred_height()

        # FIXME: 2023-05-31 This will always provide a size that is big enough,
        # but sometimes it will be *too* big. For example, if you set the font size
        # large, then reduce it again, the widget *could* reduce in size. However,
        # I can't find any way to prod GTK to perform a resize that will reduce
        # it's minimum size. This is the reason the test probe has a `shrink_on_resize`
        # property; if we can fix this resize issue, `shrink_on_resize` may not
        # be necessary.
        self.interface.intrinsic.width = at_least(
            max(self.interface._MIN_WIDTH, width[1])
        )
        self.interface.intrinsic.height = height[1]
>>>>>>> 48eaff3c
<|MERGE_RESOLUTION|>--- conflicted
+++ resolved
@@ -8,27 +8,13 @@
 
 class Selection(Widget):
     def create(self):
-<<<<<<< HEAD
+        self._send_notifications = True
         self.string_list = Gtk.StringList()
 
         self.native = Gtk.DropDown.new(model=self.string_list)
         self.native.set_show_arrow(True)
+        self.native.set_enable_search(True)
         self.native.connect("notify::selected-item", self.gtk_on_select)
-
-    def gtk_on_select(self, widget, data):
-        if self.interface.on_select:
-            self.interface.on_select(widget)
-
-    def remove_all_items(self):
-        items_num = self.string_list.get_n_items()
-        self.string_list.splice(0, items_num, None)
-
-    def add_item(self, item):
-        self.string_list.take(item)
-=======
-        self.native = Gtk.ComboBoxText.new()
-        self.native.connect("changed", self.gtk_on_changed)
-        self._send_notifications = True
 
     @contextmanager
     def suspend_notifications(self):
@@ -36,9 +22,9 @@
         yield
         self._send_notifications = True
 
-    def gtk_on_changed(self, widget):
-        if self._send_notifications:
-            self.interface.on_change(None)
+    def gtk_on_select(self, widget, data):
+        if self.interface.on_select and self._send_notifications:
+            self.interface.on_select(widget)
 
     # FIXME: 2023-05-31 Everything I can find in documentation, and every test I
     # do with manual stylesheet in the GTK Inspector, says that `.toga button`
@@ -62,32 +48,57 @@
 
     def change(self, item):
         index = self.interface._items.index(item)
-        selection = self.native.get_active()
+        selection_index = self.native.get_selected()
         # Insert a new entry at the same index,
         # then delete the old entry (at the increased index)
         with self.suspend_notifications():
-            self.native.insert_text(index, self.interface._title_for_item(item))
-            self.native.remove(index + 1)
-            if selection == index:
-                self.native.set_active(index)
+            self.string_list.splice(index, 1, self.interface._title_for_item(item))
+            if selection_index == index:
+                self.native.set_selected(index)
 
         # Changing the item text can change the layout size
         self.interface.refresh()
->>>>>>> 48eaff3c
 
     def insert(self, index, item):
         with self.suspend_notifications():
-            self.native.insert_text(index, self.interface._title_for_item(item))
+            item_at_index = self.string_list.get_string(index)
+            if item_at_index is None:
+                self.string_list.splice(
+                    index, 0, self.interface._title_for_item(item)
+                )
+            else:
+                self.string_list.splice(
+                    index, 1, [self.interface._title_for_item(item), item_at_index]
+                )
 
-<<<<<<< HEAD
-    def select_item(self, item):
-        self.native.set_selected(self.interface.items.index(item))
+        # If you're inserting the first item, make sure it's selected
+        if self.native.get_selected() == Gtk.INVALID_LIST_POSITION:
+            self.native.set_selected(0)
 
-    def get_selected_item(self):
-        item = self.native.get_selected_item()
-        if item:
-            return item.get_string()
-        return None
+    def remove(self, index, item):
+        selection_index = self.native.get_selected()
+        with self.suspend_notifications():
+            self.string_list.splice(index, 1, None)
+
+        # If we deleted the item that is currently selected, reset the
+        # selection to the first item
+        if selection_index == index:
+            self.native.set_selected(0)
+
+    def clear(self):
+        with self.suspend_notifications():
+            items_num = self.string_list.get_n_items()
+            self.string_list.splice(0, items_num, None)
+        self.interface.on_change(None)
+
+    def select_item(self, index, item):
+        self.native.set_selected(self.interface._items.index(item))
+
+    def get_selected_index(self):
+        index = self.native.get_selected()
+        if index == Gtk.INVALID_LIST_POSITION:
+            return None
+        return index
 
     def rehint(self):
         # print(
@@ -101,53 +112,4 @@
         self.interface.intrinsic.width = at_least(
             max(min_size.width, self.interface._MIN_WIDTH)
         )
-        self.interface.intrinsic.height = size.height
-
-    def set_on_select(self, handler):
-        # No special handling required
-        pass
-=======
-        # If you're inserting the first item, make sure it's selected
-        if self.native.get_active() == -1:
-            self.native.set_active(0)
-
-    def remove(self, index, item):
-        selection = self.native.get_active()
-        with self.suspend_notifications():
-            self.native.remove(index)
-
-        # If we deleted the item that is currently selected, reset the
-        # selection to the first item
-        if index == selection:
-            self.native.set_active(0)
-
-    def clear(self):
-        with self.suspend_notifications():
-            self.native.remove_all()
-        self.interface.on_change(None)
-
-    def select_item(self, index, item):
-        self.native.set_active(index)
-
-    def get_selected_index(self):
-        index = self.native.get_active()
-        if index == -1:
-            return None
-        return index
-
-    def rehint(self):
-        width = self.native.get_preferred_width()
-        height = self.native.get_preferred_height()
-
-        # FIXME: 2023-05-31 This will always provide a size that is big enough,
-        # but sometimes it will be *too* big. For example, if you set the font size
-        # large, then reduce it again, the widget *could* reduce in size. However,
-        # I can't find any way to prod GTK to perform a resize that will reduce
-        # it's minimum size. This is the reason the test probe has a `shrink_on_resize`
-        # property; if we can fix this resize issue, `shrink_on_resize` may not
-        # be necessary.
-        self.interface.intrinsic.width = at_least(
-            max(self.interface._MIN_WIDTH, width[1])
-        )
-        self.interface.intrinsic.height = height[1]
->>>>>>> 48eaff3c
+        self.interface.intrinsic.height = size.height