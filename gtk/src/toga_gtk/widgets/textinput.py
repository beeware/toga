--- conflicted
+++ resolved
@@ -25,19 +25,11 @@
         self.interface.on_change()
         self.interface._validate()
 
-<<<<<<< HEAD
-    def gtk_focus_in_event(self, *args):
+    def gtk_focus_in_event(self, entry, user_data):
         self.interface.on_gain_focus(self.interface)
 
-    def gtk_focus_out_event(self, *args):
+    def gtk_focus_out_event(self, entry, user_data):
         self.interface.on_lose_focus(self.interface)
-=======
-    def gtk_focus_in_event(self, entry, user_data):
-        self.interface.on_gain_focus()
-
-    def gtk_focus_out_event(self, entry, user_data):
-        self.interface.on_lose_focus()
->>>>>>> cda9754b
 
     def gtk_key_press_event(self, event_controller_key, keyval, keycode, state):
         key_pressed = toga_key(keyval)
@@ -74,20 +66,12 @@
         #     self._impl.get_preferred_size()[1],
         #     getattr(self, '_fixed_height', False), getattr(self, '_fixed_width', False)
         # )
-<<<<<<< HEAD
         _, size = self.native.get_preferred_size()
 
-        self.interface.intrinsic.width = at_least(self.interface._MIN_WIDTH)
+        self.interface.intrinsic.width = at_least(
+            max(self.interface._MIN_WIDTH, size.width)
+        )
         self.interface.intrinsic.height = size.height
-=======
-        width = self.native.get_preferred_width()
-        height = self.native.get_preferred_height()
-
-        self.interface.intrinsic.width = at_least(
-            max(self.interface._MIN_WIDTH, width[1])
-        )
-        self.interface.intrinsic.height = height[1]
->>>>>>> cda9754b
 
     def set_error(self, error_message):
         self.native.set_icon_from_icon_name(Gtk.EntryIconPosition.SECONDARY, "error")
