import gi

gi.require_version("Gdk", "3.0")
gi.require_version("Gtk", "3.0")

from gi.repository import Gdk, GdkPixbuf, Gio, GLib, GObject, Gtk  # noqa: E402, F401

if Gdk.Screen.get_default() is None:  # pragma: no cover
    raise RuntimeError(
        "Cannot identify an active display. Is the `DISPLAY` environment variable set correctly?"
    )

<<<<<<< HEAD
try:
    gi.require_version("WebKit2", "4.0")
    from gi.repository import WebKit2  # noqa: F401
except (ValueError, ImportError):  # pragma: no cover
=======
# The following imports will fail if the underlying libraries or their API
# wrappers aren't installed; handle failure gracefully (see
# https://github.com/beeware/toga/issues/26)
try:
    gi.require_version("WebKit2", "4.0")
    from gi.repository import WebKit2  # noqa: F401
except (ImportError, ValueError):  # pragma: no cover
>>>>>>> a72ba513
    WebKit2 = None

try:
    gi.require_version("Pango", "1.0")
<<<<<<< HEAD
    from gi.repository import Pango
except (ValueError, ImportError):  # pragma: no cover
    Pango = None

try:
    import cairo
except (ValueError, ImportError):  # pragma: no cover
=======
    from gi.repository import Pango  # noqa: F401
except (ImportError, ValueError):  # pragma: no cover
    Pango = None

try:
    import cairo  # noqa: F401
except ImportError:  # pragma: no cover
>>>>>>> a72ba513
    cairo = None<|MERGE_RESOLUTION|>--- conflicted
+++ resolved
@@ -10,12 +10,6 @@
         "Cannot identify an active display. Is the `DISPLAY` environment variable set correctly?"
     )
 
-<<<<<<< HEAD
-try:
-    gi.require_version("WebKit2", "4.0")
-    from gi.repository import WebKit2  # noqa: F401
-except (ValueError, ImportError):  # pragma: no cover
-=======
 # The following imports will fail if the underlying libraries or their API
 # wrappers aren't installed; handle failure gracefully (see
 # https://github.com/beeware/toga/issues/26)
@@ -23,20 +17,10 @@
     gi.require_version("WebKit2", "4.0")
     from gi.repository import WebKit2  # noqa: F401
 except (ImportError, ValueError):  # pragma: no cover
->>>>>>> a72ba513
     WebKit2 = None
 
 try:
     gi.require_version("Pango", "1.0")
-<<<<<<< HEAD
-    from gi.repository import Pango
-except (ValueError, ImportError):  # pragma: no cover
-    Pango = None
-
-try:
-    import cairo
-except (ValueError, ImportError):  # pragma: no cover
-=======
     from gi.repository import Pango  # noqa: F401
 except (ImportError, ValueError):  # pragma: no cover
     Pango = None
@@ -44,5 +28,4 @@
 try:
     import cairo  # noqa: F401
 except ImportError:  # pragma: no cover
->>>>>>> a72ba513
     cairo = None