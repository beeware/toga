--- conflicted
+++ resolved
@@ -34,41 +34,6 @@
         # Check for a cached typeface.
         try:
             font = _FONT_CACHE[self.interface]
-<<<<<<< HEAD
-=======
-        except KeyError:
-            font_key = self.interface._registered_font_key(
-                self.interface.family,
-                weight=self.interface.weight,
-                style=self.interface.style,
-                variant=self.interface.variant,
-            )
-            try:
-                font_path = _REGISTERED_FONT_CACHE[font_key]
-            except KeyError as exc:
-                # Not a pre-registered font
-                if self.interface.family not in SYSTEM_DEFAULT_FONTS:
-                    raise UnknownFontError(f"Unknown font '{self.interface}'") from exc
-            else:
-                if Path(font_path).is_file():
-                    FontConfig.add_font_file(font_path)
-
-                    # PangoFc provides the base class of the default font map, so if its
-                    # typelib file is missing, the cache_clear method will not be
-                    # visible.
-                    if PangoFc is None:  # pragma: no cover
-                        # Debian Buster doesn't include the typelib file in any package,
-                        # but it works even without a cache_clear, so continue with a
-                        # warning.
-                        warn(import_error.format("PangoFc"), stacklevel=2)
-                    else:
-                        # Ubuntu 22.04 includes the typelib file in gir1.2-pango-1.0,
-                        # and it does require a cache_clear to make new fonts visible
-                        # to the Canvas.
-                        PangoCairo.FontMap.get_default().cache_clear()
-                else:
-                    raise ValueError(f"Font file {font_path} could not be found")
->>>>>>> b7c1e927
 
         except KeyError:
             # Check for one of the predefined system fonts.
@@ -83,14 +48,16 @@
                 try:
                     font_path = _REGISTERED_FONT_CACHE[font_key]
 
-                except KeyError:
+                except KeyError as exc:
                     # No, not a user-registered font.
                     # Check for a font installed on the system.
                     installed = PangoCairo.FontMap.get_default().get_family(
                         self.interface.family
                     )
                     if installed is None:
-                        raise UnknownFontError(f"Unknown font '{self.interface}'")
+                        raise UnknownFontError(
+                            f"Unknown font '{self.interface}'"
+                        ) from exc
 
                 else:
                     # Yes, user has registered this font.
