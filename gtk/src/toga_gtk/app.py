--- conflicted
+++ resolved
@@ -9,11 +9,8 @@
 import toga
 from toga.app import App as toga_App, overridden
 from toga.command import Command, Separator
-<<<<<<< HEAD
 from toga.constants import WindowState
-=======
 from toga.handlers import simple_handler
->>>>>>> 10608425
 
 from .keys import gtk_accel
 from .libs import TOGA_DEFAULT_STYLES, Gdk, Gio, GLib, Gtk
