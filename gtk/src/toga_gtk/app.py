--- conflicted
+++ resolved
@@ -114,50 +114,9 @@
         self.interface.on_exit()
 
     def create_menus(self):
-<<<<<<< HEAD
         # TODO: Implementing menus in HeaderBar; See #1931.
         self.interface.factory.not_implemented("Window.create_menus()")
         pass
-=======
-        # Only create the menu if the menu item index has been created.
-        self._menu_items = {}
-        self._menu_groups = {}
-
-        # Create the menu for the top level menubar.
-        menubar = Gio.Menu()
-        section = None
-        for cmd in self.interface.commands:
-            if cmd == GROUP_BREAK:
-                section = None
-            elif cmd == SECTION_BREAK:
-                section = None
-            else:
-                submenu = self._submenu(cmd.group, menubar)
-
-                if section is None:
-                    section = Gio.Menu()
-                    submenu.append_section(None, section)
-
-                cmd_id = "command-%s" % id(cmd)
-                action = Gio.SimpleAction.new(cmd_id, None)
-                action.connect("activate", cmd._impl.gtk_activate)
-
-                cmd._impl.native.append(action)
-                cmd._impl.set_enabled(cmd.enabled)
-                self._menu_items[action] = cmd
-                self.native.add_action(action)
-
-                item = Gio.MenuItem.new(cmd.text, "app." + cmd_id)
-                if cmd.shortcut:
-                    item.set_attribute_value(
-                        "accel", GLib.Variant("s", gtk_accel(cmd.shortcut))
-                    )
-
-                section.append_item(item)
-
-        # Set the menu for the app.
-        self.native.set_menubar(menubar)
->>>>>>> 73c8fc00
 
     def _submenu(self, group, menubar):
         pass
