import asyncio
import signal
import sys
from pathlib import Path

import gbulb

import toga
from toga import App as toga_App
from toga.command import Command

from .libs import TOGA_DEFAULT_STYLES, Gdk, Gio, Gtk
from .window import Window


def gtk_menu_item_activate(cmd):
    """Convert a GTK menu item activation into a command invocation."""

    def _handler(action, data):
        cmd.action()

    return _handler


class MainWindow(Window):
<<<<<<< HEAD
    _IMPL_CLASS = Gtk.ApplicationWindow

    def __init__(self, interface, title, position, size):
        super().__init__(interface, title, position, size)
        icon_impl = toga_App.app.icon._impl
        self.native.set_icon_name(icon_impl.native_72.get_icon_name())
=======
    def create(self):
        self.native = Gtk.ApplicationWindow()
        self.native.set_role("MainWindow")
        icon_impl = toga_App.app.icon._impl
        self.native.set_icon(icon_impl.native_72)
>>>>>>> cda9754b

    def gtk_close_request(self, *args):
        # Return value of the GTK on_close handler indicates
        # whether the event has been fully handled. Returning
        # False indicates the event handling is *not* complete,
        # so further event processing (including actually
        # closing the window) should be performed; so
        # "should_exit == True" must be converted to a return
        # value of False.
        self.interface.app.on_exit()
        return True


class App:
    """
    This is the Gtk-backed implementation of the App interface class. It is
    the manager of all the other bits of the GUI app in Gtk-backend.
    """

    def __init__(self, interface):
        self.interface = interface
        self.interface._impl = self

        gbulb.install(gtk=True)
        self.loop = asyncio.new_event_loop()

        self.create()

    def create(self):
        # Stimulate the build of the app
        self.native = Gtk.Application(
            application_id=self.interface.app_id,
            flags=Gio.ApplicationFlags.FLAGS_NONE,
        )
        self.native_about_dialog = None

        # Connect the GTK signal that will cause app startup to occur
        self.native.connect("startup", self.gtk_startup)
        self.native.connect("activate", self.gtk_activate)

        self.actions = None

    def gtk_startup(self, data=None):
        # Set up the default commands for the interface.
        self._create_app_commands()

        self.interface.startup()

        # Create the lookup table of menu items,
        # then force the creation of the menus.
        self.create_menus()

        # Set the default Toga styles
        css_provider = Gtk.CssProvider()

        # Backward compatibility fix for different gtk versions ===============
        if Gtk.get_major_version() >= 4 and Gtk.get_minor_version() >= 12:
            css_provider.load_from_string(TOGA_DEFAULT_STYLES)
        elif Gtk.get_major_version() >= 4 and Gtk.get_minor_version() > 8:
            css_provider.load_from_data(TOGA_DEFAULT_STYLES, len(TOGA_DEFAULT_STYLES))
        else:
            css_provider.load_from_data(TOGA_DEFAULT_STYLES.encode("utf-8"))
        # =====================================================================

        Gtk.StyleContext.add_provider_for_display(
            Gdk.Display.get_default(), css_provider, Gtk.STYLE_PROVIDER_PRIORITY_USER
        )

    def _create_app_commands(self):
        self.interface.commands.add(
            Command(
                self._menu_about,
                "About " + self.interface.formal_name,
                group=toga.Group.HELP,
            ),
            Command(None, "Preferences", group=toga.Group.APP),
            # Quit should always be the last item, in a section on its own
            Command(
                self._menu_quit,
                "Quit " + self.interface.formal_name,
                shortcut=toga.Key.MOD_1 + "q",
                group=toga.Group.APP,
                section=sys.maxsize,
            ),
        )

    def gtk_activate(self, data=None):
        pass

    def _menu_about(self, app, **kwargs):
        self.interface.about()

    def _menu_quit(self, app, **kwargs):
        self.interface.on_exit()

    def create_menus(self):
<<<<<<< HEAD
        # TODO: Implementing menus in HeaderBar; See #1931.
        self.interface.factory.not_implemented("Window.create_menus()")
        pass

    def _submenu(self, group, menubar):
        pass
=======
        # Only create the menu if the menu item index has been created.
        self._menu_items = {}
        self._menu_groups = {}

        # Create the menu for the top level menubar.
        menubar = Gio.Menu()
        section = None
        for cmd in self.interface.commands:
            if cmd == GROUP_BREAK:
                section = None
            elif cmd == SECTION_BREAK:
                section = None
            else:
                submenu = self._submenu(cmd.group, menubar)

                if section is None:
                    section = Gio.Menu()
                    submenu.append_section(None, section)

                cmd_id = "command-%s" % id(cmd)
                action = Gio.SimpleAction.new(cmd_id, None)
                action.connect("activate", gtk_menu_item_activate(cmd))

                cmd._impl.native.append(action)
                cmd._impl.set_enabled(cmd.enabled)
                self._menu_items[action] = cmd
                self.native.add_action(action)

                item = Gio.MenuItem.new(cmd.text, "app." + cmd_id)
                if cmd.shortcut:
                    item.set_attribute_value(
                        "accel", GLib.Variant("s", gtk_accel(cmd.shortcut))
                    )

                section.append_item(item)

        # Set the menu for the app.
        self.native.set_menubar(menubar)

    def _submenu(self, group, menubar):
        try:
            return self._menu_groups[group]
        except KeyError:
            if group is None:
                submenu = menubar
            else:
                parent_menu = self._submenu(group.parent, menubar)

                submenu = Gio.Menu()
                self._menu_groups[group] = submenu

                text = group.text
                if text == "*":
                    text = self.interface.formal_name

                parent_menu.append_submenu(text, submenu)

            # Install the item in the group cache.
            self._menu_groups[group] = submenu

            return submenu
>>>>>>> cda9754b

    def main_loop(self):
        # Modify signal handlers to make sure Ctrl-C is caught and handled.
        signal.signal(signal.SIGINT, signal.SIG_DFL)

        self.loop.run_forever(application=self.native)

    def set_main_window(self, window):
        pass

    def show_about_dialog(self):
        self.native_about_dialog = Gtk.AboutDialog()
        self.native_about_dialog.set_modal(True)

        icon_impl = toga_App.app.icon._impl
<<<<<<< HEAD
        about.set_logo(icon_impl.native_72.get_paintable())
=======
        self.native_about_dialog.set_logo(icon_impl.native_72)
>>>>>>> cda9754b

        self.native_about_dialog.set_program_name(self.interface.formal_name)
        if self.interface.version is not None:
            self.native_about_dialog.set_version(self.interface.version)
        if self.interface.author is not None:
            self.native_about_dialog.set_authors([self.interface.author])
        if self.interface.description is not None:
            self.native_about_dialog.set_comments(self.interface.description)
        if self.interface.home_page is not None:
            self.native_about_dialog.set_website(self.interface.home_page)

<<<<<<< HEAD
        about.set_modal(True)
        about.set_transient_for(self.get_current_window().native)
        about.present()
=======
        self.native_about_dialog.show()
        self.native_about_dialog.connect("close", self._close_about)

    def _close_about(self, dialog):
        self.native_about_dialog.destroy()
        self.native_about_dialog = None
>>>>>>> cda9754b

    def beep(self):
        Gdk.beep()

    # We can't call this under test conditions, because it would kill the test harness
    def exit(self):  # pragma: no cover
        self.native.quit()

    def get_current_window(self):
        return self.native.get_active_window()._impl

    def set_current_window(self, window):
        window._impl.native.present()

    def enter_full_screen(self, windows):
        for window in windows:
            window._impl.set_full_screen(True)

    def exit_full_screen(self, windows):
        for window in windows:
            window._impl.set_full_screen(False)

    def show_cursor(self):
        self.interface.factory.not_implemented("App.show_cursor()")

    def hide_cursor(self):
        self.interface.factory.not_implemented("App.hide_cursor()")


class DocumentApp(App):  # pragma: no cover
    def _create_app_commands(self):
        self.interface.commands.add(
            toga.Command(
                self.open_file,
                text="Open...",
                shortcut=toga.Key.MOD_1 + "o",
                group=toga.Group.FILE,
                section=0,
            ),
        )

    def gtk_startup(self, data=None):
        super().gtk_startup(data=data)

        try:
            # Look for a filename specified on the command line
            self.interface._open(Path(sys.argv[1]))
        except IndexError:
            # Nothing on the command line; open a file dialog instead.
            # Create a temporary window so we have context for the dialog
            m = toga.Window()
            m.open_file_dialog(
                self.interface.formal_name,
                file_types=self.interface.document_types.keys(),
                on_result=lambda dialog, path: self.interface._open(path)
                if path
                else self.exit(),
            )

    def open_file(self, widget, **kwargs):
        # Create a temporary window so we have context for the dialog
        m = toga.Window()
        m.open_file_dialog(
            self.interface.formal_name,
            file_types=self.interface.document_types.keys(),
            on_result=lambda dialog, path: self.interface._open(path) if path else None,
        )<|MERGE_RESOLUTION|>--- conflicted
+++ resolved
@@ -23,20 +23,11 @@
 
 
 class MainWindow(Window):
-<<<<<<< HEAD
-    _IMPL_CLASS = Gtk.ApplicationWindow
-
-    def __init__(self, interface, title, position, size):
-        super().__init__(interface, title, position, size)
-        icon_impl = toga_App.app.icon._impl
-        self.native.set_icon_name(icon_impl.native_72.get_icon_name())
-=======
     def create(self):
         self.native = Gtk.ApplicationWindow()
         self.native.set_role("MainWindow")
         icon_impl = toga_App.app.icon._impl
-        self.native.set_icon(icon_impl.native_72)
->>>>>>> cda9754b
+        self.native.set_icon_name(icon_impl.native_72.get_icon_name())
 
     def gtk_close_request(self, *args):
         # Return value of the GTK on_close handler indicates
@@ -133,76 +124,12 @@
         self.interface.on_exit()
 
     def create_menus(self):
-<<<<<<< HEAD
         # TODO: Implementing menus in HeaderBar; See #1931.
         self.interface.factory.not_implemented("Window.create_menus()")
         pass
 
     def _submenu(self, group, menubar):
         pass
-=======
-        # Only create the menu if the menu item index has been created.
-        self._menu_items = {}
-        self._menu_groups = {}
-
-        # Create the menu for the top level menubar.
-        menubar = Gio.Menu()
-        section = None
-        for cmd in self.interface.commands:
-            if cmd == GROUP_BREAK:
-                section = None
-            elif cmd == SECTION_BREAK:
-                section = None
-            else:
-                submenu = self._submenu(cmd.group, menubar)
-
-                if section is None:
-                    section = Gio.Menu()
-                    submenu.append_section(None, section)
-
-                cmd_id = "command-%s" % id(cmd)
-                action = Gio.SimpleAction.new(cmd_id, None)
-                action.connect("activate", gtk_menu_item_activate(cmd))
-
-                cmd._impl.native.append(action)
-                cmd._impl.set_enabled(cmd.enabled)
-                self._menu_items[action] = cmd
-                self.native.add_action(action)
-
-                item = Gio.MenuItem.new(cmd.text, "app." + cmd_id)
-                if cmd.shortcut:
-                    item.set_attribute_value(
-                        "accel", GLib.Variant("s", gtk_accel(cmd.shortcut))
-                    )
-
-                section.append_item(item)
-
-        # Set the menu for the app.
-        self.native.set_menubar(menubar)
-
-    def _submenu(self, group, menubar):
-        try:
-            return self._menu_groups[group]
-        except KeyError:
-            if group is None:
-                submenu = menubar
-            else:
-                parent_menu = self._submenu(group.parent, menubar)
-
-                submenu = Gio.Menu()
-                self._menu_groups[group] = submenu
-
-                text = group.text
-                if text == "*":
-                    text = self.interface.formal_name
-
-                parent_menu.append_submenu(text, submenu)
-
-            # Install the item in the group cache.
-            self._menu_groups[group] = submenu
-
-            return submenu
->>>>>>> cda9754b
 
     def main_loop(self):
         # Modify signal handlers to make sure Ctrl-C is caught and handled.
@@ -216,13 +143,10 @@
     def show_about_dialog(self):
         self.native_about_dialog = Gtk.AboutDialog()
         self.native_about_dialog.set_modal(True)
+        self.native_about_dialog.set_transient_for(self.get_current_window().native)
 
         icon_impl = toga_App.app.icon._impl
-<<<<<<< HEAD
-        about.set_logo(icon_impl.native_72.get_paintable())
-=======
-        self.native_about_dialog.set_logo(icon_impl.native_72)
->>>>>>> cda9754b
+        self.native_about_dialog.set_logo(icon_impl.native_72.get_paintable())
 
         self.native_about_dialog.set_program_name(self.interface.formal_name)
         if self.interface.version is not None:
@@ -234,18 +158,7 @@
         if self.interface.home_page is not None:
             self.native_about_dialog.set_website(self.interface.home_page)
 
-<<<<<<< HEAD
-        about.set_modal(True)
-        about.set_transient_for(self.get_current_window().native)
-        about.present()
-=======
-        self.native_about_dialog.show()
-        self.native_about_dialog.connect("close", self._close_about)
-
-    def _close_about(self, dialog):
-        self.native_about_dialog.destroy()
-        self.native_about_dialog = None
->>>>>>> cda9754b
+        self.native_about_dialog.present()
 
     def beep(self):
         Gdk.beep()
