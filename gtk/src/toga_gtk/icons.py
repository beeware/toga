<<<<<<< HEAD
from .libs import Gdk, GdkPixbuf, Gtk
=======
from .libs import GdkPixbuf, GLib
>>>>>>> cda9754b


class Icon:
    EXTENSIONS = [".png", ".ico", ".icns"]
    SIZES = [16, 32, 72]

    def __init__(self, interface, path):
        self.interface = interface
        self.paths = path

        # Preload all the required icon sizes
<<<<<<< HEAD
        for size, path in self.paths.items():
            native = Gtk.Image.new_from_paintable(
                Gdk.Texture.new_for_pixbuf(
                    GdkPixbuf.Pixbuf.new_from_file(str(path)).scale_simple(
                        size, size, GdkPixbuf.InterpType.BILINEAR
                    )
=======
        try:
            for size, path in self.paths.items():
                native = GdkPixbuf.Pixbuf.new_from_file(str(path)).scale_simple(
                    size, size, GdkPixbuf.InterpType.BILINEAR
>>>>>>> cda9754b
                )
                setattr(self, f"native_{size}", native)
        except GLib.GError:
            raise ValueError(f"Unable to load icon from {path}")<|MERGE_RESOLUTION|>--- conflicted
+++ resolved
@@ -1,8 +1,4 @@
-<<<<<<< HEAD
 from .libs import Gdk, GdkPixbuf, Gtk
-=======
-from .libs import GdkPixbuf, GLib
->>>>>>> cda9754b
 
 
 class Icon:
@@ -14,19 +10,12 @@
         self.paths = path
 
         # Preload all the required icon sizes
-<<<<<<< HEAD
         for size, path in self.paths.items():
             native = Gtk.Image.new_from_paintable(
                 Gdk.Texture.new_for_pixbuf(
                     GdkPixbuf.Pixbuf.new_from_file(str(path)).scale_simple(
                         size, size, GdkPixbuf.InterpType.BILINEAR
                     )
-=======
-        try:
-            for size, path in self.paths.items():
-                native = GdkPixbuf.Pixbuf.new_from_file(str(path)).scale_simple(
-                    size, size, GdkPixbuf.InterpType.BILINEAR
->>>>>>> cda9754b
                 )
                 setattr(self, f"native_{size}", native)
         except GLib.GError:
