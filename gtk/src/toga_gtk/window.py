from toga.command import GROUP_BREAK, SECTION_BREAK

from .container import TogaContainer
from .libs import Gdk, Gtk


class Window:
    def __init__(self, interface, title, position, size):
        self.interface = interface
        self.interface._impl = self

        self._is_closing = False
        self._is_previously_shown = False

        self.layout = None

        self.create()
        self.native._impl = self

        self.native.connect("delete-event", self.gtk_delete_event)
        self.native.connect("focus-in-event", self.window_on_gain_focus)
        self.native.connect("focus-out-event", self.window_on_lose_focus)
        self.native.connect("window-state-event", self.window_on_state_changed)

        self.native.set_default_size(size[0], size[1])

        self.set_title(title)
        self.set_position(position)

        # Set the window deletable/closable.
        self.native.set_deletable(self.interface.closable)

        # Added to set Window Resizable - removes Window Maximize button from
        # Window Decorator when resizable == False
        self.native.set_resizable(self.interface.resizable)

        # The GTK window's content is the layout; any user content is placed
        # into the container, which is the bottom widget in the layout. The
        # toolbar (if required) will be added at the top of the layout.
        self.layout = Gtk.Box(orientation=Gtk.Orientation.VERTICAL)

        self.native_toolbar = Gtk.Toolbar()
        self.native_toolbar.set_style(Gtk.ToolbarStyle.BOTH)
        self.native_toolbar.set_visible(False)
        self.toolbar_items = {}
        self.layout.pack_start(self.native_toolbar, expand=False, fill=False, padding=0)

        # Because expand and fill are True, the container will fill the available
        # space, and will get a size_allocate callback if the window is resized.
        self.container = TogaContainer()
        self.layout.pack_end(self.container, expand=True, fill=True, padding=0)

        self.native.add(self.layout)

    def create(self):
        self.native = Gtk.Window()

    def get_title(self):
        return self.native.get_title()

    def set_title(self, title):
        self.native.set_title(title)

    def set_app(self, app):
        app.native.add_window(self.native)

    def create_toolbar(self):
        # Remove any pre-existing toolbar content
        if self.toolbar_items:
            self.native_toolbar.set_visible(False)

        for cmd, item_impl in self.toolbar_items.items():
            self.native_toolbar.remove(item_impl)
            try:
                cmd._impl.native.remove(item_impl)
            except AttributeError:
                # Breaks don't have _impls, so there's no native to clean up
                pass

        # Create the new toolbar items
        self.toolbar_items = {}
        for cmd in self.interface.toolbar:
            if cmd == GROUP_BREAK:
                item_impl = Gtk.SeparatorToolItem()
                item_impl.set_draw(True)
            elif cmd == SECTION_BREAK:
                item_impl = Gtk.SeparatorToolItem()
                item_impl.set_draw(False)
            else:
                item_impl = Gtk.ToolButton()
                if cmd.icon:
                    item_impl.set_icon_widget(
                        Gtk.Image.new_from_pixbuf(cmd.icon._impl.native_32)
                    )
                item_impl.set_label(cmd.text)
                if cmd.tooltip:
                    item_impl.set_tooltip_text(cmd.tooltip)
                item_impl.connect("clicked", cmd._impl.gtk_clicked)
                cmd._impl.native.append(item_impl)
            self.toolbar_items[cmd] = item_impl
            self.native_toolbar.insert(item_impl, -1)

        if self.toolbar_items:
            self.native_toolbar.set_visible(True)
            self.native_toolbar.show_all()

    def set_content(self, widget):
        # Set the new widget to be the container's content
        self.container.content = widget

    def show(self):
        self.native.show_all()

    def hide(self):
        self.native.hide()

    def get_visible(self):
        return self.native.get_property("visible")

    def gtk_delete_event(self, widget, data):
        if self._is_closing:
            should_close = True
        else:
            should_close = self.interface.on_close()

        # Return value of the GTK on_close handler indicates
        # whether the event has been fully handled. Returning
        # False indicates the event handling is *not* complete,
        # so further event processing (including actually
        # closing the window) should be performed.
        return not should_close

    def close(self):
        self._is_closing = True
        self.native.close()

    def get_position(self):
        pos = self.native.get_position()
        return pos.root_x, pos.root_y

    def set_position(self, position):
        self.native.move(position[0], position[1])

    def get_size(self):
        size = self.native.get_size()
        return size.width, size.height

    def set_size(self, size):
        self.native.resize(size[0], size[1])

    def set_full_screen(self, is_full_screen):
        if is_full_screen:
            self.native.fullscreen()
        else:
            self.native.unfullscreen()

<<<<<<< HEAD
    def window_on_gain_focus(self, sender, event):
        self.interface.on_gain_focus(self.interface)

    def window_on_lose_focus(self, sender, event):
        self.interface.on_lose_focus(self.interface)

    def window_on_state_changed(self, sender, event):
        if (
            event.new_window_state & Gdk.WindowState.WITHDRAWN
            and self._is_previously_shown
        ):
            self._is_previously_shown = False
            self.interface.on_hide(self.interface)

        elif (
            event.new_window_state & Gdk.WindowState.ICONIFIED
            and self._is_previously_shown
        ):
            self._is_previously_shown = False
            self.interface.on_hide(self.interface)

        elif (
            event.new_window_state & Gdk.WindowState.MAXIMIZED
            and not self._is_previously_shown
        ):
            self._is_previously_shown = True
            self.interface.on_show(self.interface)

        elif (
            event.new_window_state & Gdk.WindowState.FULLSCREEN
            and not self._is_previously_shown
        ):
            self._is_previously_shown = True
            self.interface.on_show(self.interface)

        elif (
            event.new_window_state & Gdk.WindowState.FOCUSED
            and not self._is_previously_shown
        ):
            self._is_previously_shown = True
            self.interface.on_show(self.interface)
=======
    def get_image_data(self):
        display = self.native.get_display()
        display.flush()

        # For some reason, converting the *window* to a pixbuf fails. But if you extract
        # a *part* of the overall screen, that works. So - work out the origin of the
        # window, then the allocation for the container relative to that window, and
        # capture that rectangle.
        window = self.native.get_window()
        origin = window.get_origin()
        allocation = self.container.get_allocation()

        screen = display.get_default_screen()
        root_window = screen.get_root_window()
        screenshot = Gdk.pixbuf_get_from_window(
            root_window,
            origin.x + allocation.x,
            origin.y + allocation.y,
            allocation.width,
            allocation.height,
        )

        success, buffer = screenshot.save_to_bufferv("png")
        if success:
            return buffer
        else:  # pragma: nocover
            # This shouldn't ever happen, and it's difficult to manufacture in test conditions
            raise ValueError(f"Unable to generate screenshot of {self}")
>>>>>>> 001bddd8
<|MERGE_RESOLUTION|>--- conflicted
+++ resolved
@@ -154,7 +154,6 @@
         else:
             self.native.unfullscreen()
 
-<<<<<<< HEAD
     def window_on_gain_focus(self, sender, event):
         self.interface.on_gain_focus(self.interface)
 
@@ -196,7 +195,7 @@
         ):
             self._is_previously_shown = True
             self.interface.on_show(self.interface)
-=======
+
     def get_image_data(self):
         display = self.native.get_display()
         display.flush()
@@ -224,5 +223,4 @@
             return buffer
         else:  # pragma: nocover
             # This shouldn't ever happen, and it's difficult to manufacture in test conditions
-            raise ValueError(f"Unable to generate screenshot of {self}")
->>>>>>> 001bddd8
+            raise ValueError(f"Unable to generate screenshot of {self}")