--- conflicted
+++ resolved
@@ -25,17 +25,13 @@
         self.create()
         self.native._impl = self
 
-<<<<<<< HEAD
-        self.native.connect("delete-event", self.gtk_delete_event)
-        self.native.connect("window-state-event", self.gtk_window_state_event)
-
-        self._window_state_flags = None
-=======
         self._delete_handler = self.native.connect(
             "delete-event",
             self.gtk_delete_event,
         )
->>>>>>> 7a0b9503
+        self.native.connect("window-state-event", self.gtk_window_state_event)
+
+        self._window_state_flags = None
 
         self.native.set_default_size(size[0], size[1])
 
