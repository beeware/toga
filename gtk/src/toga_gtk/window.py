<<<<<<< HEAD
=======
from toga.command import GROUP_BREAK, SECTION_BREAK

>>>>>>> cda9754b
from .container import TogaContainer
from .libs import Gdk, Gtk


def gtk_toolbar_item_clicked(cmd):
    """Convert a GTK toolbar item click into a command invocation."""

    def _handler(widget):
        cmd.action()

    return _handler


class Window:
    def __init__(self, interface, title, position, size):
        self.interface = interface
        self.interface._impl = self

        self._is_closing = False

        self.layout = None

        self.create()
        self.native._impl = self

        self.native.connect("close-request", self.gtk_close_request)

        self.native.set_default_size(size[0], size[1])

        self.set_title(title)
        self.set_position(position)

        # Set the window deletable/closable.
        self.native.set_deletable(self.interface.closable)

        # Added to set Window Resizable - removes Window Maximize button from
        # Window Decorator when resizable == False
        self.native.set_resizable(self.interface.resizable)

        # The GTK window's content is the layout; any user content is placed
        # into the container, which is the bottom widget in the layout. The
        # toolbar (if required) will be added at the top of the layout.
<<<<<<< HEAD
        #
        # Because vexpand and valign are set, the container will fill the
        # available space, and will get a size_allocate callback if the
        # window is resized.
        self.container = TogaContainer()
        self.container.set_valign(Gtk.Align.FILL)
        self.container.set_vexpand(True)
        self.layout = Gtk.Box(orientation=Gtk.Orientation.VERTICAL)
        self.layout.append(self.container)
        self.native.set_child(self.layout)
=======
        self.layout = Gtk.Box(orientation=Gtk.Orientation.VERTICAL)

        self.native_toolbar = Gtk.Toolbar()
        self.native_toolbar.set_style(Gtk.ToolbarStyle.BOTH)
        self.native_toolbar.set_visible(False)
        self.toolbar_items = {}
        self.layout.pack_start(self.native_toolbar, expand=False, fill=False, padding=0)

        # Because expand and fill are True, the container will fill the available
        # space, and will get a size_allocate callback if the window is resized.
        self.container = TogaContainer()
        self.layout.pack_end(self.container, expand=True, fill=True, padding=0)

        self.native.add(self.layout)
>>>>>>> cda9754b

    def create(self):
        self.native = Gtk.Window()

    def get_title(self):
        return self.native.get_title()

    def set_title(self, title):
        self.native.set_title(title)

    def set_app(self, app):
        app.native.add_window(self.native)

    def create_toolbar(self):
<<<<<<< HEAD
        # TODO: Implementing toolbar commands in HeaderBar; See #1931.
        self.interface.factory.not_implemented("Window.create_toolbar()")
        pass
=======
        # Remove any pre-existing toolbar content
        if self.toolbar_items:
            self.native_toolbar.set_visible(False)

        for cmd, item_impl in self.toolbar_items.items():
            self.native_toolbar.remove(item_impl)
            try:
                cmd._impl.native.remove(item_impl)
            except AttributeError:
                # Breaks don't have _impls, so there's no native to clean up
                pass

        # Create the new toolbar items
        self.toolbar_items = {}
        for cmd in self.interface.toolbar:
            if cmd == GROUP_BREAK:
                item_impl = Gtk.SeparatorToolItem()
                item_impl.set_draw(True)
            elif cmd == SECTION_BREAK:
                item_impl = Gtk.SeparatorToolItem()
                item_impl.set_draw(False)
            else:
                item_impl = Gtk.ToolButton()
                if cmd.icon:
                    item_impl.set_icon_widget(
                        Gtk.Image.new_from_pixbuf(cmd.icon._impl.native_32)
                    )
                item_impl.set_label(cmd.text)
                if cmd.tooltip:
                    item_impl.set_tooltip_text(cmd.tooltip)
                item_impl.connect("clicked", gtk_toolbar_item_clicked(cmd))
                cmd._impl.native.append(item_impl)
            self.toolbar_items[cmd] = item_impl
            self.native_toolbar.insert(item_impl, -1)
>>>>>>> cda9754b

        if self.toolbar_items:
            self.native_toolbar.set_visible(True)
            self.native_toolbar.show_all()

    def set_content(self, widget):
        # Set the new widget to be the container's content
        self.container.content = widget

    def show(self):
        self.native.set_visible(True)

    def hide(self):
        self.native.set_visible(False)

    def get_visible(self):
        return self.native.get_property("visible")

    def gtk_close_request(self, data):
        if self._is_closing:
            should_close = True
        else:
            should_close = self.interface.on_close()

        # Return value of the GTK on_close handler indicates
        # whether the event has been fully handled. Returning
        # False indicates the event handling is *not* complete,
        # so further event processing (including actually
        # closing the window) should be performed.
        return not should_close

    def close(self):
        self._is_closing = True
        self.native.close()

    def get_position(self):
        # Gtk believes/claims that positioning top level windows is not
        # the toolkit’s job but WM job. They are suggesting leaving
        # positioning to windowing system.
        # See https://discourse.gnome.org/t/how-to-center-gtkwindows-in-gtk4/3112/4
        self.interface.factory.not_implemented("Window.get_position()")
        pass

    def set_position(self, position):
        # Gtk believes/claims that positioning top level windows is not
        # the toolkit’s job but WM job. They are suggesting leaving
        # positioning to windowing system.
        # See https://discourse.gnome.org/t/how-to-center-gtkwindows-in-gtk4/3112/4
        self.interface.factory.not_implemented("Window.set_position()")
        pass

    def get_size(self):
        width = self.native.get_width()
        height = self.native.get_height()
        return width, height

    def set_size(self, size):
        self.native.set_default_size(size[0], size[1])

    def set_full_screen(self, is_full_screen):
        if is_full_screen:
            self.native.fullscreen()
        else:
            self.native.unfullscreen()

    def get_image_data(self):
        display = self.native.get_display()
        display.flush()

        # For some reason, converting the *window* to a pixbuf fails. But if you extract
        # a *part* of the overall screen, that works. So - work out the origin of the
        # window, then the allocation for the container relative to that window, and
        # capture that rectangle.
        window = self.native.get_window()
        origin = window.get_origin()
        allocation = self.container.get_allocation()

        screen = display.get_default_screen()
        root_window = screen.get_root_window()
        screenshot = Gdk.pixbuf_get_from_window(
            root_window,
            origin.x + allocation.x,
            origin.y + allocation.y,
            allocation.width,
            allocation.height,
        )

        success, buffer = screenshot.save_to_bufferv("png")
        if success:
            return buffer
        else:  # pragma: nocover
            # This shouldn't ever happen, and it's difficult to manufacture in test conditions
            raise ValueError(f"Unable to generate screenshot of {self}")<|MERGE_RESOLUTION|>--- conflicted
+++ resolved
@@ -1,8 +1,5 @@
-<<<<<<< HEAD
-=======
 from toga.command import GROUP_BREAK, SECTION_BREAK
 
->>>>>>> cda9754b
 from .container import TogaContainer
 from .libs import Gdk, Gtk
 
@@ -45,33 +42,18 @@
         # The GTK window's content is the layout; any user content is placed
         # into the container, which is the bottom widget in the layout. The
         # toolbar (if required) will be added at the top of the layout.
-<<<<<<< HEAD
-        #
+
+        self.layout = Gtk.Box(orientation=Gtk.Orientation.VERTICAL)
+        self.layout.append(self.container)
+
         # Because vexpand and valign are set, the container will fill the
         # available space, and will get a size_allocate callback if the
         # window is resized.
         self.container = TogaContainer()
         self.container.set_valign(Gtk.Align.FILL)
         self.container.set_vexpand(True)
-        self.layout = Gtk.Box(orientation=Gtk.Orientation.VERTICAL)
-        self.layout.append(self.container)
+
         self.native.set_child(self.layout)
-=======
-        self.layout = Gtk.Box(orientation=Gtk.Orientation.VERTICAL)
-
-        self.native_toolbar = Gtk.Toolbar()
-        self.native_toolbar.set_style(Gtk.ToolbarStyle.BOTH)
-        self.native_toolbar.set_visible(False)
-        self.toolbar_items = {}
-        self.layout.pack_start(self.native_toolbar, expand=False, fill=False, padding=0)
-
-        # Because expand and fill are True, the container will fill the available
-        # space, and will get a size_allocate callback if the window is resized.
-        self.container = TogaContainer()
-        self.layout.pack_end(self.container, expand=True, fill=True, padding=0)
-
-        self.native.add(self.layout)
->>>>>>> cda9754b
 
     def create(self):
         self.native = Gtk.Window()
@@ -86,50 +68,9 @@
         app.native.add_window(self.native)
 
     def create_toolbar(self):
-<<<<<<< HEAD
         # TODO: Implementing toolbar commands in HeaderBar; See #1931.
         self.interface.factory.not_implemented("Window.create_toolbar()")
         pass
-=======
-        # Remove any pre-existing toolbar content
-        if self.toolbar_items:
-            self.native_toolbar.set_visible(False)
-
-        for cmd, item_impl in self.toolbar_items.items():
-            self.native_toolbar.remove(item_impl)
-            try:
-                cmd._impl.native.remove(item_impl)
-            except AttributeError:
-                # Breaks don't have _impls, so there's no native to clean up
-                pass
-
-        # Create the new toolbar items
-        self.toolbar_items = {}
-        for cmd in self.interface.toolbar:
-            if cmd == GROUP_BREAK:
-                item_impl = Gtk.SeparatorToolItem()
-                item_impl.set_draw(True)
-            elif cmd == SECTION_BREAK:
-                item_impl = Gtk.SeparatorToolItem()
-                item_impl.set_draw(False)
-            else:
-                item_impl = Gtk.ToolButton()
-                if cmd.icon:
-                    item_impl.set_icon_widget(
-                        Gtk.Image.new_from_pixbuf(cmd.icon._impl.native_32)
-                    )
-                item_impl.set_label(cmd.text)
-                if cmd.tooltip:
-                    item_impl.set_tooltip_text(cmd.tooltip)
-                item_impl.connect("clicked", gtk_toolbar_item_clicked(cmd))
-                cmd._impl.native.append(item_impl)
-            self.toolbar_items[cmd] = item_impl
-            self.native_toolbar.insert(item_impl, -1)
->>>>>>> cda9754b
-
-        if self.toolbar_items:
-            self.native_toolbar.set_visible(True)
-            self.native_toolbar.show_all()
 
     def set_content(self, widget):
         # Set the new widget to be the container's content
