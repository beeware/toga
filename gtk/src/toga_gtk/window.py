--- conflicted
+++ resolved
@@ -3,11 +3,8 @@
 from typing import TYPE_CHECKING
 
 from toga.command import Separator
-<<<<<<< HEAD
 from toga.constants import WindowState
-=======
 from toga.types import Position, Size
->>>>>>> cd7ca2f7
 
 from .container import TogaContainer
 from .libs import Gdk, Gtk
