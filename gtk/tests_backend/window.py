<<<<<<< HEAD
import asyncio
from pathlib import Path
from unittest.mock import Mock

from toga.constants import WindowState
=======
>>>>>>> 9d3be1c7
from toga_gtk.libs import Gdk, Gtk

from .dialogs import DialogsMixin
from .probe import BaseProbe


class WindowProbe(BaseProbe, DialogsMixin):
    # GTK defers a lot of window behavior to the window manager, which means some features
    # either don't exist, or we can't guarantee they behave the way Toga would like.
    supports_closable = True
    supports_minimizable = False
    supports_move_while_hidden = False
    supports_unminimize = False
    # Wayland mostly prohibits interaction with the larger windowing environment
    supports_minimize = not BaseProbe.IS_WAYLAND
    supports_placement = not BaseProbe.IS_WAYLAND

    def __init__(self, app, window):
        super().__init__()
        self.app = app
        self.window = window
        self.impl = window._impl
        self.native = window._impl.native
        assert isinstance(self.native, Gtk.Window)

    async def wait_for_window(self, message, minimize=False, full_screen=False):
        await self.redraw(message, delay=0.5 if (full_screen or minimize) else 0.1)

    def close(self):
        if self.is_closable:
            # Trigger the OS-level window close event.
            self.native.emit("delete-event", None)

    @property
    def content_size(self):
        content_allocation = self.impl.container.get_allocation()
        return (content_allocation.width, content_allocation.height)

    @property
    def presentation_content_size(self):
        return self.content_size

    def is_window_state(self, state):
        window_state_flags = self.impl._window_state_flags
        if window_state_flags & Gdk.WindowState.MAXIMIZED:
            current_state = WindowState.MAXIMIZED
        elif window_state_flags & Gdk.WindowState.ICONIFIED:
            current_state = WindowState.MINIMIZED
        elif window_state_flags & Gdk.WindowState.FULLSCREEN:
            # Use a shadow variable since a window without any app menu and toolbar
            # in presentation mode would be indistinguishable from full screen mode.
            if getattr(self.impl, "_is_presentation_mode", False) is True:
                current_state = WindowState.PRESENTATION
            else:
                current_state = WindowState.FULLSCREEN
        else:
            current_state = WindowState.NORMAL
        return bool(current_state == state)

    @property
    def is_full_screen(self):
        return self.is_window_state(WindowState.FULLSCREEN)

    @property
    def is_resizable(self):
        return self.native.get_resizable()

    @property
    def is_closable(self):
        return self.native.get_deletable()

    @property
    def is_minimized(self):
        return self.is_window_state(WindowState.MINIMIZED)

    def minimize(self):
        self.native.iconify()

    def unminimize(self):
        self.native.deiconify()

    def has_toolbar(self):
        return self.impl.native_toolbar.get_n_items() > 0

    def assert_is_toolbar_separator(self, index, section=False):
        item = self.impl.native_toolbar.get_nth_item(index)
        assert isinstance(item, Gtk.SeparatorToolItem)
        assert item.get_draw() == (not section)

    def assert_toolbar_item(self, index, label, tooltip, has_icon, enabled):
        item = self.impl.native_toolbar.get_nth_item(index)
        assert item.get_label() == label
        # FIXME: get_tooltip_text() doesn't work. The tooltip can be set, but the
        # API to return the value just doesn't work. If it is ever fixed, this
        # is the test for it:
        # assert (None if item.get_tooltip_text() is None else item.get_tooltip_text()) == tooltip
        assert (item.get_icon_widget() is not None) == has_icon
        assert item.get_sensitive() == enabled

    def press_toolbar_button(self, index):
        item = self.impl.native_toolbar.get_nth_item(index)
        item.emit("clicked")<|MERGE_RESOLUTION|>--- conflicted
+++ resolved
@@ -1,11 +1,4 @@
-<<<<<<< HEAD
-import asyncio
-from pathlib import Path
-from unittest.mock import Mock
-
 from toga.constants import WindowState
-=======
->>>>>>> 9d3be1c7
 from toga_gtk.libs import Gdk, Gtk
 
 from .dialogs import DialogsMixin
