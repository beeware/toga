import asyncio
from threading import Event

import pytest

from toga_gtk.libs import GTK_VERSION, Gdk, Gtk

from ..fonts import FontMixin
from ..probe import BaseProbe
from .properties import toga_color, toga_font


class SimpleProbe(BaseProbe, FontMixin):
    def __init__(self, widget):
        super().__init__()
        self.app = widget.app
        self.widget = widget
        self.impl = widget._impl
        self.native = widget._impl.native
        assert isinstance(self.native, self.native_class)

        # Set the target for keypress events
        self._keypress_target = self.native

<<<<<<< HEAD
        if GTK_VERSION < (4, 0, 0):  # pragma: no-cover-if-gtk4
            # Ensure that the theme isn't using animations for the widget.
=======
        # Ensure that the theme isn't using animations for the widget.
        if GTK_VERSION < (4, 0, 0):  # pragma: no-cover-if-gtk4
>>>>>>> 7f9cf2f7
            settings = Gtk.Settings.get_for_screen(self.native.get_screen())
        else:  # pragma: no-cover-if-gtk3
            settings = Gtk.Settings.get_for_display(self.native.get_display())
        settings.set_property("gtk-enable-animations", False)

    def assert_container(self, container):
        container_native = container._impl.container
        if GTK_VERSION < (4, 0, 0):  # pragma: no-cover-if-gtk4
            for control in container_native.get_children():
                if control == self.native:
                    break
            else:
                raise ValueError(f"cannot find {self.native} in {container_native}")
        else:  # pragma: no-cover-if-gtk3
            control = container_native.get_last_child()
            while control is not None:
                if control == self.native:
                    break
                control = control.get_prev_sibling()
            else:
                raise ValueError(f"cannot find {self.native} in {container_native}")

    def assert_not_contained(self):
        assert self.widget._impl.container is None
        assert self.native.get_parent() is None

    def assert_text_align(self, expected):
        assert self.text_align == expected

    def repaint_needed(self):
        return self.impl.container.needs_redraw or super().repaint_needed()

    @property
    def enabled(self):
        return self.native.get_sensitive()

    @property
    def width(self):
        if GTK_VERSION < (4, 0, 0):  # pragma: no-cover-if-gtk4
            return self.native.get_allocation().width
        else:  # pragma: no-cover-if-gtk3
            return self.native.compute_bounds(self.native)[1].get_width()

    @property
    def height(self):
        if GTK_VERSION < (4, 0, 0):  # pragma: no-cover-if-gtk4
            return self.native.get_allocation().height
        else:  # pragma: no-cover-if-gtk3
            return self.native.compute_bounds(self.native)[1].get_height()

    def assert_layout(self, size, position):
        if GTK_VERSION >= (4, 0, 0):
            pytest.skip("Accurate layout is not yet supported in GTK4")
        # Widget is contained and in a window.
        assert self.widget._impl.container is not None
        assert self.native.get_parent() is not None

        # Measurements are relative to the container as an origin.
        origin = self.widget._impl.container.get_allocation()

        # size and position is as expected.
        assert (
            self.native.get_allocation().width,
            self.native.get_allocation().height,
        ) == size
        assert (
            self.native.get_allocation().x - origin.x,
            self.native.get_allocation().y - origin.y,
        ) == position

    def assert_width(self, min_width, max_width):
        assert (
            min_width <= self.width <= max_width
        ), f"Width ({self.width}) not in range ({min_width}, {max_width})"

    def assert_height(self, min_height, max_height):
        assert (
            min_height <= self.height <= max_height
        ), f"Height ({self.height}) not in range ({min_height}, {max_height})"

    @property
    def shrink_on_resize(self):
        return True

    @property
    def color(self):
        if GTK_VERSION < (4, 0, 0):  # pragma: no-cover-if-gtk4
            sc = self.native.get_style_context()
            return toga_color(sc.get_property("color", sc.get_state()))
        else:  # pragma: no-cover-if-gtk3
            style_provider = self.impl.style_providers.get(("color", id(self.native)))
            style_value = (
                style_provider.to_string().split(": ")[1].split(";")[0]
                if style_provider
                else None
            )
            return toga_color(style_value) if style_value else None

    @property
    def background_color(self):
        if GTK_VERSION < (4, 0, 0):  # pragma: no-cover-if-gtk4
            sc = self.native.get_style_context()
            return toga_color(sc.get_property("background-color", sc.get_state()))
        else:  # pragma: no-cover-if-gtk3
            style_provider = self.impl.style_providers.get(
                ("background_color", id(self.native))
            )
            style_value = (
                style_provider.to_string().split(": ")[1].split(";")[0]
                if style_provider
                else None
            )
            return toga_color(style_value) if style_value else None

    @property
    def font(self):
        if GTK_VERSION < (4, 0, 0):  # pragma: no-cover-if-gtk4
            sc = self.native.get_style_context()
            return sc.get_property("font", sc.get_state())
        else:  # pragma: no-cover-if-gtk3
            style_provider = self.impl.style_providers.get(("font", id(self.native)))
            font_value = style_provider.to_string() if style_provider else None
            return toga_font(font_value) if font_value else None

    @property
    def is_hidden(self):
        return not self.native.get_visible()

    @property
    def has_focus(self):
        if GTK_VERSION < (4, 0, 0):  # pragma: no-cover-if-gtk4
            return self.native.has_focus()
        else:  # pragma: no-cover-if-gtk3
            root = self.native.get_root()
            focus_widget = root.get_focus()
            if focus_widget:
                if focus_widget == self.native:
                    return self.native.has_focus()
                else:
                    return focus_widget.is_ancestor(self.native)
            else:
                return False

    async def type_character(self, char):
        if GTK_VERSION >= (4, 0, 0):
            pytest.skip("GDK KeyPress is not implemented in GTK4")
        # Construct a GDK KeyPress event.
        keyval = getattr(
            Gdk,
            f"KEY_{char}",
            {
                " ": Gdk.KEY_space,
                "-": Gdk.KEY_minus,
                ".": Gdk.KEY_period,
                "\n": Gdk.KEY_Return,
                "<esc>": Gdk.KEY_Escape,
            }.get(char, Gdk.KEY_question),
        )

        event = Gdk.Event.new(Gdk.EventType.KEY_PRESS)
        event.window = self.widget.window._impl.native.get_window()
        event.time = Gtk.get_current_event_time()
        event.keyval = keyval
        event.length = 1
        event.string = char
        # event.group =
        # event.hardware_keycode =
        event.is_modifier = 0

        # Mock the event coming from the keyboard
        device = Gdk.Display.get_default().get_default_seat().get_keyboard()
        event.set_device(device)

        # There might be more than one event loop iteration before the key
        # event is fully handled; and there may be iterations of the event loop
        # where there are no pending events. However, we need to know for
        # certain that the key event has been handled.
        #
        # Set up a temporary handler to listen for events being processed.
        # When the key is pressed, use a threading.Event to signal that
        # we can continue.
        handled = Event()

        def event_handled(widget, e):
            if e.type == Gdk.EventType.KEY_PRESS and e.keyval == event.keyval:
                handled.set()

        handler_id = self._keypress_target.connect("event-after", event_handled)

        # Inject the event
        Gtk.main_do_event(event)

        # Run the event loop until the keypress has been handled.
        while not handled.is_set():
            Gtk.main_iteration_do(blocking=False)

        # Remove the temporary handler
        self._keypress_target.disconnect(handler_id)

        # GTK has an intermittent failure because on_change handler
        # caused by typing a character doesn't fully propagate. A
        # short delay fixes this.
        await asyncio.sleep(0.04)

    async def undo(self):
        pytest.skip("Undo not supported on this platform")

    async def redo(self):
        pytest.skip("Redo not supported on this platform")<|MERGE_RESOLUTION|>--- conflicted
+++ resolved
@@ -22,13 +22,8 @@
         # Set the target for keypress events
         self._keypress_target = self.native
 
-<<<<<<< HEAD
-        if GTK_VERSION < (4, 0, 0):  # pragma: no-cover-if-gtk4
-            # Ensure that the theme isn't using animations for the widget.
-=======
         # Ensure that the theme isn't using animations for the widget.
         if GTK_VERSION < (4, 0, 0):  # pragma: no-cover-if-gtk4
->>>>>>> 7f9cf2f7
             settings = Gtk.Settings.get_for_screen(self.native.get_screen())
         else:  # pragma: no-cover-if-gtk3
             settings = Gtk.Settings.get_for_display(self.native.get_display())
