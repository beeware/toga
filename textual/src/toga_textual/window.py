from rich.text import Text

from textual.app import RenderResult
from textual.reactive import Reactive
from textual.screen import Screen as TextualScreen
from textual.widget import Widget as TextualWidget
from textual.widgets import Button as TextualButton
<<<<<<< HEAD
from toga.constants import WindowState
=======
from toga import Position, Size
>>>>>>> cd7ca2f7

from .container import Container
from .screens import Screen as ScreenImpl


class WindowCloseButton(TextualButton):
    DEFAULT_CSS = """
    WindowCloseButton {
        dock: left;
        border: none;
        min-width: 3;
        height: 1;
        background: white 10%;
        color: white;
    }
    WindowCloseButton:hover {
        background: black;
        border: none;
    }
    WindowCloseButton:focus {
        text-style: bold;
    }
    WindowCloseButton.-active {
        border: none;
    }
    """

    def __init__(self):
        super().__init__("✕")

    def on_button_pressed(self, event):
        self.screen.impl.textual_close()
        event.stop()


class TitleSpacer(TextualWidget):
    DEFAULT_CSS = """
    TitleSpacer {
        dock: right;
        padding: 0 1;
        width: 3;
        content-align: right middle;
    }
    """

    def render(self) -> RenderResult:
        return ""


class TitleText(TextualWidget):
    DEFAULT_CSS = """
    TitleText {
        content-align: center middle;
        width: 100%;
    }
    """
    text: Reactive[str] = Reactive("")

    def __init__(self, text):
        super().__init__()
        self.text = text

    def render(self) -> RenderResult:
        return Text(self.text, no_wrap=True, overflow="ellipsis")


class TitleBar(TextualWidget):
    DEFAULT_CSS = """
    TitleBar {
        dock: top;
        width: 100%;
        background: $foreground 5%;
        color: $text;
        height: 1;
    }
    """

    def __init__(self, title):
        super().__init__()
        self.title = TitleText(title)

    @property
    def text(self):
        return self.title.text

    @text.setter
    def text(self, value):
        self.title.text = value

    def compose(self):
        yield WindowCloseButton()
        yield self.title
        yield TitleSpacer()


class TogaWindow(TextualScreen):
    def __init__(self, impl, title):
        super().__init__()
        self.interface = impl.interface
        self.impl = impl
        self.titlebar = TitleBar(title)

    def on_mount(self) -> None:
        self.mount(self.titlebar)

    def on_resize(self, event) -> None:
        self.interface.content.refresh()


class Window:
    def __init__(self, interface, title, position, size):
        self.interface = interface
        self.native = TogaWindow(self, title)
        self.container = Container(self.native)

    ######################################################################
    # Native event handlers
    ######################################################################

    def textual_close(self):
        self.interface.on_close()

    ######################################################################
    # Window properties
    ######################################################################

    def get_title(self):
        return self.native.titlebar.text

    def set_title(self, title):
        self.native.titlebar.text = title

    ######################################################################
    # Window lifecycle
    ######################################################################

    def close(self):
        if self.interface.content:
            self.interface.content.window = None
        self.interface.app.windows.discard(self.interface)

        self.native.dismiss(None)

        self.interface._closed = True

    def create_toolbar(self):
        pass

    def set_app(self, app):
        app.native.install_screen(self.native, name=self.interface.id)

    def show(self):
        pass

    ######################################################################
    # Window content and resources
    ######################################################################

    def clear_content(self):
        pass

    def set_content(self, widget):
        self.container.content = widget

        self.native.mount(widget.native)

    ######################################################################
    # Window size
    ######################################################################

    def get_size(self) -> Size:
        return Size(self.native.size.width, self.native.size.height)

    def set_size(self, size):
        pass

    ######################################################################
    # Window position
    ######################################################################

    def get_current_screen(self):
        return ScreenImpl(self.native)

    def get_position(self) -> Position:
        return Position(0, 0)

    def set_position(self, position):
        pass

    ######################################################################
    # Window visibility
    ######################################################################

    def get_visible(self):
        return True

    def hide(self):
        pass

    ######################################################################
    # Window state
    ######################################################################

    def get_window_state(self):
        # Windows are always normal
        return WindowState.NORMAL

    def set_window_state(self, state):
        self.interface.factory.not_implemented("Window.set_window_state()")

    ######################################################################
    # Window capabilities
    ######################################################################

    def get_image_data(self):
        self.interface.factory.not_implemented("Window.get_image_data()")<|MERGE_RESOLUTION|>--- conflicted
+++ resolved
@@ -5,11 +5,9 @@
 from textual.screen import Screen as TextualScreen
 from textual.widget import Widget as TextualWidget
 from textual.widgets import Button as TextualButton
-<<<<<<< HEAD
+
 from toga.constants import WindowState
-=======
 from toga import Position, Size
->>>>>>> cd7ca2f7
 
 from .container import Container
 from .screens import Screen as ScreenImpl
