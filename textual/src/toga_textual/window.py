from rich.text import Text
from textual.app import RenderResult
from textual.reactive import Reactive
from textual.screen import Screen as TextualScreen
from textual.widget import Widget as TextualWidget
from textual.widgets import Button as TextualButton

from toga import Position, Size
from toga.constants import WindowState

from .container import Container
from .screens import Screen as ScreenImpl


class WindowCloseButton(TextualButton):
    DEFAULT_CSS = """
    WindowCloseButton {
        dock: left;
        border: none;
        min-width: 3;
        height: 1;
        background: white 10%;
        color: white;
    }
    WindowCloseButton:hover {
        background: black;
        border: none;
    }
    WindowCloseButton:focus {
        text-style: bold;
    }
    WindowCloseButton.-active {
        border: none;
    }
    """

    def __init__(self):
        super().__init__("✕")

    def on_button_pressed(self, event):
        self.screen.impl.textual_close()
        event.stop()


class TitleSpacer(TextualWidget):
    DEFAULT_CSS = """
    TitleSpacer {
        dock: right;
        padding: 0 1;
        width: 3;
        content-align: right middle;
    }
    """

    def render(self) -> RenderResult:
        return ""


class TitleText(TextualWidget):
    DEFAULT_CSS = """
    TitleText {
        content-align: center middle;
        width: 100%;
    }
    """
    text: Reactive[str] = Reactive("")

    def __init__(self, text):
        super().__init__()
        self.text = text

    def render(self) -> RenderResult:
        return Text(self.text, no_wrap=True, overflow="ellipsis")


class TitleBar(TextualWidget):
    DEFAULT_CSS = """
    TitleBar {
        dock: top;
        width: 100%;
        background: $foreground 5%;
        color: $text;
        height: 1;
    }
    """

    def __init__(self, title="Toga"):
        super().__init__()
        self.title = TitleText(title)

    @property
    def text(self):
        return self.title.text

    @text.setter
    def text(self, value):
        self.title.text = value

    def compose(self):
        yield WindowCloseButton()
        yield self.title
        yield TitleSpacer()


class TogaWindow(TextualScreen):
    def __init__(self, impl):
        super().__init__()
        self.interface = impl.interface
        self.impl = impl

    def on_resize(self, event) -> None:
<<<<<<< HEAD
        self.interface.on_resize()
        self.interface.content.refresh()
=======
        if self.interface.content is not None:
            self.interface.content.refresh()
>>>>>>> 5d09e19e


class Window:
    def __init__(self, interface, title, position, size):
        self.interface = interface
        self.create()
        self.container = Container(self.native)
        self.set_title(title)

    def create(self):
        self.native = TogaWindow(self)

    ######################################################################
    # Native event handlers
    ######################################################################

    def textual_close(self):
        self.interface.on_close()

    ######################################################################
    # Window properties
    ######################################################################

    def get_title(self):
        return self.title

    def set_title(self, title):
        self.title = title

    ######################################################################
    # Window lifecycle
    ######################################################################

    def close(self):
        self.native.dismiss(None)

    def set_app(self, app):
        app.native.mount(self.native)
        app.native.install_screen(self.native, name=self.interface.id)

    def show(self):
        pass

    ######################################################################
    # Window content and resources
    ######################################################################

    def clear_content(self):
        pass

    def set_content(self, widget):
        self.container.content = widget
        widget.install(parent=self)

    ######################################################################
    # Window size
    ######################################################################

    def get_size(self) -> Size:
        return Size(self.native.size.width, self.native.size.height)

    def set_size(self, size):
        pass

    ######################################################################
    # Window position
    ######################################################################

    def get_current_screen(self):
        return ScreenImpl(self.native)

    def get_position(self) -> Position:
        return Position(0, 0)

    def set_position(self, position):
        pass

    ######################################################################
    # Window visibility
    ######################################################################

    def get_visible(self):
        return True

    def hide(self):
        pass

    ######################################################################
    # Window state
    ######################################################################

    def get_window_state(self):
        # Windows are always normal
        return WindowState.NORMAL

    def set_window_state(self, state):
        self.interface.factory.not_implemented("Window.set_window_state()")

    ######################################################################
    # Window capabilities
    ######################################################################

    def get_image_data(self):
        self.interface.factory.not_implemented("Window.get_image_data()")


class TogaMainWindow(TogaWindow):
    def __init__(self, impl):
        super().__init__(impl)
        self.titlebar = TitleBar()

    def on_mount(self) -> None:
        self.mount(self.titlebar)


class MainWindow(Window):
    def create(self):
        self.native = TogaMainWindow(self)

    def create_menus(self):
        self.interface.factory.not_implemented("Window.create_menus()")

    def create_toolbar(self):
        self.interface.factory.not_implemented("Window.create_toolbar()")

    ######################################################################
    # Window properties
    ######################################################################

    def get_title(self):
        return self.native.titlebar.text

    def set_title(self, title):
        self.native.titlebar.text = title<|MERGE_RESOLUTION|>--- conflicted
+++ resolved
@@ -109,13 +109,9 @@
         self.impl = impl
 
     def on_resize(self, event) -> None:
-<<<<<<< HEAD
         self.interface.on_resize()
-        self.interface.content.refresh()
-=======
         if self.interface.content is not None:
             self.interface.content.refresh()
->>>>>>> 5d09e19e
 
 
 class Window:
