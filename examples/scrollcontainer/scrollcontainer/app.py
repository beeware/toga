--- conflicted
+++ resolved
@@ -15,43 +15,6 @@
 
 
 class ScrollContainerApp(toga.App):
-<<<<<<< HEAD
-    TOGGLE_CHUNK = 10
-
-    def startup(self):
-        self.top_label = toga.Label("I'm top", style=Pack(width=100))
-        top_box = toga.Box(children=[self.top_label])
-        self.scroller = toga.ScrollContainer(horizontal=False, on_scroll=self.on_scroll)
-        self.scroller.content = self.build_items_box()
-
-        self.main_window = toga.MainWindow(self.name)
-        self.main_window.content = toga.Box(
-            children=[top_box, self.scroller],
-            style=Pack(direction=COLUMN)
-        )
-        self.main_window.show()
-
-        self.commands.add(
-            toga.Command(
-                self.toggle_up,
-                "Toggle Up",
-                shortcut=toga.Key.MOD_1 + toga.Key.UP,
-                group=toga.Group.COMMANDS
-            ),
-            toga.Command(
-                self.toggle_down,
-                "Toggle DOWN",
-                shortcut=toga.Key.MOD_1 + toga.Key.DOWN,
-                group=toga.Group.COMMANDS
-            )
-        )
-
-    @classmethod
-    def build_items_box(cls):
-        box = toga.Box()
-        box.style.direction = COLUMN
-        box.style.padding = 10
-=======
     vscrolling = True
     hscrolling = False
     scroller = None
@@ -66,34 +29,15 @@
         switch_box.add(toga.Switch('horizontal scrolling', is_on=self.hscrolling, on_toggle=self.handle_hscrolling))
         box.add(switch_box)
 
->>>>>>> 52a19deb
         for x in range(100):
             label_text = 'Label {}'.format(x)
             box.add(Item(label_text))
-        return box
 
-<<<<<<< HEAD
-    def on_scroll(self, widget):
-        self.top_label.text = "I'm at {:.2f}".format(self.scroller.vertical_position)
-
-    def toggle_up(self, widget):
-        try:
-            self.scroller.vertical_position -= self.TOGGLE_CHUNK
-        except ValueError:
-            pass
-
-    def toggle_down(self, widget):
-        try:
-            self.scroller.vertical_position += self.TOGGLE_CHUNK
-        except ValueError:
-            pass
-=======
         self.scroller.content = box
 
         self.main_window = toga.MainWindow(self.name, size=(400, 700))
         self.main_window.content = self.scroller
         self.main_window.show()
->>>>>>> 52a19deb
 
     def handle_hscrolling(self, widget):
         self.hscrolling = widget.is_on
