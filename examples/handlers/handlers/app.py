import asyncio
import random

import httpx

import toga
from toga.constants import COLUMN
from toga.style import Pack


class HandlerApp(toga.App):
    # Button callback functions
    def do_clear(self, widget, **kwargs):
        self.counter = 0
        self.on_running_label.text = "Ready."
        self.background_label.text = "Ready."
        self.function_label.text = "Ready."
        self.generator_label.text = "Ready."
        self.async_label.text = "Ready."

    def do_function(self, widget, **kwargs):
        """A normal functional handler."""
        # This handler is invoked, and returns immediately
        self.function_label.text = "Here's a random number: {}".format(
            random.randint(0, 100)
        )

    def do_generator(self, widget, **kwargs):
        """A generator-based handler."""
        # The generator yields a number; that number is the number of seconds
        # to yield to the main event loop before processing is resumed.
        widget.enabled = False
        for i in range(1, 10):
            self.generator_label.text = f"Iteration {i}"
            yield 1
        self.generator_label.text = "Ready."
        widget.enabled = True

    async def do_async(self, widget, **kwargs):
        """An async handler."""
        # This handler is integrated with the main event loop; every call to
        # await yields control so that other OS events can be processed.
        widget.enabled = False
        for i in range(1, 10):
            self.async_label.text = f"Iteration {i}"
            await asyncio.sleep(2)
        self.async_label.text = "Ready."
        widget.enabled = True

<<<<<<< HEAD
    async def on_running(self, **kwargs):
        """A task started when the app is running."""
        # This task runs in the background, without blocking the main event loop
        while True:
            self.counter += 1
            self.on_running_label.text = f"On Running: Iteration {self.counter}"
            await asyncio.sleep(1)

    async def do_background_task(self, **kwargs):
=======
    async def do_background_task(self):
>>>>>>> fed0c7c8
        """A background task."""
        # This task runs in the background, without blocking the main event loop
        while True:
            self.counter += 1
            self.background_label.text = f"Background: Iteration {self.counter}"
            await asyncio.sleep(1)

    async def do_web_get(self, widget, **kwargs):
        async with httpx.AsyncClient() as client:
            response = await client.get(
                f"https://jsonplaceholder.typicode.com/posts/{random.randint(0, 100)}"
            )

        payload = response.json()

        self.web_label.text = payload["title"]

    def startup(self):
        # Set up main window
        self.main_window = toga.MainWindow()

        # Labels to show responses.
        self.on_running_label = toga.Label("Ready.", style=Pack(padding=10))
        self.background_label = toga.Label("Ready.", style=Pack(padding=10))
        self.function_label = toga.Label("Ready.", style=Pack(padding=10))
        self.generator_label = toga.Label("Ready.", style=Pack(padding=10))
        self.async_label = toga.Label("Ready.", style=Pack(padding=10))
        self.web_label = toga.Label("Ready.", style=Pack(padding=10))

        # Add a background task.
        self.counter = 0
        asyncio.create_task(self.do_background_task())

        # Buttons
        btn_style = Pack(flex=1)
        btn_function = toga.Button(
            "Function callback", on_press=self.do_function, style=btn_style
        )
        btn_generator = toga.Button(
            "Generator callback", on_press=self.do_generator, style=btn_style
        )
        btn_async = toga.Button(
            "Async callback", on_press=self.do_async, style=btn_style
        )
        btn_clear = toga.Button("Clear", on_press=self.do_clear, style=btn_style)
        btn_web = toga.Button(
            "Get web content", on_press=self.do_web_get, style=btn_style
        )

        # Outermost box
        box = toga.Box(
            children=[
                self.on_running_label,
                self.background_label,
                btn_function,
                self.function_label,
                btn_generator,
                self.generator_label,
                btn_async,
                self.async_label,
                btn_web,
                self.web_label,
                btn_clear,
            ],
            style=Pack(flex=1, direction=COLUMN, padding=10),
        )

        # Add the content on the main window
        self.main_window.content = box

        # Show the main window
        self.main_window.show()


def main():
    return HandlerApp("Handlers", "org.beeware.toga.examples.handlers")


if __name__ == "__main__":
    app = main()
    app.main_loop()<|MERGE_RESOLUTION|>--- conflicted
+++ resolved
@@ -47,7 +47,6 @@
         self.async_label.text = "Ready."
         widget.enabled = True
 
-<<<<<<< HEAD
     async def on_running(self, **kwargs):
         """A task started when the app is running."""
         # This task runs in the background, without blocking the main event loop
@@ -56,10 +55,7 @@
             self.on_running_label.text = f"On Running: Iteration {self.counter}"
             await asyncio.sleep(1)
 
-    async def do_background_task(self, **kwargs):
-=======
     async def do_background_task(self):
->>>>>>> fed0c7c8
         """A background task."""
         # This task runs in the background, without blocking the main event loop
         while True:
