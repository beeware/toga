--- conflicted
+++ resolved
@@ -143,17 +143,13 @@
         self.close_count = 0
 
         # Set up main window
-<<<<<<< HEAD
         self.main_window = toga.MainWindow(
-            title=self.name,
             on_gain_focus=self.on_window_gain_focus,
             on_lose_focus=self.on_window_lose_focus,
             on_show=self.on_window_show,
             on_hide=self.on_window_hide,
         )
-=======
-        self.main_window = toga.MainWindow()
->>>>>>> 001bddd8
+
         self.on_exit = self.exit_handler
 
         # Label to show responses.
