--- conflicted
+++ resolved
@@ -4,7 +4,6 @@
 from toga.color import WHITE, rgb
 from toga.font import SANS_SERIF
 from toga.style import Pack
-from toga.font import SANS_SERIF
 
 
 class StartApp(toga.App):
@@ -42,21 +41,6 @@
                 closed_head.arc(82, 84, 30, 3 * math.pi / 2, 2 * math.pi)
 
     def draw_eyes(self):
-<<<<<<< HEAD
-        self.canvas.line_width(4.0)
-        with self.canvas.fill():
-            self.canvas.fill_style('rgba(255, 255, 255, 1)')
-            self.canvas.arc(58, 92, 15)
-            self.canvas.arc(88, 92, 15, math.pi, 3 * math.pi)
-        with self.canvas.stroke():
-            self.canvas.stroke_style('rgba(0, 0, 0, 1)')
-            self.canvas.arc(58, 92, 15)
-            self.canvas.arc(88, 92, 15, math.pi, 3 * math.pi)
-        with self.canvas.fill():
-            self.canvas.fill_style('rgba(0, 0, 0, 1)')
-            self.canvas.arc(58, 97, 3)
-            self.canvas.arc(88, 97, 3)
-=======
         with self.canvas.fill(color=WHITE) as eye_whites:
             eye_whites.arc(58, 92, 15)
             eye_whites.arc(88, 92, 15, math.pi, 3 * math.pi)
@@ -66,7 +50,6 @@
         with self.canvas.fill() as eye_pupils:
             eye_pupils.arc(58, 97, 3)
             eye_pupils.arc(88, 97, 3)
->>>>>>> 41f65fe8
 
     def draw_horns(self):
         with self.canvas.context() as r_horn:
