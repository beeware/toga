--- conflicted
+++ resolved
@@ -84,9 +84,6 @@
     def height(self):
         return self.native.Height
 
-<<<<<<< HEAD
-    async def press(self):
-=======
     def assert_width(self, min_width, max_width):
         assert (
             min_width <= self.width <= max_width
@@ -97,6 +94,5 @@
             min_height <= self.height <= max_height
         ), f"Height ({self.height}) not in range ({min_height}, {max_height})"
 
-    def press(self):
->>>>>>> c2ee0239
+    async def press(self):
         self.native.OnClick(EventArgs.Empty)