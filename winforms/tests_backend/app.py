--- conflicted
+++ resolved
@@ -157,107 +157,4 @@
     def activate_menu_minimize(self):
         pytest.xfail("This platform doesn't have a window management menu")
 
-    def keystroke(self, combination):
-<<<<<<< HEAD
-        pytest.xfail("Not applicable to this backend")
-
-    # ------------------- Functions specific to test_system_dpi_change -------------------
-
-    def trigger_dpi_change_event(self):
-        self.app._impl.winforms_DisplaySettingsChanged(None, None)
-
-    def assert_main_window_menubar_font_scale_updated(self):
-        main_window_impl = self.main_window._impl
-        assert (
-            main_window_impl.native.MainMenuStrip.Font.FontFamily.Name
-            == main_window_impl.original_menubar_font.FontFamily.Name
-        )
-        assert (
-            main_window_impl.native.MainMenuStrip.Font.Size
-            == main_window_impl.scale_font(main_window_impl.original_menubar_font.Size)
-        )
-        assert (
-            main_window_impl.native.MainMenuStrip.Font.Style
-            == main_window_impl.original_menubar_font.Style
-        )
-
-    def assert_main_window_toolbar_font_scale_updated(self):
-        main_window_impl = self.main_window._impl
-        assert (
-            main_window_impl.toolbar_native.Font.FontFamily.Name
-            == main_window_impl.original_toolbar_font.FontFamily.Name
-        )
-        assert main_window_impl.toolbar_native.Font.Size == main_window_impl.scale_font(
-            main_window_impl.original_toolbar_font.Size
-        )
-        assert (
-            main_window_impl.toolbar_native.Font.Style
-            == main_window_impl.original_toolbar_font.Style
-        )
-
-    def assert_main_window_widgets_font_scale_updated(self):
-        for widget in self.main_window.widgets:
-            assert (
-                widget._impl.native.Font.FontFamily.Name
-                == widget._impl.original_font.FontFamily.Name
-            )
-            assert widget._impl.native.Font.Size == widget._impl.scale_font(
-                widget._impl.original_font.Size
-            )
-            assert widget._impl.native.Font.Style == widget._impl.original_font.Style
-
-    def assert_main_window_stack_trace_dialog_scale_updated(self):
-        stack_trace_dialog_impl = (
-            self.app.main_window._impl.current_stack_trace_dialog_impl
-        )
-        for control in stack_trace_dialog_impl.native.Controls:
-            # Assert Font
-            assert (
-                control.Font.FontFamily.Name
-                == stack_trace_dialog_impl.original_control_fonts[
-                    control
-                ].FontFamily.Name
-            )
-            assert control.Font.Size == stack_trace_dialog_impl.scale_font(
-                stack_trace_dialog_impl.original_control_fonts[control].Size
-            )
-            assert (
-                control.Font.Style
-                == stack_trace_dialog_impl.original_control_fonts[control].Style
-            )
-
-            # Assert Bounds
-            assert control.Bounds.X == stack_trace_dialog_impl.scale_in(
-                stack_trace_dialog_impl.original_control_bounds[control].X
-            )
-            assert control.Bounds.Y == stack_trace_dialog_impl.scale_in(
-                stack_trace_dialog_impl.original_control_bounds[control].Y
-            )
-            assert control.Bounds.Width == stack_trace_dialog_impl.scale_in(
-                stack_trace_dialog_impl.original_control_bounds[control].Width
-            )
-            assert control.Bounds.Height == stack_trace_dialog_impl.scale_in(
-                stack_trace_dialog_impl.original_control_bounds[control].Height
-            )
-
-    def assert_dpi_scale_equal_to_primary_screen_dpi_scale(self, window):
-        screen = WinScreen.PrimaryScreen
-        screen_rect = wintypes.RECT(
-            screen.Bounds.Left,
-            screen.Bounds.Top,
-            screen.Bounds.Right,
-            screen.Bounds.Bottom,
-        )
-        windll.user32.MonitorFromRect.restype = c_void_p
-        windll.user32.MonitorFromRect.argtypes = [wintypes.RECT, wintypes.DWORD]
-        # MONITOR_DEFAULTTONEAREST = 2
-        hMonitor = windll.user32.MonitorFromRect(screen_rect, 2)
-        pScale = wintypes.UINT()
-        windll.shcore.GetScaleFactorForMonitor(c_void_p(hMonitor), byref(pScale))
-
-        assert window._impl.dpi_scale == pScale.value / 100
-
-    # ------------------------------------------------------------------------------------
-=======
-        return winforms_to_toga_key(toga_to_winforms_key(combination))
->>>>>>> 3a94cd7f
+    def keystroke(self, combination):