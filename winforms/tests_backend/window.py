--- conflicted
+++ resolved
@@ -41,15 +41,9 @@
     @property
     def content_size(self):
         return (
-<<<<<<< HEAD
-            round(self.native.ClientSize.Width / self.scale_factor),
-            round(
-                (self.native.ClientSize.Height - self.impl.top_bars_height())
-=======
             (self.native.ClientSize.Width) / self.scale_factor,
             (
                 (self.native.ClientSize.Height - self.impl._top_bars_height())
->>>>>>> 89f18a07
                 / self.scale_factor
             ),
         )
