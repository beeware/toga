--- conflicted
+++ resolved
@@ -79,11 +79,6 @@
     def unminimize(self):
         self.native.WindowState = FormWindowState.Normal
 
-    @property
-<<<<<<< HEAD
-    def instantaneous_state(self):
-        return self.impl.get_window_state(in_progress_state=False)
-=======
     def container_probe(self):
         panels = [
             control for control in self.native.Controls if isinstance(control, Panel)
@@ -92,13 +87,16 @@
         return BaseProbe(panels[0])
 
     @property
+    def instantaneous_state(self):
+        return self.impl.get_window_state(in_progress_state=False)
+
+    @property
     def menubar_probe(self):
         return BaseProbe(bar) if (bar := self.native.MainMenuStrip) else None
 
     @property
     def toolbar_probe(self):
         return BaseProbe(bar) if (bar := self._native_toolbar()) else None
->>>>>>> 75806d25
 
     def _native_toolbar(self):
         for control in self.native.Controls:
