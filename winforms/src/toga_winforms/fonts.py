--- conflicted
+++ resolved
@@ -71,9 +71,11 @@
                     try:
                         # Check for a font installed on the system.
                         font_family = FontFamily(self.interface.family)
-<<<<<<< HEAD
-                    except ArgumentException:
-                        raise UnknownFontError(f"Unknown font '{self.interface}'")
+
+                    except ArgumentException as exc:
+                        raise UnknownFontError(
+                            f"Unknown font '{self.interface}'"
+                        ) from exc
                     else:
                         # So that Coverage see this...
                         pass
@@ -84,28 +86,14 @@
                         self._pfc = PrivateFontCollection()
                         self._pfc.AddFontFile(font_path)
                         font_family = self._pfc.Families[0]
-                    except FileNotFoundException:
-                        raise ValueError(f"Font file {font_path} could not be found")
-                    except (IndexError, ExternalException):
-                        raise ValueError(f"Unable to load font file {font_path}")
-=======
-                    except ArgumentException as exc:
-                        raise UnknownFontError(
-                            f"Unknown font '{self.interface}'"
+                    except FileNotFoundException as exc:
+                        raise ValueError(
+                            f"Font file {font_path} could not be found"
                         ) from exc
-
-            else:
-                try:
-                    self._pfc = PrivateFontCollection()
-                    self._pfc.AddFontFile(font_path)
-                    font_family = self._pfc.Families[0]
-                except FileNotFoundException as exc:
-                    raise ValueError(
-                        f"Font file {font_path} could not be found"
-                    ) from exc
-                except (IndexError, ExternalException) as exc:
-                    raise ValueError(f"Unable to load font file {font_path}") from exc
->>>>>>> b7c1e927
+                    except (IndexError, ExternalException) as exc:
+                        raise ValueError(
+                            f"Unable to load font file {font_path}"
+                        ) from exc
 
             # Convert font style to Winforms format
             font_style = FontStyle.Regular
