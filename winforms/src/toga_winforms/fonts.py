--- conflicted
+++ resolved
@@ -22,11 +22,8 @@
     SANS_SERIF,
     SERIF,
     SYSTEM,
-<<<<<<< HEAD
-=======
     SYSTEM_DEFAULT_FONT_SIZE,
     UnknownFontError,
->>>>>>> 8a05ef6e
 )
 
 _FONT_CACHE = {}
