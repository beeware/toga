<<<<<<< HEAD
from toga.fonts import (
    _REGISTERED_FONT_CACHE,
    CURSIVE,
    FANTASY,
    MESSAGE,
    MONOSPACE,
    SANS_SERIF,
    SERIF,
    SYSTEM,
    SYSTEM_DEFAULT_FONT_SIZE,
)
from toga_winforms.libs import WinFont
=======
import toga
from toga.fonts import _REGISTERED_FONT_CACHE
from toga_winforms.libs import WinFont, WinForms, win_font_family
from toga_winforms.libs.fonts import win_font_size, win_font_style
>>>>>>> a72ba513
from toga_winforms.libs.winforms import (
    ArgumentException,
    ExternalException,
    FileNotFoundException,
    FontFamily,
    FontStyle,
    PrivateFontCollection,
    SystemFonts,
)

_FONT_CACHE = {}


class Font:
    def __init__(self, interface):
        self._pfc = None  # this needs to be an instance variable, otherwise we might get Winforms exceptions later
        self.interface = interface
        try:
            font = _FONT_CACHE[self.interface]
        except KeyError:
            font = None
            font_key = self.interface.registered_font_key(
                self.interface.family,
                weight=self.interface.weight,
                style=self.interface.style,
                variant=self.interface.variant,
            )
            try:
                font_path = str(
                    toga.App.app.paths.app / _REGISTERED_FONT_CACHE[font_key]
                )
            except KeyError:
                try:
                    font_family = {
                        SYSTEM: SystemFonts.DefaultFont.FontFamily,
                        MESSAGE: SystemFonts.MenuFont.FontFamily,
                        SERIF: FontFamily.GenericSerif,
                        SANS_SERIF: FontFamily.GenericSansSerif,
                        CURSIVE: FontFamily("Comic Sans MS"),
                        FANTASY: FontFamily("Impact"),
                        MONOSPACE: FontFamily.GenericMonospace,
                    }[self.interface.family]
                except KeyError:
                    try:
                        font_family = FontFamily(self.interface.family)
                    except ArgumentException:
                        print(
                            f"Unknown font '{self.interface}'; "
                            "using system font as a fallback"
                        )
                        font_family = SystemFonts.DefaultFont.FontFamily

            else:
                try:
                    self._pfc = PrivateFontCollection()
                    self._pfc.AddFontFile(font_path)
                    font_family = self._pfc.Families[0]
                except FileNotFoundException:
                    raise ValueError(f"Font file {font_path} could not be found")
                except (IndexError, ExternalException):
                    raise ValueError(f"Unable to load font file {font_path}")

            # Convert font style to Winforms format
            font_style = FontStyle.Regular
            if self.interface.weight.lower() == "bold" and font_family.IsStyleAvailable(
                FontStyle.Bold
            ):
                font_style |= FontStyle.Bold
            if (
                # Winforms doesn't recognize Oblique; so we interpret as Italic
                self.interface.style.lower() in {"italic", "oblique"}
                and font_family.IsStyleAvailable(FontStyle.Italic)
            ):
                font_style |= FontStyle.Italic

            # Convert font size to Winforms format
            if self.interface.size == SYSTEM_DEFAULT_FONT_SIZE:
                font_size = SystemFonts.DefaultFont.Size
            else:
                font_size = self.interface.size

            font = WinFont(font_family, font_size, font_style)
            _FONT_CACHE[self.interface] = font

        self.native = font<|MERGE_RESOLUTION|>--- conflicted
+++ resolved
@@ -1,4 +1,4 @@
-<<<<<<< HEAD
+import toga
 from toga.fonts import (
     _REGISTERED_FONT_CACHE,
     CURSIVE,
@@ -11,12 +11,6 @@
     SYSTEM_DEFAULT_FONT_SIZE,
 )
 from toga_winforms.libs import WinFont
-=======
-import toga
-from toga.fonts import _REGISTERED_FONT_CACHE
-from toga_winforms.libs import WinFont, WinForms, win_font_family
-from toga_winforms.libs.fonts import win_font_size, win_font_style
->>>>>>> a72ba513
 from toga_winforms.libs.winforms import (
     ArgumentException,
     ExternalException,
