<<<<<<< HEAD
from toga.fonts import (
    _REGISTERED_FONT_CACHE,
    CURSIVE,
    FANTASY,
    MESSAGE,
    MONOSPACE,
    SANS_SERIF,
    SERIF,
    SYSTEM,
    SYSTEM_DEFAULT_FONT_SIZE,
)
from toga_winforms.libs import WinFont
from toga_winforms.libs.winforms import (
    ArgumentException,
    ExternalException,
    FileNotFoundException,
    FontFamily,
    FontStyle,
    PrivateFontCollection,
    SystemFonts,
=======
import System.Windows.Forms as WinForms
from System.Drawing import Font as WinFont
from System.Drawing.Text import PrivateFontCollection
from System.IO import FileNotFoundException
from System.Runtime.InteropServices import ExternalException

import toga
from toga.fonts import _REGISTERED_FONT_CACHE
from toga_winforms.libs.fonts import (
    win_font_family,
    win_font_size,
    win_font_style,
>>>>>>> 01b076bd
)

_FONT_CACHE = {}


class Font:
    def __init__(self, interface):
        self._pfc = None  # this needs to be an instance variable, otherwise we might get Winforms exceptions later
        self.interface = interface
        try:
            font = _FONT_CACHE[self.interface]
        except KeyError:
            font = None
            font_key = self.interface.registered_font_key(
                self.interface.family,
                weight=self.interface.weight,
                style=self.interface.style,
                variant=self.interface.variant,
            )
            try:
                font_path = _REGISTERED_FONT_CACHE[font_key]
            except KeyError:
                try:
                    font_family = {
                        SYSTEM: SystemFonts.DefaultFont.FontFamily,
                        MESSAGE: SystemFonts.MenuFont.FontFamily,
                        SERIF: FontFamily.GenericSerif,
                        SANS_SERIF: FontFamily.GenericSansSerif,
                        CURSIVE: FontFamily("Comic Sans MS"),
                        FANTASY: FontFamily("Impact"),
                        MONOSPACE: FontFamily.GenericMonospace,
                    }[self.interface.family]
                except KeyError:
                    try:
                        font_family = FontFamily(self.interface.family)
                    except ArgumentException:
                        print(
                            f"Unknown font '{self.interface}'; "
                            "using system font as a fallback"
                        )
                        font_family = SystemFonts.DefaultFont.FontFamily

            else:
                try:
                    self._pfc = PrivateFontCollection()
                    self._pfc.AddFontFile(font_path)
                    font_family = self._pfc.Families[0]
                except FileNotFoundException:
                    raise ValueError(f"Font file {font_path} could not be found")
                except (IndexError, ExternalException):
                    raise ValueError(f"Unable to load font file {font_path}")

            # Convert font style to Winforms format
            font_style = FontStyle.Regular
            if self.interface.weight.lower() == "bold" and font_family.IsStyleAvailable(
                FontStyle.Bold
            ):
                font_style |= FontStyle.Bold
            if (
                # Winforms doesn't recognize Oblique; so we interpret as Italic
                self.interface.style.lower() in {"italic", "oblique"}
                and font_family.IsStyleAvailable(FontStyle.Italic)
            ):
                font_style |= FontStyle.Italic

            # Convert font size to Winforms format
            if self.interface.size == SYSTEM_DEFAULT_FONT_SIZE:
                font_size = SystemFonts.DefaultFont.Size
            else:
                font_size = self.interface.size

            font = WinFont(font_family, font_size, font_style)
            _FONT_CACHE[self.interface] = font

        self.native = font<|MERGE_RESOLUTION|>--- conflicted
+++ resolved
@@ -1,4 +1,14 @@
-<<<<<<< HEAD
+from System import ArgumentException
+from System.Drawing import (
+    Font as WinFont,
+    FontFamily,
+    FontStyle,
+    SystemFonts,
+)
+from System.Drawing.Text import PrivateFontCollection
+from System.IO import FileNotFoundException
+from System.Runtime.InteropServices import ExternalException
+
 from toga.fonts import (
     _REGISTERED_FONT_CACHE,
     CURSIVE,
@@ -9,30 +19,6 @@
     SERIF,
     SYSTEM,
     SYSTEM_DEFAULT_FONT_SIZE,
-)
-from toga_winforms.libs import WinFont
-from toga_winforms.libs.winforms import (
-    ArgumentException,
-    ExternalException,
-    FileNotFoundException,
-    FontFamily,
-    FontStyle,
-    PrivateFontCollection,
-    SystemFonts,
-=======
-import System.Windows.Forms as WinForms
-from System.Drawing import Font as WinFont
-from System.Drawing.Text import PrivateFontCollection
-from System.IO import FileNotFoundException
-from System.Runtime.InteropServices import ExternalException
-
-import toga
-from toga.fonts import _REGISTERED_FONT_CACHE
-from toga_winforms.libs.fonts import (
-    win_font_family,
-    win_font_size,
-    win_font_style,
->>>>>>> 01b076bd
 )
 
 _FONT_CACHE = {}
