import math

import System.Windows.Forms as WinForms
from System.Drawing import (
    Bitmap,
    Drawing2D,
    Pen,
    PointF,
    Rectangle,
    RectangleF,
    SolidBrush,
    StringFormat,
<<<<<<< HEAD
    WinForms,
=======
>>>>>>> 01b076bd
)
from System.Drawing.Drawing2D import (
    FillMode,
    GraphicsPath,
    Matrix,
)
from System.Drawing.Imaging import ImageFormat
from System.IO import MemoryStream
from travertino.colors import WHITE

from toga.widgets.canvas import Context, FillRule
from toga_winforms.colors import native_color
from toga_winforms.libs.fonts import win_font_family, win_font_style

from .box import Box


class WinformContext(Context):
    def __init__(self):
        super().__init__()
        self.graphics = None
        self.paths = []
        self.start_point = None
        self.last_point = None
        self.matrix = None

    @property
    def current_path(self):
        if len(self.paths) == 0:
            self.add_path()
        return self.paths[-1]

    def add_path(self):
        self.paths.append(GraphicsPath())

    @property
    def matrix(self):
        if self._matrix is None:
            self._matrix = Matrix()
        return self._matrix

    @matrix.setter
    def matrix(self, matrix):
        self._matrix = matrix


class Canvas(Box):
    def create(self):
        super().create()
        self.native.DoubleBuffered = True
        self.native.Paint += self.winforms_paint
        self.native.Resize += self.winforms_resize
        self.native.MouseDown += self.winforms_mouse_down
        self.native.MouseMove += self.winforms_mouse_move
        self.native.MouseUp += self.winforms_mouse_up
        self.clicks = 0

    def set_on_resize(self, handler):
        pass

    def set_on_press(self, handler):
        pass

    def set_on_release(self, handler):
        pass

    def set_on_drag(self, handler):
        pass

    def set_on_alt_press(self, handler):
        pass

    def set_on_alt_release(self, handler):
        pass

    def set_on_alt_drag(self, handler):
        pass

    def winforms_paint(self, panel, event, *args):
        context = WinformContext()
        context.graphics = event.Graphics
        context.graphics.Clear(native_color(WHITE))
        context.graphics.SmoothingMode = Drawing2D.SmoothingMode.AntiAlias
        self.interface._draw(self, draw_context=context)

    def winforms_resize(self, *args):
        """Called on widget resize, and calls the handler set on the interface, if
        any."""
        if self.interface.on_resize:
            self.interface.on_resize(self.interface)

    def winforms_mouse_down(self, obj, mouse_event):
        self.clicks = mouse_event.Clicks
        if mouse_event.Button == WinForms.MouseButtons.Left and self.interface.on_press:
            self.interface.on_press(
                self.interface, mouse_event.X, mouse_event.Y, mouse_event.Clicks
            )
        if (
            mouse_event.Button == WinForms.MouseButtons.Right
            and self.interface.on_alt_press
        ):
            self.interface.on_alt_press(
                self.interface, mouse_event.X, mouse_event.Y, mouse_event.Clicks
            )

    def winforms_mouse_move(self, obj, mouse_event):
        if self.clicks == 0:
            return
        if mouse_event.Button == WinForms.MouseButtons.Left and self.interface.on_drag:
            self.interface.on_drag(
                self.interface, mouse_event.X, mouse_event.Y, self.clicks
            )
        if (
            mouse_event.Button == WinForms.MouseButtons.Right
            and self.interface.on_alt_drag
        ):
            self.interface.on_alt_drag(
                self.interface, mouse_event.X, mouse_event.Y, self.clicks
            )

    def winforms_mouse_up(self, obj, mouse_event):
        if (
            mouse_event.Button == WinForms.MouseButtons.Left
            and self.interface.on_release
        ):
            self.interface.on_release(
                self.interface, mouse_event.X, mouse_event.Y, self.clicks
            )
        if (
            mouse_event.Button == WinForms.MouseButtons.Right
            and self.interface.on_alt_release
        ):
            self.interface.on_alt_release(
                self.interface, mouse_event.X, mouse_event.Y, self.clicks
            )
        self.clicks = 0

    def redraw(self):
        self.native.Invalidate()

    def create_pen(self, color=None, line_width=None, line_dash=None):
        pen = Pen(native_color(color))
        if line_width is not None:
            pen.Width = line_width
        if line_dash is not None:
            pen.DashPattern = tuple(map(float, line_dash))
        return pen

    def create_brush(self, color):
        return SolidBrush(native_color(color))

    # Basic paths

    def new_path(self, draw_context, *args, **kwargs):
        draw_context.add_path()

    def closed_path(self, x, y, draw_context, *args, **kwargs):
        self.line_to(x, y, draw_context, *args, **kwargs)

    def move_to(self, x, y, draw_context, *args, **kwargs):
        draw_context.add_path()
        draw_context.last_point = (x, y)

    def line_to(self, x, y, draw_context, *args, **kwargs):
        draw_context.current_path.AddLine(
            draw_context.last_point[0], draw_context.last_point[1], x, y
        )
        draw_context.last_point = (x, y)

    # Basic shapes

    def bezier_curve_to(
        self, cp1x, cp1y, cp2x, cp2y, x, y, draw_context, *args, **kwargs
    ):
        draw_context.current_path.AddBezier(
            PointF(draw_context.last_point[0], draw_context.last_point[1]),
            PointF(cp1x, cp1y),
            PointF(cp2x, cp2y),
            PointF(x, y),
        )
        draw_context.last_point = (x, y)

    def quadratic_curve_to(self, cpx, cpy, x, y, draw_context, *args, **kwargs):
        draw_context.current_path.AddCurve(
            [
                PointF(draw_context.last_point[0], draw_context.last_point[1]),
                PointF(cpx, cpy),
                PointF(x, y),
            ]
        )
        draw_context.last_point = (x, y)

    def arc(
        self,
        x,
        y,
        radius,
        startangle,
        endangle,
        anticlockwise,
        draw_context,
        *args,
        **kwargs
    ):
        self.ellipse(
            x,
            y,
            radius,
            radius,
            0,
            startangle,
            endangle,
            anticlockwise,
            draw_context,
            *args,
            **kwargs
        )

    def ellipse(
        self,
        x,
        y,
        radiusx,
        radiusy,
        rotation,
        startangle,
        endangle,
        anticlockwise,
        draw_context,
        *args,
        **kwargs
    ):
        rect = RectangleF(x - radiusx, y - radiusy, 2 * radiusx, 2 * radiusy)
        draw_context.current_path.AddArc(
            rect, math.degrees(startangle), math.degrees(endangle - startangle)
        )
        draw_context.last_point = (
            x + radiusx * math.cos(endangle),
            y + radiusy * math.sin(endangle),
        )

    def rect(self, x, y, width, height, draw_context, *args, **kwargs):
        rect = RectangleF(x, y, width, height)
        draw_context.current_path.AddRectangle(rect)

    # Drawing Paths

    def apply_color(self, color, draw_context, *args, **kwargs):
        self.interface.factory.not_implemented("Canvas.apply_color()")

    def fill(self, color, fill_rule, preserve, draw_context, *args, **kwargs):
        brush = self.create_brush(color)
        fill_mode = self.native_fill_rule(fill_rule)
        for path in draw_context.paths:
            if fill_mode is not None:
                path.FillMode = fill_mode
            if draw_context.matrix is not None:
                path.Transform(draw_context.matrix)
            draw_context.graphics.FillPath(brush, path)
        draw_context.paths.clear()

    def native_fill_rule(self, fill_rule):
        if fill_rule == FillRule.EVENODD:
            return FillMode.Alternate
        if fill_rule == FillRule.NONZERO:
            return FillMode.Winding
        return None

    def stroke(self, color, line_width, line_dash, draw_context, *args, **kwargs):
        pen = self.create_pen(color=color, line_width=line_width, line_dash=line_dash)
        for path in draw_context.paths:
            if draw_context.matrix is not None:
                path.Transform(draw_context.matrix)
            draw_context.graphics.DrawPath(pen, path)
        draw_context.paths.clear()

    # Transformations

    def rotate(self, radians, draw_context, *args, **kwargs):
        draw_context.matrix.Rotate(math.degrees(radians))

    def scale(self, sx, sy, draw_context, *args, **kwargs):
        draw_context.matrix.Scale(sx, sy)

    def translate(self, tx, ty, draw_context, *args, **kwargs):
        draw_context.matrix.Translate(tx, ty)

    def reset_transform(self, draw_context, *args, **kwargs):
        draw_context.matrix = None

    # Text
    def write_text(self, text, x, y, font, draw_context, *args, **kwargs):
        full_height = 0
        font_family = font._impl.native.FontFamily
        font_style = font._impl.native.Style
        for line in text.splitlines():
            _, height = self.measure_text(line, font)
            origin = PointF(x, y + full_height - height)
            draw_context.current_path.AddString(
                line, font_family, font_style.value__, height, origin, StringFormat()
            )
            full_height += height

    def measure_text(self, text, font, tight=False):
        sizes = [
            WinForms.TextRenderer.MeasureText(line, font._impl.native)
            for line in text.splitlines()
        ]
        width = max([size.Width for size in sizes])
        height = sum([size.Height for size in sizes])
        return (
            self._points_to_pixels(width),
            self._points_to_pixels(height),
        )

    def get_image_data(self):
        width, height = (
            self.interface.layout.content_width,
            self.interface.layout.content_height,
        )
        bitmap = Bitmap(width, height)
        rect = Rectangle(0, 0, width, height)
        self.native.DrawToBitmap(bitmap, rect)
        stream = MemoryStream()
        bitmap.Save(stream, ImageFormat.Png)
        return stream.ToArray()

    def _points_to_pixels(self, points):
        return points * 72 / self.container.dpi<|MERGE_RESOLUTION|>--- conflicted
+++ resolved
@@ -10,10 +10,6 @@
     RectangleF,
     SolidBrush,
     StringFormat,
-<<<<<<< HEAD
-    WinForms,
-=======
->>>>>>> 01b076bd
 )
 from System.Drawing.Drawing2D import (
     FillMode,
@@ -26,7 +22,6 @@
 
 from toga.widgets.canvas import Context, FillRule
 from toga_winforms.colors import native_color
-from toga_winforms.libs.fonts import win_font_family, win_font_style
 
 from .box import Box
 
