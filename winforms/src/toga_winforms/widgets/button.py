from travertino.size import at_least

from toga_winforms.libs import WinForms

from .base import Widget


class Button(Widget):
    def create(self):
        self.native = WinForms.Button()
        self.native.AutoSizeMode = WinForms.AutoSizeMode.GrowAndShrink
        self.native.Click += self.winforms_click

    def winforms_click(self, sender, event):
        self.interface.on_press(None)

    def get_text(self):
        value = self.native.Text
        # Normalize a standalone ZERO WIDTH SPACE to an empty string.
        if value == "\u200B":
            return ""
        return value

    def set_text(self, text):
        if text == "":
            # An empty label would cause the widget's height to collapse, so display a
            # Unicode ZERO WIDTH SPACE instead.
            text = "\u200B"
        self.native.Text = text

    def set_font(self, font):
        self.native.Font = font._impl.native

<<<<<<< HEAD
    def set_on_press(self, handler):
        # No special handling required
        pass
=======
    def set_enabled(self, value):
        self.native.Enabled = self.interface._enabled
>>>>>>> ab13eb71

    def rehint(self):
        # self.native.Size = Size(0, 0)
        # print("REHINT Button", self, self.native.PreferredSize)
        self.interface.intrinsic.width = at_least(self.native.PreferredSize.Width)
        self.interface.intrinsic.height = self.native.PreferredSize.Height<|MERGE_RESOLUTION|>--- conflicted
+++ resolved
@@ -31,15 +31,6 @@
     def set_font(self, font):
         self.native.Font = font._impl.native
 
-<<<<<<< HEAD
-    def set_on_press(self, handler):
-        # No special handling required
-        pass
-=======
-    def set_enabled(self, value):
-        self.native.Enabled = self.interface._enabled
->>>>>>> ab13eb71
-
     def rehint(self):
         # self.native.Size = Size(0, 0)
         # print("REHINT Button", self, self.native.PreferredSize)
