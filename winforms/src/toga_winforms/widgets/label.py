from decimal import ROUND_UP

import System.Windows.Forms as WinForms
from travertino.size import at_least

from toga.colors import TRANSPARENT
from toga_winforms.libs.fonts import TextAlignment

from .base import Widget


class Label(Widget):
    def create(self):
        self.native = WinForms.Label()
        self.native.AutoSizeMode = WinForms.AutoSizeMode.GrowAndShrink

<<<<<<< HEAD
        self._default_background_color = TRANSPARENT

    def set_alignment(self, value):
=======
    def set_text_align(self, value):
>>>>>>> b1926ee9
        self.native.TextAlign = TextAlignment(value)

    def get_text(self):
        return self.native.Text

    def set_text(self, value):
        self.native.Text = value

    def rehint(self):
        self.interface.intrinsic.width = self.scale_out(
            at_least(self.native.PreferredSize.Width), ROUND_UP
        )
        self.interface.intrinsic.height = self.scale_out(
            self.native.PreferredSize.Height, ROUND_UP
        )<|MERGE_RESOLUTION|>--- conflicted
+++ resolved
@@ -14,13 +14,9 @@
         self.native = WinForms.Label()
         self.native.AutoSizeMode = WinForms.AutoSizeMode.GrowAndShrink
 
-<<<<<<< HEAD
         self._default_background_color = TRANSPARENT
 
-    def set_alignment(self, value):
-=======
     def set_text_align(self, value):
->>>>>>> b1926ee9
         self.native.TextAlign = TextAlignment(value)
 
     def get_text(self):
