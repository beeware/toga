from travertino.size import at_least

import toga
from toga_winforms.libs import WinForms

from .base import Widget

# This is a patch related to python: "None" is a saved word in python,
# which means we cannot use WinForms.TickStyle.None directly. Therefore, we use getattr
NONE_TICK_STYLE = getattr(WinForms.TickStyle, "None")

BOTTOM_RIGHT_TICK_STYLE = WinForms.TickStyle.BottomRight


class Slider(Widget, toga.widgets.slider.IntSliderImpl):
    def create(self):
        self.native = WinForms.TrackBar()
<<<<<<< HEAD
=======
        self.native.Scroll += self.winforms_scroll
        self.native.MouseDown += self.winforms_mouse_down
        self.native.MouseUp += self.winforms_mouse_up
        self.native.Minimum = 0
        self.set_tick_count(self.interface.tick_count)
>>>>>>> c2ee0239

        # Unlike Scroll, ValueChanged also fires when the value is changed
        # programmatically, such as via the testbed probe.
        self.native.ValueChanged += lambda sender, event: self.on_change()
        self.native.MouseDown += lambda sender, event: self.interface.on_press(None)
        self.native.MouseUp += lambda sender, event: self.interface.on_release(None)

        self.set_enabled(self.interface._enabled)

    def get_int_value(self):
        return self.native.Value

    def set_int_value(self, value):
        self.native.Value = value

    def get_int_max(self):
        return self.native.Maximum

    def set_int_max(self, max):
        self.native.Maximum = max

    def set_ticks_visible(self, visible):
        self.native.TickStyle = BOTTOM_RIGHT_TICK_STYLE if visible else NONE_TICK_STYLE

    def rehint(self):
        self.interface.intrinsic.width = at_least(self.native.PreferredSize.Width)
        self.interface.intrinsic.height = self.native.PreferredSize.Height<|MERGE_RESOLUTION|>--- conflicted
+++ resolved
@@ -15,22 +15,12 @@
 class Slider(Widget, toga.widgets.slider.IntSliderImpl):
     def create(self):
         self.native = WinForms.TrackBar()
-<<<<<<< HEAD
-=======
-        self.native.Scroll += self.winforms_scroll
-        self.native.MouseDown += self.winforms_mouse_down
-        self.native.MouseUp += self.winforms_mouse_up
-        self.native.Minimum = 0
-        self.set_tick_count(self.interface.tick_count)
->>>>>>> c2ee0239
 
         # Unlike Scroll, ValueChanged also fires when the value is changed
         # programmatically, such as via the testbed probe.
         self.native.ValueChanged += lambda sender, event: self.on_change()
         self.native.MouseDown += lambda sender, event: self.interface.on_press(None)
         self.native.MouseUp += lambda sender, event: self.interface.on_release(None)
-
-        self.set_enabled(self.interface._enabled)
 
     def get_int_value(self):
         return self.native.Value
