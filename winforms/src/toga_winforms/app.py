import asyncio
import re
import sys
import threading
from ctypes import c_bool, c_void_p, windll

import System.Windows.Forms as WinForms
from Microsoft.Win32 import SystemEvents
from System import Environment, Threading
from System.Drawing import Font as WinFont
from System.Media import SystemSounds
from System.Net import SecurityProtocolType, ServicePointManager
from System.Windows.Threading import Dispatcher

import toga
from toga import Key
from toga.command import GROUP_BREAK, SECTION_BREAK

from .keys import toga_to_winforms_key
from .libs.proactor import WinformsProactorEventLoop
from .libs.wrapper import WeakrefCallable
from .widgets.base import Scalable
from .window import Window


class MainWindow(Window):
    def update_menubar_font_scale(self):
        # Directly using self.native.MainMenuStrip.Font instead of
        # original_menubar_font makes the menubar font to not scale down.
        self.native.MainMenuStrip.Font = WinFont(
            self.original_menubar_font.FontFamily,
            self.scale_font(self.original_menubar_font.Size),
            self.original_menubar_font.Style,
        )

    def winforms_FormClosing(self, sender, event):
        # Differentiate between the handling that occurs when the user
        # requests the app to exit, and the actual application exiting.
        if not self.interface.app._impl._is_exiting:  # pragma: no branch
            # If there's an event handler, process it. The decision to
            # actually exit the app will be processed in the on_exit handler.
            # If there's no exit handler, assume the close/exit can proceed.
            self.interface.app.on_exit()
            event.Cancel = True


class App(Scalable):
    _MAIN_WINDOW_CLASS = MainWindow

    # ------------------- Set the DPI Awareness mode for the process -------------------
    # This needs to be done at the earliest and doing this in __init__() or
    # in create() doesn't work
    #
    # Check the version of windows and make sure we are setting the DPI mode
    # with the most up to date API
    # Windows Versioning Check Sources : https://www.lifewire.com/windows-version-numbers-2625171
    # and https://docs.microsoft.com/en-us/windows/release-information/
    win_version = Environment.OSVersion.Version
    # Represents Windows 10 Build 1703 and beyond which should use
    # SetProcessDpiAwarenessContext(-4) for DPI_AWARENESS_CONTEXT_PER_MONITOR_AWARE_V2
    # Valid values: https://learn.microsoft.com/en-us/windows/win32/hidpi/dpi-awareness-context
    if (win_version.Major > 10) or (
        win_version.Major == 10 and win_version.Build >= 15063
    ):
        windll.user32.SetProcessDpiAwarenessContext.restype = c_bool
        windll.user32.SetProcessDpiAwarenessContext.argtypes = [c_void_p]
        # SetProcessDpiAwarenessContext returns False on Failure
        if not windll.user32.SetProcessDpiAwarenessContext(-4):
            print("WARNING: Failed to set the DPI Awareness mode for the app.")
    else:
        print(
            "WARNING: Your Windows version doesn't support DPI Awareness setting.  "
            "We recommend you upgrade to at least Windows 10 Build 1703."
        )
    # ----------------------------------------------------------------------------------

    def __init__(self, interface):
        self.interface = interface
        self.interface._impl = self

        # Winforms app exit is tightly bound to the close of the MainWindow.
        # The FormClosing message on MainWindow triggers the "on_exit" handler
        # (which might abort the exit). However, on success, it will request the
        # app (and thus the Main Window) to close, causing another close event.
        # So - we have a flag that is only ever sent once a request has been
        # made to exit the native app. This flag can be used to shortcut any
        # window-level close handling.
        self._is_exiting = False

        # Winforms cursor visibility is a stack; If you call hide N times, you
        # need to call Show N times to make the cursor re-appear. Store a local
        # boolean to allow us to avoid building a deep stack.
        self._cursor_visible = True

        self.loop = WinformsProactorEventLoop()
        asyncio.set_event_loop(self.loop)

    def create(self):
        self.native = WinForms.Application
        self.app_context = WinForms.ApplicationContext()
        self.app_dispatcher = Dispatcher.CurrentDispatcher

<<<<<<< HEAD
        # These are required for properly setting up DPI mode
=======
        # Check the version of windows and make sure we are setting the DPI mode
        # with the most up to date API
        # Windows Versioning Check Sources : https://www.lifewire.com/windows-version-numbers-2625171
        # and https://docs.microsoft.com/en-us/windows/release-information/
        win_version = Environment.OSVersion.Version
        if win_version.Major >= 6:  # Checks for Windows Vista or later
            # Represents Windows 8.1 up to Windows 10 before Build 1703 which should use
            # SetProcessDpiAwareness(True)
            if (win_version.Major == 6 and win_version.Minor == 3) or (
                win_version.Major == 10 and win_version.Build < 15063
            ):  # pragma: no cover
                windll.shcore.SetProcessDpiAwareness(True)
                print(
                    "WARNING: Your Windows version doesn't support DPI-independent rendering.  "
                    "We recommend you upgrade to at least Windows 10 Build 1703."
                )
            # Represents Windows 10 Build 1703 and beyond which should use
            # SetProcessDpiAwarenessContext(-2)
            elif win_version.Major == 10 and win_version.Build >= 15063:
                windll.user32.SetProcessDpiAwarenessContext(-2)
            # Any other version of windows should use SetProcessDPIAware()
            else:  # pragma: no cover
                windll.user32.SetProcessDPIAware()

>>>>>>> 3b9dc4ad
        self.native.EnableVisualStyles()
        self.native.SetCompatibleTextRenderingDefault(False)

        # Register the DisplaySettingsChanged event handler
        SystemEvents.DisplaySettingsChanged += WeakrefCallable(
            self.winforms_DisplaySettingsChanged
        )

        # Ensure that TLS1.2 and TLS1.3 are enabled for HTTPS connections.
        # For some reason, some Windows installs have these protocols
        # turned off by default. SSL3, TLS1.0 and TLS1.1 are *not* enabled
        # as they are deprecated protocols and their use should *not* be
        # encouraged.
        try:
            ServicePointManager.SecurityProtocol |= SecurityProtocolType.Tls12
        except AttributeError:  # pragma: no cover
            print(
                "WARNING: Your Windows .NET install does not support TLS1.2. "
                "You may experience difficulties accessing some web server content."
            )
        try:
            ServicePointManager.SecurityProtocol |= SecurityProtocolType.Tls13
        except AttributeError:  # pragma: no cover
            print(
                "WARNING: Your Windows .NET install does not support TLS1.3. "
                "You may experience difficulties accessing some web server content."
            )

        # Call user code to populate the main window
        self.interface._startup()
        self._create_app_commands()
        self.create_menus()
        self.interface.main_window._impl.set_app(self)

    def create_menus(self):
        if self.interface.main_window is None:  # pragma: no branch
            # The startup method may create commands before creating the window, so
            # we'll call create_menus again after it returns.
            return

        window = self.interface.main_window._impl
        menubar = window.native.MainMenuStrip
        if menubar:
            menubar.Items.Clear()
        else:
            # The menu bar doesn't need to be positioned, because its `Dock` property
            # defaults to `Top`.
            menubar = WinForms.MenuStrip()
            window.native.Controls.Add(menubar)
            window.native.MainMenuStrip = menubar
            menubar.SendToBack()  # In a dock, "back" means "top".

        # The File menu should come before all user-created menus.
        self._menu_groups = {}
        toga.Group.FILE.order = -1

        submenu = None
        for cmd in self.interface.commands:
            if cmd == GROUP_BREAK:
                submenu = None
            elif cmd == SECTION_BREAK:
                submenu.DropDownItems.Add("-")
            else:
                submenu = self._submenu(cmd.group, menubar)
                item = WinForms.ToolStripMenuItem(cmd.text)
                item.Click += WeakrefCallable(cmd._impl.winforms_handler)
                if cmd.shortcut is not None:
                    item.ShortcutKeys = toga_to_winforms_key(cmd.shortcut)
                item.Enabled = cmd.enabled

                cmd._impl.native.append(item)
                submenu.DropDownItems.Add(item)

<<<<<<< HEAD
        # The menu bar doesn't need to be positioned, because its `Dock` property
        # defaults to `Top`.
        self.interface.main_window._impl.native.Controls.Add(menubar)
        self.interface.main_window._impl.native.MainMenuStrip = menubar
        # Required for font scaling on DPI changes
        self.interface.main_window._impl.original_menubar_font = menubar.Font
        self.interface.main_window._impl.resize_content()
=======
        window.resize_content()
>>>>>>> 3b9dc4ad

    def _submenu(self, group, menubar):
        try:
            return self._menu_groups[group]
        except KeyError:
            if group is None:
                submenu = menubar
            else:
                parent_menu = self._submenu(group.parent, menubar)

                submenu = WinForms.ToolStripMenuItem(group.text)

                # Top level menus are added in a different way to submenus
                if group.parent is None:
                    parent_menu.Items.Add(submenu)
                else:
                    parent_menu.DropDownItems.Add(submenu)

            self._menu_groups[group] = submenu
        return submenu

    def _create_app_commands(self):
        self.interface.commands.add(
            # About should be the last item in the Help menu, in a section on its own.
            toga.Command(
                lambda _: self.interface.about(),
                f"About {self.interface.formal_name}",
                group=toga.Group.HELP,
                section=sys.maxsize,
            ),
            #
            toga.Command(None, "Preferences", group=toga.Group.FILE),
            #
            # On Windows, the Exit command doesn't usually contain the app name. It
            # should be the last item in the File menu, in a section on its own.
            toga.Command(
                lambda _: self.interface.on_exit(),
                "Exit",
                shortcut=Key.MOD_1 + "q",
                group=toga.Group.FILE,
                section=sys.maxsize,
            ),
            #
            toga.Command(
                lambda _: self.interface.visit_homepage(),
                "Visit homepage",
                enabled=self.interface.home_page is not None,
                group=toga.Group.HELP,
            ),
        )

    def winforms_thread_exception(self, sender, winforms_exc):  # pragma: no cover
        # The PythonException returned by Winforms doesn't give us
        # easy access to the underlying Python stacktrace; so we
        # reconstruct it from the string message.
        # The Python message is helpfully included in square brackets,
        # as the context for the first line in the .net stack trace.
        # So, look for the closing bracket and the start of the Python.net
        # stack trace. Then, reconstruct the line breaks internal to the
        # remaining string.
        print("Traceback (most recent call last):")
        py_exc = winforms_exc.get_Exception()
        full_stack_trace = py_exc.StackTrace
        regex = re.compile(
            r"^\[(?:'(.*?)', )*(?:'(.*?)')\]   (?:.*?) Python\.Runtime",
            re.DOTALL | re.UNICODE,
        )

        stacktrace_relevant_lines = regex.findall(full_stack_trace)
        if len(stacktrace_relevant_lines) == 0:
            self.print_stack_trace(full_stack_trace)
        else:
            for lines in stacktrace_relevant_lines:
                for line in lines:
                    self.print_stack_trace(line)
        print(py_exc.Message)

    @classmethod
    def print_stack_trace(cls, stack_trace_line):  # pragma: no cover
        for level in stack_trace_line.split("', '"):
            for line in level.split("\\n"):
                if line:
                    print(line)

    def run_app(self):  # pragma: no cover
        # Enable coverage tracing on this non-Python-created thread
        # (https://github.com/nedbat/coveragepy/issues/686).
        if threading._trace_hook:
            sys.settrace(threading._trace_hook)

        try:
            self.create()

            # This catches errors in handlers, and prints them
            # in a usable form.
            self.native.ThreadException += WeakrefCallable(
                self.winforms_thread_exception
            )

            self.loop.run_forever(self)
        except Exception as e:
            # In case of an unhandled error at the level of the app,
            # preserve the Python stacktrace
            self._exception = e
        else:
            self._exception = None

    def main_loop(self):
        thread = Threading.Thread(Threading.ThreadStart(self.run_app))
        thread.SetApartmentState(Threading.ApartmentState.STA)
        thread.Start()
        thread.Join()

        # If the thread has exited, the _exception attribute will exist.
        # If it's non-None, raise it, as it indicates the underlying
        # app thread had a problem; this is effectibely a re-raise over
        # a thread boundary.
        if self._exception:  # pragma: no cover
            raise self._exception

    def show_about_dialog(self):
        message_parts = []
        if self.interface.version is not None:
            message_parts.append(
                f"{self.interface.formal_name} v{self.interface.version}"
            )
        else:
            message_parts.append(self.interface.formal_name)

        if self.interface.author is not None:
            message_parts.append(f"Author: {self.interface.author}")
        if self.interface.description is not None:
            message_parts.append(f"\n{self.interface.description}")
        self.interface.main_window.info_dialog(
            f"About {self.interface.formal_name}", "\n".join(message_parts)
        )

    def beep(self):
        SystemSounds.Beep.Play()

    def exit(self):  # pragma: no cover
        self._is_exiting = True
        self.native.Exit()

    def set_main_window(self, window):
        self.app_context.MainForm = window._impl.native

    def get_current_window(self):
        for window in self.interface.windows:
            if WinForms.Form.ActiveForm == window._impl.native:
                return window._impl
        return None

    def set_current_window(self, window):
        window._impl.native.Activate()

    def enter_full_screen(self, windows):
        for window in windows:
            window._impl.set_full_screen(True)

    def exit_full_screen(self, windows):
        for window in windows:
            window._impl.set_full_screen(False)

    def show_cursor(self):
        if not self._cursor_visible:
            WinForms.Cursor.Show()
        self._cursor_visible = True

    def hide_cursor(self):
        if self._cursor_visible:
            WinForms.Cursor.Hide()
        self._cursor_visible = False

    def winforms_DisplaySettingsChanged(self, sender, event):
        for window in self.interface.windows:
            window._impl.update_scale()
            if isinstance(window._impl, MainWindow):
                window._impl.update_menubar_font_scale()
            for widget in window.widgets:
                widget.refresh()
            window._impl.resize_content()
            if hasattr(window._impl, "current_stack_trace_dialog_impl"):
                window._impl.current_stack_trace_dialog_impl.resize_content()


class DocumentApp(App):  # pragma: no cover
    def _create_app_commands(self):
        super()._create_app_commands()
        self.interface.commands.add(
            toga.Command(
                lambda w: self.open_file,
                text="Open...",
                shortcut=Key.MOD_1 + "o",
                group=toga.Group.FILE,
                section=0,
            ),
        )<|MERGE_RESOLUTION|>--- conflicted
+++ resolved
@@ -100,34 +100,7 @@
         self.app_context = WinForms.ApplicationContext()
         self.app_dispatcher = Dispatcher.CurrentDispatcher
 
-<<<<<<< HEAD
         # These are required for properly setting up DPI mode
-=======
-        # Check the version of windows and make sure we are setting the DPI mode
-        # with the most up to date API
-        # Windows Versioning Check Sources : https://www.lifewire.com/windows-version-numbers-2625171
-        # and https://docs.microsoft.com/en-us/windows/release-information/
-        win_version = Environment.OSVersion.Version
-        if win_version.Major >= 6:  # Checks for Windows Vista or later
-            # Represents Windows 8.1 up to Windows 10 before Build 1703 which should use
-            # SetProcessDpiAwareness(True)
-            if (win_version.Major == 6 and win_version.Minor == 3) or (
-                win_version.Major == 10 and win_version.Build < 15063
-            ):  # pragma: no cover
-                windll.shcore.SetProcessDpiAwareness(True)
-                print(
-                    "WARNING: Your Windows version doesn't support DPI-independent rendering.  "
-                    "We recommend you upgrade to at least Windows 10 Build 1703."
-                )
-            # Represents Windows 10 Build 1703 and beyond which should use
-            # SetProcessDpiAwarenessContext(-2)
-            elif win_version.Major == 10 and win_version.Build >= 15063:
-                windll.user32.SetProcessDpiAwarenessContext(-2)
-            # Any other version of windows should use SetProcessDPIAware()
-            else:  # pragma: no cover
-                windll.user32.SetProcessDPIAware()
-
->>>>>>> 3b9dc4ad
         self.native.EnableVisualStyles()
         self.native.SetCompatibleTextRenderingDefault(False)
 
@@ -201,17 +174,9 @@
                 cmd._impl.native.append(item)
                 submenu.DropDownItems.Add(item)
 
-<<<<<<< HEAD
-        # The menu bar doesn't need to be positioned, because its `Dock` property
-        # defaults to `Top`.
-        self.interface.main_window._impl.native.Controls.Add(menubar)
-        self.interface.main_window._impl.native.MainMenuStrip = menubar
         # Required for font scaling on DPI changes
-        self.interface.main_window._impl.original_menubar_font = menubar.Font
-        self.interface.main_window._impl.resize_content()
-=======
+        window.original_menubar_font = menubar.Font
         window.resize_content()
->>>>>>> 3b9dc4ad
 
     def _submenu(self, group, menubar):
         try:
