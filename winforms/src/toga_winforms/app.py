import asyncio
import re
import sys
import threading
from ctypes import c_bool, c_void_p, windll

import System.Windows.Forms as WinForms
from Microsoft.Win32 import SystemEvents
from System import Environment, Threading
from System.Media import SystemSounds
from System.Net import SecurityProtocolType, ServicePointManager
from System.Windows.Threading import Dispatcher

import toga
from toga import Key

from .keys import toga_to_winforms_key
from .libs.proactor import WinformsProactorEventLoop
<<<<<<< HEAD
from .widgets.base import Scalable
=======
from .libs.wrapper import WeakrefCallable
>>>>>>> 18137adc
from .window import Window


class MainWindow(Window):
    def winforms_FormClosing(self, sender, event):
        # Differentiate between the handling that occurs when the user
        # requests the app to exit, and the actual application exiting.
        if not self.interface.app._impl._is_exiting:
            # If there's an event handler, process it. The decision to
            # actually exit the app will be processed in the on_exit handler.
            # If there's no exit handler, assume the close/exit can proceed.
            if self.interface.app.on_exit:
                self.interface.app.on_exit(self.interface.app)
                event.Cancel = True


class App(Scalable):
    _MAIN_WINDOW_CLASS = MainWindow

    # ------------------- Set the DPI Awareness mode for the process -------------------
    # This needs to be done at the earliest and doing this in __init__() or
    # in create() doesn't work
    #
    # Check the version of windows and make sure we are setting the DPI mode
    # with the most up to date API
    # Windows Versioning Check Sources : https://www.lifewire.com/windows-version-numbers-2625171
    # and https://docs.microsoft.com/en-us/windows/release-information/
    win_version = Environment.OSVersion.Version
    if win_version.Major >= 6:  # Checks for Windows Vista or later
        # Represents Windows 8.1 up to Windows 10 before Build 1703 which should use
        # SetProcessDpiAwareness(True)
        if (win_version.Major == 6 and win_version.Minor == 3) or (
            win_version.Major == 10 and win_version.Build < 15063
        ):
            windll.shcore.SetProcessDpiAwareness(True)
            print(
                "WARNING: Your Windows version doesn't support DPI-independent rendering.  "
                "We recommend you upgrade to at least Windows 10 Build 1703."
            )
        # Represents Windows 10 Build 1703 and beyond which should use
        # SetProcessDpiAwarenessContext(-4) for DPI_AWARENESS_CONTEXT_PER_MONITOR_AWARE_V2
        # Valid values: https://learn.microsoft.com/en-us/windows/win32/hidpi/dpi-awareness-context
        elif win_version.Major == 10 and win_version.Build >= 15063:
            windll.user32.SetProcessDpiAwarenessContext.restype = c_bool
            windll.user32.SetProcessDpiAwarenessContext.argtypes = [c_void_p]
            # SetProcessDpiAwarenessContext returns False on Failure
            if not windll.user32.SetProcessDpiAwarenessContext(-4):
                print("WARNING: Failed to set the DPI Awareness mode for the app.")
        # Any other version of windows should use SetProcessDPIAware()
        else:
            windll.user32.SetProcessDPIAware()
    # ----------------------------------------------------------------------------------

    def __init__(self, interface):
        self.interface = interface
        self.interface._impl = self

        # Winforms app exit is tightly bound to the close of the MainWindow.
        # The FormClosing message on MainWindow triggers the "on_exit" handler
        # (which might abort the exit). However, on success, it will request the
        # app (and thus the Main Window) to close, causing another close event.
        # So - we have a flag that is only ever sent once a request has been
        # made to exit the native app. This flag can be used to shortcut any
        # window-level close handling.
        self._is_exiting = False

        # Winforms cursor visibility is a stack; If you call hide N times, you
        # need to call Show N times to make the cursor re-appear. Store a local
        # boolean to allow us to avoid building a deep stack.
        self._cursor_visible = True

        self.loop = WinformsProactorEventLoop()
        asyncio.set_event_loop(self.loop)

    def create(self):
        self.native = WinForms.Application
        self.app_context = WinForms.ApplicationContext()
        self.app_dispatcher = Dispatcher.CurrentDispatcher

        # These are required for properly setting up DPI mode
        self.native.EnableVisualStyles()
        self.native.SetCompatibleTextRenderingDefault(False)

        # Register the DisplaySettingsChanged event handler
        SystemEvents.DisplaySettingsChanged += self.winforms_DisplaySettingsChanged

        # Ensure that TLS1.2 and TLS1.3 are enabled for HTTPS connections.
        # For some reason, some Windows installs have these protocols
        # turned off by default. SSL3, TLS1.0 and TLS1.1 are *not* enabled
        # as they are deprecated protocols and their use should *not* be
        # encouraged.
        try:
            ServicePointManager.SecurityProtocol |= SecurityProtocolType.Tls12
        except AttributeError:
            print(
                "WARNING: Your Windows .NET install does not support TLS1.2. "
                "You may experience difficulties accessing some web server content."
            )
        try:
            ServicePointManager.SecurityProtocol |= SecurityProtocolType.Tls13
        except AttributeError:
            print(
                "WARNING: Your Windows .NET install does not support TLS1.3. "
                "You may experience difficulties accessing some web server content."
            )

        self.interface.commands.add(
            toga.Command(
                lambda _: self.interface.about(),
                f"About {self.interface.name}",
                group=toga.Group.HELP,
            ),
            toga.Command(None, "Preferences", group=toga.Group.FILE),
            # Quit should always be the last item, in a section on its own
            toga.Command(
                lambda _: self.interface.exit(),
                "Exit " + self.interface.name,
                shortcut=Key.MOD_1 + "q",
                group=toga.Group.FILE,
                section=sys.maxsize,
            ),
            toga.Command(
                lambda _: self.interface.visit_homepage(),
                "Visit homepage",
                enabled=self.interface.home_page is not None,
                group=toga.Group.HELP,
            ),
        )
        self._create_app_commands()

        # Call user code to populate the main window
        self.interface._startup()
        self.create_menus()
        self.interface.main_window._impl.set_app(self)

    def create_menus(self):
        self._menu_items = {}
        self._menu_groups = {}

        toga.Group.FILE.order = 0
        menubar = WinForms.MenuStrip()
        submenu = None
        for cmd in self.interface.commands:
            if cmd == toga.GROUP_BREAK:
                submenu = None
            elif cmd == toga.SECTION_BREAK:
                submenu.DropDownItems.Add("-")
            else:
                submenu = self._submenu(cmd.group, menubar)

                item = WinForms.ToolStripMenuItem(cmd.text)

                if cmd.action:
                    item.Click += WeakrefCallable(cmd._impl.as_handler())
                item.Enabled = cmd.enabled

                if cmd.shortcut is not None:
                    shortcut_keys = toga_to_winforms_key(cmd.shortcut)
                    item.ShortcutKeys = shortcut_keys
                    item.ShowShortcutKeys = True

                cmd._impl.native.append(item)

                self._menu_items[item] = cmd
                submenu.DropDownItems.Add(item)

        # The menu bar doesn't need to be positioned, because its `Dock` property
        # defaults to `Top`.
        self.interface.main_window._impl.native.Controls.Add(menubar)
        self.interface.main_window._impl.native.MainMenuStrip = menubar
        self.interface.main_window._impl.resize_content()

    def _submenu(self, group, menubar):
        try:
            return self._menu_groups[group]
        except KeyError:
            if group is None:
                submenu = menubar
            else:
                parent_menu = self._submenu(group.parent, menubar)

                submenu = WinForms.ToolStripMenuItem(group.text)

                # Top level menus are added in a different way to submenus
                if group.parent is None:
                    parent_menu.Items.Add(submenu)
                else:
                    parent_menu.DropDownItems.Add(submenu)

            self._menu_groups[group] = submenu
        return submenu

    def _create_app_commands(self):
        # No extra menus
        pass

    def open_document(self, fileURL):
        """Add a new document to this app."""
        print(
            "STUB: If you want to handle opening documents, implement App.open_document(fileURL)"
        )

    def winforms_thread_exception(self, sender, winforms_exc):
        # The PythonException returned by Winforms doesn't give us
        # easy access to the underlying Python stacktrace; so we
        # reconstruct it from the string message.
        # The Python message is helpfully included in square brackets,
        # as the context for the first line in the .net stack trace.
        # So, look for the closing bracket and the start of the Python.net
        # stack trace. Then, reconstruct the line breaks internal to the
        # remaining string.
        print("Traceback (most recent call last):")
        py_exc = winforms_exc.get_Exception()
        full_stack_trace = py_exc.StackTrace
        regex = re.compile(
            r"^\[(?:'(.*?)', )*(?:'(.*?)')\]   (?:.*?) Python\.Runtime",
            re.DOTALL | re.UNICODE,
        )

        stacktrace_relevant_lines = regex.findall(full_stack_trace)
        if len(stacktrace_relevant_lines) == 0:
            self.print_stack_trace(full_stack_trace)
        else:
            for lines in stacktrace_relevant_lines:
                for line in lines:
                    self.print_stack_trace(line)
        print(py_exc.Message)

    @classmethod
    def print_stack_trace(cls, stack_trace_line):
        for level in stack_trace_line.split("', '"):
            for line in level.split("\\n"):
                if line:
                    print(line)

    def run_app(self):
        # Enable coverage tracing on this non-Python-created thread
        # (https://github.com/nedbat/coveragepy/issues/686).
        if threading._trace_hook:
            sys.settrace(threading._trace_hook)

        try:
            self.create()

            # This catches errors in handlers, and prints them
            # in a usable form.
            self.native.ThreadException += WeakrefCallable(
                self.winforms_thread_exception
            )

            self.loop.run_forever(self)
        except Exception as e:
            # In case of an unhandled error at the level of the app,
            # preserve the Python stacktrace
            self._exception = e
        else:
            self._exception = None

    def main_loop(self):
        thread = Threading.Thread(Threading.ThreadStart(self.run_app))
        thread.SetApartmentState(Threading.ApartmentState.STA)
        thread.Start()
        thread.Join()

        # If the thread has exited, the _exception attribute will exist.
        # If it's non-None, raise it, as it indicates the underlying
        # app thread had a problem; this is effectibely a re-raise over
        # a thread boundary.
        if self._exception:
            raise self._exception

    def show_about_dialog(self):
        message_parts = []
        if self.interface.name is not None:
            if self.interface.version is not None:
                message_parts.append(
                    "{name} v{version}".format(
                        name=self.interface.name,
                        version=self.interface.version,
                    )
                )
            else:
                message_parts.append(f"{self.interface.name}")
        elif self.interface.version is not None:
            message_parts.append(f"v{self.interface.version}")

        if self.interface.author is not None:
            message_parts.append(f"Author: {self.interface.author}")
        if self.interface.description is not None:
            message_parts.append(f"\n{self.interface.description}")
        self.interface.main_window.info_dialog(
            f"About {self.interface.name}", "\n".join(message_parts)
        )

    def beep(self):
        SystemSounds.Beep.Play()

    def exit(self):
        self._is_exiting = True
        self.native.Exit()

    def set_main_window(self, window):
        self.app_context.MainForm = window._impl.native

    def get_current_window(self):
        for window in self.interface.windows:
            if WinForms.Form.ActiveForm == window._impl.native:
                return window._impl.native

    def set_current_window(self, window):
        window._impl.native.Activate()

    def enter_full_screen(self, windows):
        for window in windows:
            window._impl.set_full_screen(True)

    def exit_full_screen(self, windows):
        for window in windows:
            window._impl.set_full_screen(False)

    def show_cursor(self):
        if not self._cursor_visible:
            WinForms.Cursor.Show()
        self._cursor_visible = True

    def hide_cursor(self):
        if self._cursor_visible:
            WinForms.Cursor.Hide()
        self._cursor_visible = False

    def winforms_DisplaySettingsChanged(self, sender, event):
        self.update_scale()
        for window in self.interface.windows:
            window.content.refresh()


class DocumentApp(App):
    def _create_app_commands(self):
        self.interface.commands.add(
            toga.Command(
                lambda w: self.open_file,
                text="Open...",
                shortcut=Key.MOD_1 + "o",
                group=toga.Group.FILE,
                section=0,
            ),
        )

    def open_document(self, fileURL):
        """Open a new document in this app.

        Args:
            fileURL (str): The URL/path to the file to add as a document.
        """
        self.interface.factory.not_implemented("DocumentApp.open_document()")<|MERGE_RESOLUTION|>--- conflicted
+++ resolved
@@ -16,11 +16,8 @@
 
 from .keys import toga_to_winforms_key
 from .libs.proactor import WinformsProactorEventLoop
-<<<<<<< HEAD
+from .libs.wrapper import WeakrefCallable
 from .widgets.base import Scalable
-=======
-from .libs.wrapper import WeakrefCallable
->>>>>>> 18137adc
 from .window import Window
 
 
