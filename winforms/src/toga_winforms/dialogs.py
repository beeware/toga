import asyncio
from pathlib import Path

import System.Windows.Forms as WinForms
from System.Drawing import (
    ContentAlignment,
    Font as WinFont,
    FontFamily,
)
from System.Windows.Forms import DialogResult, MessageBoxButtons, MessageBoxIcon

from .libs.user32 import DPI_AWARENESS_CONTEXT_UNAWARE, SetThreadDpiAwarenessContext
from .libs.wrapper import WeakrefCallable


class BaseDialog:
    def show(self, host_window, future):
        self.future = future

        # Don't differentiate between app and window modal dialogs
        # Show the dialog using an inner loop.
        asyncio.get_event_loop().start_inner_loop(self._show)


class MessageDialog(BaseDialog):
    def __init__(
        self,
        title,
        message,
        buttons,
        icon,
        success_result=None,
    ):
        super().__init__()
        self.message = message
        self.title = title
        self.buttons = buttons
        self.icon = icon
        self.success_result = success_result

    def _show(self):
        return_value = WinForms.MessageBox.Show(
            self.message,
            self.title,
            self.buttons,
            self.icon,
        )
        if self.success_result:
            self.future.set_result(return_value == self.success_result)
        else:
            self.future.set_result(None)


class InfoDialog(MessageDialog):
    def __init__(self, title, message):
        super().__init__(
            title,
            message,
            MessageBoxButtons.OK,
            MessageBoxIcon.Information,
        )


class QuestionDialog(MessageDialog):
    def __init__(self, title, message):
        super().__init__(
            title,
            message,
            MessageBoxButtons.YesNo,
            MessageBoxIcon.Information,
            success_result=DialogResult.Yes,
        )


class ConfirmDialog(MessageDialog):
    def __init__(self, title, message):
        super().__init__(
            title,
            message,
            MessageBoxButtons.OKCancel,
            MessageBoxIcon.Warning,
            success_result=DialogResult.OK,
        )


class ErrorDialog(MessageDialog):
    def __init__(self, title, message=None):
        super().__init__(
            title,
            message,
            WinForms.MessageBoxButtons.OK,
            WinForms.MessageBoxIcon.Error,
        )


class StackTraceDialog(BaseDialog):
    def __init__(self, title, message, content, retry):
        super().__init__()

        # This dialog uses a fixed layout, so we create it as DPI-unaware so it will be
        # scaled by the system. "When a window is created, its DPI awareness is defined
        # as the DPI awareness of the calling thread at that time."
        # (https://learn.microsoft.com/en-us/windows/win32/hidpi/high-dpi-improvements-for-desktop-applications).
        self.prev_dpi_context = None
        if SetThreadDpiAwarenessContext is not None:  # pragma: no branch
            self.prev_dpi_context = SetThreadDpiAwarenessContext(
                DPI_AWARENESS_CONTEXT_UNAWARE
            )
            if not self.prev_dpi_context:  # pragma: no cover
                print("WARNING: Failed to set DPI Awareness for StackTraceDialog")

        # Changing the DPI awareness re-scales all pre-existing Font objects, including
        # the system fonts.
        font_size = 8.25
        message_font = WinFont(FontFamily.GenericSansSerif, font_size)
        monospace_font = WinFont(FontFamily.GenericMonospace, font_size)

        self.native = WinForms.Form()
        self.native.MinimizeBox = False
        self.native.FormBorderStyle = self.native.FormBorderStyle.FixedSingle
        self.native.MaximizeBox = False
        self.native.FormClosing += WeakrefCallable(self.winforms_FormClosing)
        self.native.Width = 540
        self.native.Height = 320
        self.native.Text = title

        # The top-of-page introductory message
        textLabel = WinForms.Label()
        textLabel.Left = 10
        textLabel.Top = 10
        textLabel.Width = 520
        textLabel.Alignment = ContentAlignment.MiddleCenter
        textLabel.Text = message
        textLabel.Font = message_font
        self.native.Controls.Add(textLabel)

        # A scrolling text box for the stack trace.
        trace = WinForms.RichTextBox()
        trace.Left = 10
        trace.Top = 35
        trace.Width = 504
        trace.Height = 205
        trace.Multiline = True
        trace.ReadOnly = True
        trace.Font = monospace_font
        trace.Text = content

        self.native.Controls.Add(trace)

        # Add acceptance/close buttons
        if retry:
            retry = WinForms.Button()
            retry.Left = 290
            retry.Top = 250
            retry.Width = 100
            retry.Text = "&Retry"
            retry.Font = message_font
            retry.Click += WeakrefCallable(self.winforms_Click_retry)

            self.native.Controls.Add(retry)

            quit = WinForms.Button()
            quit.Left = 400
            quit.Top = 250
            quit.Width = 100
            quit.Text = "&Quit"
            quit.Font = message_font
            quit.Click += WeakrefCallable(self.winforms_Click_quit)

            self.native.Controls.Add(quit)
        else:
            accept = WinForms.Button()
            accept.Left = 400
            accept.Top = 250
            accept.Width = 100
            accept.Text = "&OK"
            accept.Font = message_font
            accept.Click += WeakrefCallable(self.winforms_Click_accept)

            self.native.Controls.Add(accept)

<<<<<<< HEAD
        # Wrap `ShowDialog` in a Python function to preserve a reference to `self`.
        def show():
            self.native.ShowDialog()

        self.start_inner_loop(show)
=======
    def _show(self):
        self.native.ShowDialog()
>>>>>>> e3430285

    def winforms_FormClosing(self, sender, event):
        # If the close button is pressed, the future won't be done.
        # We cancel this event to prevent the dialog from closing.
        # If a button is pressed, the future will be set, and a close
        # event will be triggered.
<<<<<<< HEAD
        try:
            self.interface.future.result()
        except asyncio.InvalidStateError:  # pragma: no cover
            event.Cancel = True
        else:
            # Reverting the DPI awareness at the end of __init__ would cause the window
            # to be DPI-aware, presumably because the window isn't actually "created"
            # until we call ShowDialog.
            #
            # This cleanup doesn't make any difference to the dialogs example, because
            # "When the window procedure for a window is called [e.g. when clicking a
            # button], the thread is automatically switched to the DPI awareness context
            # that was in use when the window was created." However, other apps may do
            # things outside of the context of a window event.
            if self.prev_dpi_context:  # pragma: no branch
                SetThreadDpiAwarenessContext(self.prev_dpi_context)

    def set_result(self, result):
        super().set_result(result)
        self.native.Close()
=======
        if not self.future.done():
            event.Cancel = True  # pragma: no cover
>>>>>>> e3430285

    def winforms_Click_quit(self, sender, event):
        self.future.set_result(False)
        self.native.Close()

    def winforms_Click_retry(self, sender, event):
        self.future.set_result(True)
        self.native.Close()

    def winforms_Click_accept(self, sender, event):
        self.future.set_result(None)
        self.native.Close()


class FileDialog(BaseDialog):
    def __init__(
        self,
        native,
        title,
        initial_directory,
        *,
        filename=None,
        file_types=None,
    ):
        super().__init__()
        self.native = native

        self._set_title(title)
        if filename is not None:
            native.FileName = filename

        if initial_directory is not None:
            self._set_initial_directory(str(initial_directory))

        if file_types is not None:
            filters = [f"{ext} files (*.{ext})|*.{ext}" for ext in file_types] + [
                "All files (*.*)|*.*"
            ]

            if len(file_types) > 1:
                pattern = ";".join([f"*.{ext}" for ext in file_types])
                filters.insert(0, f"All matching files ({pattern})|{pattern}")

            native.Filter = "|".join(filters)

    def _show(self):
        response = self.native.ShowDialog()
        if response == DialogResult.OK:
            self.future.set_result(self._get_filenames())
        else:
            self.future.set_result(None)

    def _set_title(self, title):
        self.native.Title = title

    def _set_initial_directory(self, initial_directory):
        self.native.InitialDirectory = initial_directory


class SaveFileDialog(FileDialog):
    def __init__(self, title, filename, initial_directory, file_types):
        super().__init__(
            WinForms.SaveFileDialog(),
            title,
            initial_directory,
            filename=filename,
            file_types=file_types,
        )

    def _get_filenames(self):
        return Path(self.native.FileName)


class OpenFileDialog(FileDialog):
    def __init__(
        self,
        title,
        initial_directory,
        file_types,
        multiple_select,
    ):
        super().__init__(
            WinForms.OpenFileDialog(),
            title,
            initial_directory,
            file_types=file_types,
        )
        if multiple_select:
            self.native.Multiselect = True

    # Provided as a stub that can be mocked in test conditions
    def selected_paths(self):
        return self.native.FileNames

    def _get_filenames(self):
        if self.native.Multiselect:
            return [Path(filename) for filename in self.selected_paths()]
        else:
            return Path(self.native.FileName)


class SelectFolderDialog(FileDialog):
    def __init__(self, title, initial_directory, multiple_select):
        super().__init__(
            WinForms.FolderBrowserDialog(),
            title,
            initial_directory,
        )

        # The native dialog doesn't support multiple selection, so the only effect
        # this has is to change whether we return a list.
        self.multiple_select = multiple_select

    def _get_filenames(self):
        filename = Path(self.native.SelectedPath)
        return [filename] if self.multiple_select else filename

    def _set_title(self, title):
        self.native.Description = title

    def _set_initial_directory(self, initial_directory):
        self.native.SelectedPath = initial_directory<|MERGE_RESOLUTION|>--- conflicted
+++ resolved
@@ -97,24 +97,6 @@
     def __init__(self, title, message, content, retry):
         super().__init__()
 
-        # This dialog uses a fixed layout, so we create it as DPI-unaware so it will be
-        # scaled by the system. "When a window is created, its DPI awareness is defined
-        # as the DPI awareness of the calling thread at that time."
-        # (https://learn.microsoft.com/en-us/windows/win32/hidpi/high-dpi-improvements-for-desktop-applications).
-        self.prev_dpi_context = None
-        if SetThreadDpiAwarenessContext is not None:  # pragma: no branch
-            self.prev_dpi_context = SetThreadDpiAwarenessContext(
-                DPI_AWARENESS_CONTEXT_UNAWARE
-            )
-            if not self.prev_dpi_context:  # pragma: no cover
-                print("WARNING: Failed to set DPI Awareness for StackTraceDialog")
-
-        # Changing the DPI awareness re-scales all pre-existing Font objects, including
-        # the system fonts.
-        font_size = 8.25
-        message_font = WinFont(FontFamily.GenericSansSerif, font_size)
-        monospace_font = WinFont(FontFamily.GenericMonospace, font_size)
-
         self.native = WinForms.Form()
         self.native.MinimizeBox = False
         self.native.FormBorderStyle = self.native.FormBorderStyle.FixedSingle
@@ -179,47 +161,16 @@
 
             self.native.Controls.Add(accept)
 
-<<<<<<< HEAD
-        # Wrap `ShowDialog` in a Python function to preserve a reference to `self`.
-        def show():
-            self.native.ShowDialog()
-
-        self.start_inner_loop(show)
-=======
     def _show(self):
         self.native.ShowDialog()
->>>>>>> e3430285
 
     def winforms_FormClosing(self, sender, event):
         # If the close button is pressed, the future won't be done.
         # We cancel this event to prevent the dialog from closing.
         # If a button is pressed, the future will be set, and a close
         # event will be triggered.
-<<<<<<< HEAD
-        try:
-            self.interface.future.result()
-        except asyncio.InvalidStateError:  # pragma: no cover
-            event.Cancel = True
-        else:
-            # Reverting the DPI awareness at the end of __init__ would cause the window
-            # to be DPI-aware, presumably because the window isn't actually "created"
-            # until we call ShowDialog.
-            #
-            # This cleanup doesn't make any difference to the dialogs example, because
-            # "When the window procedure for a window is called [e.g. when clicking a
-            # button], the thread is automatically switched to the DPI awareness context
-            # that was in use when the window was created." However, other apps may do
-            # things outside of the context of a window event.
-            if self.prev_dpi_context:  # pragma: no branch
-                SetThreadDpiAwarenessContext(self.prev_dpi_context)
-
-    def set_result(self, result):
-        super().set_result(result)
-        self.native.Close()
-=======
         if not self.future.done():
             event.Cancel = True  # pragma: no cover
->>>>>>> e3430285
 
     def winforms_Click_quit(self, sender, event):
         self.future.set_result(False)
