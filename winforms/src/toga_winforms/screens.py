from ctypes import wintypes

from System.Drawing import (
    Bitmap,
    Graphics,
    Imaging,
    Point,
    Size as WinSize,
)
from System.IO import MemoryStream

from toga.screens import Screen as ScreenInterface
from toga.types import Position, Size

from .libs import shcore, user32
from .widgets.base import Scalable


class Screen(Scalable):
    _instances = {}

    def __new__(cls, native):
        if native in cls._instances:
            return cls._instances[native]
        else:
            instance = super().__new__(cls)
            instance.interface = ScreenInterface(_impl=instance)
            instance.native = native
            cls._instances[native] = instance
            return instance

    @property
    def dpi_scale(self):
        screen_rect = wintypes.RECT(
            self.native.Bounds.Left,
            self.native.Bounds.Top,
            self.native.Bounds.Right,
            self.native.Bounds.Bottom,
        )
        hMonitor = user32.MonitorFromRect(screen_rect, user32.MONITOR_DEFAULTTONEAREST)
        pScale = wintypes.UINT()
        shcore.GetScaleFactorForMonitor(hMonitor, pScale)
        return pScale.value / 100

    def get_name(self):
        name = self.native.DeviceName
        # WinForms Display naming convention is "\\.\DISPLAY1". Remove the
        # non-text part to prevent any errors due to non-escaped characters.
        return name.split("\\")[-1]

<<<<<<< HEAD
    def get_origin(self):
        return (
            self.scale_out(self.native.Bounds.X),
            self.scale_out(self.native.Bounds.Y),
        )

    def get_size(self):
        return (
            self.scale_out(self.native.Bounds.Width),
            self.scale_out(self.native.Bounds.Height),
        )
=======
    def get_origin(self) -> Position:
        return Position(self.native.Bounds.X, self.native.Bounds.Y)

    def get_size(self) -> Size:
        return Size(self.native.Bounds.Width, self.native.Bounds.Height)
>>>>>>> cd7ca2f7

    def get_image_data(self):
        bitmap = Bitmap(*map(self.scale_in, self.get_size()))
        graphics = Graphics.FromImage(bitmap)
        source_point = Point(*map(self.scale_in, self.get_origin()))
        destination_point = Point(0, 0)
<<<<<<< HEAD
        copy_size = Size(*map(self.scale_in, self.get_size()))
=======
        copy_size = WinSize(*self.get_size())
>>>>>>> cd7ca2f7
        graphics.CopyFromScreen(source_point, destination_point, copy_size)
        stream = MemoryStream()
        bitmap.Save(stream, Imaging.ImageFormat.Png)
        return bytes(stream.ToArray())<|MERGE_RESOLUTION|>--- conflicted
+++ resolved
@@ -48,36 +48,18 @@
         # non-text part to prevent any errors due to non-escaped characters.
         return name.split("\\")[-1]
 
-<<<<<<< HEAD
-    def get_origin(self):
-        return (
-            self.scale_out(self.native.Bounds.X),
-            self.scale_out(self.native.Bounds.Y),
-        )
-
-    def get_size(self):
-        return (
-            self.scale_out(self.native.Bounds.Width),
-            self.scale_out(self.native.Bounds.Height),
-        )
-=======
     def get_origin(self) -> Position:
         return Position(self.native.Bounds.X, self.native.Bounds.Y)
 
     def get_size(self) -> Size:
         return Size(self.native.Bounds.Width, self.native.Bounds.Height)
->>>>>>> cd7ca2f7
 
     def get_image_data(self):
         bitmap = Bitmap(*map(self.scale_in, self.get_size()))
         graphics = Graphics.FromImage(bitmap)
         source_point = Point(*map(self.scale_in, self.get_origin()))
         destination_point = Point(0, 0)
-<<<<<<< HEAD
-        copy_size = Size(*map(self.scale_in, self.get_size()))
-=======
         copy_size = WinSize(*self.get_size())
->>>>>>> cd7ca2f7
         graphics.CopyFromScreen(source_point, destination_point, copy_size)
         stream = MemoryStream()
         bitmap.Save(stream, Imaging.ImageFormat.Png)
