import System.Windows.Forms as WinForms
from System.Drawing import Bitmap, Graphics, Point, Size
from System.Drawing.Imaging import ImageFormat
from System.IO import MemoryStream

from toga.command import GROUP_BREAK, SECTION_BREAK

from .container import Container
from .libs.wrapper import WeakrefCallable
from .screen import Screen as ScreenImpl
from .widgets.base import Scalable


class Window(Container, Scalable):
    def __init__(self, interface, title, position, size):
        self.interface = interface

        # Winforms close handling is caught on the FormClosing handler. To allow
        # for async close handling, we need to be able to abort this close event,
        # call the Toga event handler, and let that decide whether to call close().
        # If it does, there will be another FormClosing event, which we need
        # to ignore. The `_is_closing` flag lets us do this.
        self._is_closing = False

        self.native = WinForms.Form()
        self.native.FormClosing += WeakrefCallable(self.winforms_FormClosing)
        super().__init__(self.native)
        self.init_scale(self.native)

        self.native.MinimizeBox = self.interface.minimizable
        self.native.MaximizeBox = self.interface.resizable

        self.set_title(title)
        self.set_size(size)
        self.set_position(position)

        self.toolbar_native = None

        self.native.Resize += WeakrefCallable(self.winforms_Resize)
        self.resize_content()  # Store initial size

        self.set_full_screen(self.interface.full_screen)

    def create_toolbar(self):
        if self.interface.toolbar:
            if self.toolbar_native:
                self.toolbar_native.Items.Clear()
            else:
                # The toolbar doesn't need to be positioned, because its `Dock` property
                # defaults to `Top`.
                self.toolbar_native = WinForms.ToolStrip()
                self.native.Controls.Add(self.toolbar_native)
                self.toolbar_native.BringToFront()  # In a dock, "front" means "bottom".

            for cmd in self.interface.toolbar:
                if cmd == GROUP_BREAK:
                    item = WinForms.ToolStripSeparator()
                elif cmd == SECTION_BREAK:
                    item = WinForms.ToolStripSeparator()
                else:
                    item = WinForms.ToolStripMenuItem(cmd.text)
                    if cmd.tooltip is not None:
                        item.ToolTipText = cmd.tooltip
                    if cmd.icon is not None:
                        item.Image = cmd.icon._impl.native.ToBitmap()
                    item.Enabled = cmd.enabled
                    item.Click += WeakrefCallable(cmd._impl.winforms_Click)
                    cmd._impl.native.append(item)
                self.toolbar_native.Items.Add(item)

        elif self.toolbar_native:
            self.native.Controls.Remove(self.toolbar_native)
            self.toolbar_native = None

        self.resize_content()

    def get_position(self):
        location = self.native.Location
        return tuple(map(self.scale_out, (location.X, location.Y)))

    def set_position(self, position):
        self.native.Location = Point(*map(self.scale_in, position))

    def get_size(self):
        size = self.native.Size
        return (
            self.scale_out(size.Width - self.decor_width()),
            self.scale_out(size.Height - self.decor_height()),
        )

    def set_size(self, size):
        width, height = size
        self.native.Size = Size(
            self.scale_in(width) + self.decor_width(),
            self.scale_in(height) + self.decor_height(),
        )

    def set_app(self, app):
        icon_impl = app.interface.icon._impl
        self.native.Icon = icon_impl.native

    def get_title(self):
        return self.native.Text

    def set_title(self, title):
        self.native.Text = title

    def refreshed(self):
        super().refreshed()
        layout = self.interface.content.layout
        self.native.MinimumSize = Size(
            self.scale_in(layout.min_width) + self.decor_width(),
            self.scale_in(layout.min_height)
            + self.top_bars_height()
            + self.decor_height(),
        )

    def show(self):
        if self.interface.content is not None:
            self.interface.content.refresh()
        if self.interface is not self.interface.app._main_window:
            self.native.Icon = self.interface.app.icon._impl.native
        self.native.Show()

    def hide(self):
        self.native.Hide()

    def get_visible(self):
        return self.native.Visible

    def winforms_Resize(self, sender, event):
        self.resize_content()

    def winforms_FormClosing(self, sender, event):
        # If the app is exiting, or a manual close has been requested, don't get
        # confirmation; just close.
        if not self.interface.app._impl._is_exiting and not self._is_closing:
            if not self.interface.closable:
                # Window isn't closable, so any request to close should be cancelled.
                event.Cancel = True
            else:
                # See _is_closing comment in __init__.
                self.interface.on_close()
                event.Cancel = True

    def set_full_screen(self, is_full_screen):
        if is_full_screen:
            self.native.FormBorderStyle = getattr(WinForms.FormBorderStyle, "None")
            self.native.WindowState = WinForms.FormWindowState.Maximized
        else:
            self.native.FormBorderStyle = getattr(
                WinForms.FormBorderStyle,
                "Sizable" if self.interface.resizable else "FixedSingle",
            )
            self.native.WindowState = WinForms.FormWindowState.Normal

    def close(self):
        self._is_closing = True
        self.native.Close()

    # "Decor" includes the title bar and the (usually invisible) resize borders. It does
    # not include the menu bar and toolbar, which are included in the ClientSize (see
    # top_bars_height).
    def decor_width(self):
        return self.native.Size.Width - self.native.ClientSize.Width

    def decor_height(self):
        return self.native.Size.Height - self.native.ClientSize.Height

    def top_bars_height(self):
        vertical_shift = 0
        if self.toolbar_native:
            vertical_shift += self.toolbar_native.Height
        if self.native.MainMenuStrip:
            vertical_shift += self.native.MainMenuStrip.Height
        return vertical_shift

    def resize_content(self):
        vertical_shift = self.top_bars_height()
        self.native_content.Location = Point(0, vertical_shift)
        super().resize_content(
            self.native.ClientSize.Width,
            self.native.ClientSize.Height - vertical_shift,
        )

<<<<<<< HEAD
    def get_current_screen(self):
        return ScreenImpl(WinForms.Screen.FromControl(self.native))
=======
    def get_image_data(self):
        size = Size(self.native_content.Size.Width, self.native_content.Size.Height)
        bitmap = Bitmap(size.Width, size.Height)
        graphics = Graphics.FromImage(bitmap)

        graphics.CopyFromScreen(
            self.native_content.PointToScreen(Point.Empty),
            Point(0, 0),
            size,
        )

        stream = MemoryStream()
        bitmap.Save(stream, ImageFormat.Png)
        return stream.ToArray()
>>>>>>> 3a94cd7f
<|MERGE_RESOLUTION|>--- conflicted
+++ resolved
@@ -183,10 +183,9 @@
             self.native.ClientSize.Height - vertical_shift,
         )
 
-<<<<<<< HEAD
     def get_current_screen(self):
         return ScreenImpl(WinForms.Screen.FromControl(self.native))
-=======
+
     def get_image_data(self):
         size = Size(self.native_content.Size.Width, self.native_content.Size.Height)
         bitmap = Bitmap(size.Width, size.Height)
@@ -200,5 +199,4 @@
 
         stream = MemoryStream()
         bitmap.Save(stream, ImageFormat.Png)
-        return stream.ToArray()
->>>>>>> 3a94cd7f
+        return stream.ToArray()