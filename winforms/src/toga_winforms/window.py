from __future__ import annotations

from typing import TYPE_CHECKING

import System.Windows.Forms as WinForms
from System.ComponentModel import InvalidEnumArgumentException
from System.Drawing import Bitmap, Graphics, Point, Size as WinSize
from System.Drawing.Imaging import ImageFormat
from System.IO import MemoryStream

from toga.command import Separator
from toga.constants import WindowState
from toga.types import Position, Size

from .container import Container
from .keys import toga_to_winforms_key, toga_to_winforms_shortcut
from .libs.wrapper import WeakrefCallable
from .screens import Screen as ScreenImpl
from .widgets.base import Scalable

if TYPE_CHECKING:  # pragma: no cover
    from toga.types import PositionT, SizeT


class Window(Container, Scalable):
    def __init__(self, interface, title, position, size):
        self.interface = interface

        self.create()

        self._FormClosing_handler = WeakrefCallable(self.winforms_FormClosing)
        self.native.FormClosing += self._FormClosing_handler
        super().__init__(self.native)
        self.init_scale(self.native)

        self.native.MinimizeBox = self.interface.minimizable
        self.native.MaximizeBox = self.interface.resizable

        self.set_title(title)
        self.set_size(size)
        # Winforms does window cascading by default; use that behavior, rather than
        # Toga's re-implementation.
        if position:
            self.set_position(position)

        self.native.Resize += WeakrefCallable(self.winforms_Resize)
        self.resize_content()  # Store initial size

        # Set window border style based on whether window resizability is enabled or not.
        self.native.FormBorderStyle = getattr(
            WinForms.FormBorderStyle,
            "Sizable" if self.interface.resizable else "FixedSingle",
        )

    def create(self):
        self.native = WinForms.Form()

    ######################################################################
    # Native event handlers
    ######################################################################

    def winforms_Resize(self, sender, event):
        self.resize_content()

    def winforms_FormClosing(self, sender, event):
        # If the app is exiting, do nothing; we've already approved the exit
        # (and thus the window close). This branch can't be triggered in test
        # conditions, so it's marked no-branch.
        #
        # Otherwise, handle the close request by always cancelling the event,
        # and invoking `on_close()` handling. This will evaluate whether a close
        # is allowed, and if it is, programmatically invoke close on the window,
        # removing this handler first so that the close will complete.
        #
        # Winforms doesn't provide a way to disable/hide the close button, so if
        # the window is non-closable, don't trigger on_close handling - just
        # cancel the close event.
        if not self.interface.app._impl._is_exiting:  # pragma: no branch
            if self.interface.closable:
                self.interface.on_close()
            event.Cancel = True

    ######################################################################
    # Window properties
    ######################################################################

    def get_title(self):
        return self.native.Text

    def set_title(self, title):
        self.native.Text = title

    ######################################################################
    # Window lifecycle
    ######################################################################

    def close(self):
        self.native.FormClosing -= self._FormClosing_handler
        self.native.Close()

    def set_app(self, app):
        icon_impl = app.interface.icon._impl
        self.native.Icon = icon_impl.native

    def show(self):
        if self.interface.content is not None:
            self.interface.content.refresh()
        self.native.Show()

    ######################################################################
    # Window content and resources
    ######################################################################

    # "Decor" includes the title bar and the (usually invisible) resize borders. It does
    # not include the menu bar and toolbar, which are included in the ClientSize (see
    # _top_bars_height).
    def _decor_width(self):
        return self.native.Size.Width - self.native.ClientSize.Width

    def _decor_height(self):
        return self.native.Size.Height - self.native.ClientSize.Height

    def _top_bars_height(self):
<<<<<<< HEAD
        vertical_shift = 0
        if self.toolbar_native and self.toolbar_native.Visible:
            vertical_shift += self.toolbar_native.Height
        if self.native.MainMenuStrip and self.native.MainMenuStrip.Visible:
            vertical_shift += self.native.MainMenuStrip.Height
        return vertical_shift
=======
        return 0
>>>>>>> 7a0b9503

    def refreshed(self):
        super().refreshed()
        layout = self.interface.content.layout
        self.native.MinimumSize = WinSize(
            self.scale_in(layout.min_width) + self._decor_width(),
            self.scale_in(layout.min_height)
            + self._top_bars_height()
            + self._decor_height(),
        )

    def resize_content(self):
        vertical_shift = self._top_bars_height()
        self.native_content.Location = Point(0, vertical_shift)
        super().resize_content(
            self.native.ClientSize.Width,
            self.native.ClientSize.Height - vertical_shift,
        )

    ######################################################################
    # Window size
    ######################################################################

    def get_size(self) -> Size:
        size = self.native.Size
        return Size(
            self.scale_out(size.Width - self._decor_width()),
            self.scale_out(size.Height - self._decor_height()),
        )

    def set_size(self, size: SizeT):
        self.native.Size = WinSize(
            self.scale_in(size[0]) + self._decor_width(),
            self.scale_in(size[1]) + self._decor_height(),
        )

    ######################################################################
    # Window position
    ######################################################################

    def get_current_screen(self):
        return ScreenImpl(WinForms.Screen.FromControl(self.native))

    def get_position(self) -> Position:
        location = self.native.Location
        return Position(*map(self.scale_out, (location.X, location.Y)))

    def set_position(self, position: PositionT):
        self.native.Location = Point(*map(self.scale_in, position))

    ######################################################################
    # Window visibility
    ######################################################################

    def get_visible(self):
        return self.native.Visible

    def hide(self):
        self.native.Hide()

    ######################################################################
    # Window state
    ######################################################################

    def get_window_state(self):
        window_state = self.native.WindowState
        if window_state == WinForms.FormWindowState.Maximized:
            if self.native.FormBorderStyle == getattr(WinForms.FormBorderStyle, "None"):
                # Use a shadow variable since a window without any app menu and toolbar
                # in presentation mode would be indistinguishable from full screen mode.
                if getattr(self, "_is_presentation_mode", False) is True:
                    return WindowState.PRESENTATION
                else:
                    return WindowState.FULLSCREEN
            else:
                return WindowState.MAXIMIZED
        elif window_state == WinForms.FormWindowState.Minimized:
            return WindowState.MINIMIZED
        elif window_state == WinForms.FormWindowState.Normal:
            return WindowState.NORMAL
        else:  # pragma: no cover
            # Marking this as no cover, since the above cases cover all the possible values
            # of the FormWindowState enum type that can be returned by WinForms.WindowState.
            return

    def set_window_state(self, state):
        if state == WindowState.NORMAL:
            current_state = self.get_window_state()
            if current_state == WindowState.PRESENTATION:
                if self.native.MainMenuStrip:
                    self.native.MainMenuStrip.Visible = True
                if self.toolbar_native:
                    self.toolbar_native.Visible = True

                self.interface.screen = self._before_presentation_mode_screen
                self._before_presentation_mode_screen = None
                self._is_presentation_mode = False

            self.native.FormBorderStyle = getattr(
                WinForms.FormBorderStyle,
                "Sizable" if self.interface.resizable else "FixedSingle",
            )
            self.native.WindowState = WinForms.FormWindowState.Normal
        else:
            if state == WindowState.MAXIMIZED:
                self.native.WindowState = WinForms.FormWindowState.Maximized

            elif state == WindowState.MINIMIZED:
                self.native.WindowState = WinForms.FormWindowState.Minimized

            elif state == WindowState.FULLSCREEN:
                self.native.FormBorderStyle = getattr(WinForms.FormBorderStyle, "None")
                self.native.WindowState = WinForms.FormWindowState.Maximized

            elif state == WindowState.PRESENTATION:
                if getattr(self, "_before_presentation_mode_screen", None) is None:
                    self._before_presentation_mode_screen = self.interface.screen
                if self.native.MainMenuStrip:
                    self.native.MainMenuStrip.Visible = False
                if self.toolbar_native:
                    self.toolbar_native.Visible = False
                self.native.FormBorderStyle = getattr(WinForms.FormBorderStyle, "None")
                self.native.WindowState = WinForms.FormWindowState.Maximized
                self._is_presentation_mode = True
            else:  # pragma: no cover
                # Marking this as no cover, since the type of the state parameter
                # value is checked on the interface.
                pass

    ######################################################################
    # Window capabilities
    ######################################################################

    def get_image_data(self):
        size = WinSize(self.native_content.Size.Width, self.native_content.Size.Height)
        bitmap = Bitmap(size.Width, size.Height)
        graphics = Graphics.FromImage(bitmap)

        graphics.CopyFromScreen(
            self.native_content.PointToScreen(Point.Empty),
            Point(0, 0),
            size,
        )

        stream = MemoryStream()
        bitmap.Save(stream, ImageFormat.Png)
        return bytes(stream.ToArray())


class MainWindow(Window):
    def create(self):
        super().create()
        self.toolbar_native = None

    def _top_bars_height(self):
        vertical_shift = 0
        if self.toolbar_native:
            vertical_shift += self.toolbar_native.Height
        if self.native.MainMenuStrip:
            vertical_shift += self.native.MainMenuStrip.Height
        return vertical_shift

    def _submenu(self, group, menubar):
        try:
            return self._menu_groups[group]
        except KeyError:
            if group is None:
                submenu = menubar
            else:
                parent_menu = self._submenu(group.parent, menubar)

                submenu = WinForms.ToolStripMenuItem(group.text)

                # Top level menus are added in a different way to submenus
                if group.parent is None:
                    parent_menu.Items.Add(submenu)
                else:
                    parent_menu.DropDownItems.Add(submenu)

            self._menu_groups[group] = submenu
        return submenu

    def create_menus(self):
        menubar = self.native.MainMenuStrip
        if menubar:
            menubar.Items.Clear()
        else:
            # The menu bar doesn't need to be positioned, because its `Dock` property
            # defaults to `Top`.
            menubar = WinForms.MenuStrip()
            self.native.Controls.Add(menubar)
            self.native.MainMenuStrip = menubar
            menubar.SendToBack()  # In a dock, "back" means "top".

        self._menu_groups = {}

        submenu = None
        for cmd in self.interface.app.commands:
            submenu = self._submenu(cmd.group, menubar)
            if isinstance(cmd, Separator):
                submenu.DropDownItems.Add("-")
            else:
                submenu = self._submenu(cmd.group, menubar)
                item = WinForms.ToolStripMenuItem(cmd.text)
                item.Click += WeakrefCallable(cmd._impl.winforms_Click)
                if cmd.shortcut is not None:
                    try:
                        item.ShortcutKeys = toga_to_winforms_key(cmd.shortcut)
                        # The Winforms key enum is... daft. The "oem" key
                        # values render as "Oem" or "Oemcomma", so we need to
                        # *manually* set the display text for the key shortcut.
                        item.ShortcutKeyDisplayString = toga_to_winforms_shortcut(
                            cmd.shortcut
                        )
                    except (
                        ValueError,
                        InvalidEnumArgumentException,
                    ) as e:  # pragma: no cover
                        # Make this a non-fatal warning, because different backends may
                        # accept different shortcuts.
                        print(f"WARNING: invalid shortcut {cmd.shortcut!r}: {e}")

                item.Enabled = cmd.enabled

                cmd._impl.native.append(item)
                submenu.DropDownItems.Add(item)

        self.resize_content()

    def create_toolbar(self):
        if self.interface.toolbar:
            if self.toolbar_native:
                self.toolbar_native.Items.Clear()
            else:
                # The toolbar doesn't need to be positioned, because its `Dock` property
                # defaults to `Top`.
                self.toolbar_native = WinForms.ToolStrip()
                self.native.Controls.Add(self.toolbar_native)
                self.toolbar_native.BringToFront()  # In a dock, "front" means "bottom".

            prev_group = None
            for cmd in self.interface.toolbar:
                if isinstance(cmd, Separator):
                    item = WinForms.ToolStripSeparator()
                    prev_group = None
                else:
                    # A change in group requires adding a toolbar separator
                    if prev_group is not None and prev_group != cmd.group:
                        self.toolbar_native.Items.Add(WinForms.ToolStripSeparator())
                        prev_group = None
                    else:
                        prev_group = cmd.group

                    item = WinForms.ToolStripMenuItem(cmd.text)
                    if cmd.tooltip is not None:
                        item.ToolTipText = cmd.tooltip
                    if cmd.icon is not None:
                        item.Image = cmd.icon._impl.native.ToBitmap()
                    item.Enabled = cmd.enabled
                    item.Click += WeakrefCallable(cmd._impl.winforms_Click)
                    cmd._impl.native.append(item)
                self.toolbar_native.Items.Add(item)

        elif self.toolbar_native:
            self.native.Controls.Remove(self.toolbar_native)
            self.toolbar_native = None

        self.resize_content()<|MERGE_RESOLUTION|>--- conflicted
+++ resolved
@@ -121,16 +121,7 @@
         return self.native.Size.Height - self.native.ClientSize.Height
 
     def _top_bars_height(self):
-<<<<<<< HEAD
-        vertical_shift = 0
-        if self.toolbar_native and self.toolbar_native.Visible:
-            vertical_shift += self.toolbar_native.Height
-        if self.native.MainMenuStrip and self.native.MainMenuStrip.Visible:
-            vertical_shift += self.native.MainMenuStrip.Height
-        return vertical_shift
-=======
         return 0
->>>>>>> 7a0b9503
 
     def refreshed(self):
         super().refreshed()
