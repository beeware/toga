import System.Windows.Forms as WinForms
from System.Drawing import Point, Size

from toga import GROUP_BREAK, SECTION_BREAK

from .container import Container
<<<<<<< HEAD
from .screen import Screen as ScreenImpl
=======
from .libs.wrapper import WeakrefCallable
>>>>>>> 18137adc
from .widgets.base import Scalable


class Window(Container, Scalable):
    def __init__(self, interface, title, position, size):
        self.interface = interface

        # Winforms close handling is caught on the FormClosing handler. To allow
        # for async close handling, we need to be able to abort this close event,
        # call the Toga event handler, and let that decide whether to call close().
        # If it does, there will be another FormClosing event, which we need
        # to ignore. The `_is_closing` flag lets us do this.
        self._is_closing = False

        self.native = WinForms.Form()
        self.native.FormClosing += WeakrefCallable(self.winforms_FormClosing)
        super().__init__(self.native)
        self.init_scale(self.native)

        self.native.MinimizeBox = self.interface.minimizable
        self.native.MaximizeBox = self.interface.resizable

        self.set_title(title)
        self.set_size(size)
        self.set_position(position)

        self.toolbar_native = None

        self.native.Resize += WeakrefCallable(self.winforms_Resize)
        self.resize_content()  # Store initial size

        self.set_full_screen(self.interface.full_screen)

    def create_toolbar(self):
        if self.interface.toolbar:
            if self.toolbar_native:
                self.toolbar_native.Items.Clear()
            else:
                # The toolbar doesn't need to be positioned, because its `Dock` property
                # defaults to `Top`.
                self.toolbar_native = WinForms.ToolStrip()
                self.native.Controls.Add(self.toolbar_native)

            for cmd in self.interface.toolbar:
                if cmd == GROUP_BREAK:
                    item = WinForms.ToolStripSeparator()
                elif cmd == SECTION_BREAK:
                    item = WinForms.ToolStripSeparator()
                else:
                    if cmd.icon is not None:
                        native_icon = cmd.icon._impl.native
                        item = WinForms.ToolStripMenuItem(
                            cmd.text, native_icon.ToBitmap()
                        )
                    else:
                        item = WinForms.ToolStripMenuItem(cmd.text)
                    item.Click += cmd._impl.as_handler()
                    cmd._impl.native.append(item)
                self.toolbar_native.Items.Add(item)

        elif self.toolbar_native:
            self.native.Controls.Remove(self.toolbar_native)
            self.toolbar_native = None

        self.resize_content()

    def get_position(self):
        location = self.native.Location
        return tuple(map(self.scale_out, (location.X, location.Y)))

    def set_position(self, position):
        self.native.Location = Point(*map(self.scale_in, position))

    def get_size(self):
        size = self.native.Size
        return tuple(map(self.scale_out, (size.Width, size.Height)))

    def set_size(self, size):
        self.native.Size = Size(*map(self.scale_in, size))

    def set_app(self, app):
        icon_impl = app.interface.icon._impl
        self.native.Icon = icon_impl.native

    def get_title(self):
        return self.native.Text

    def set_title(self, title):
        self.native.Text = title

    def refreshed(self):
        super().refreshed()

        # Enforce a minimum window size. This takes into account the title bar and
        # borders, which are included in Size but not in ClientSize.
        decor_size = self.native.Size - self.native.ClientSize
        layout = self.interface.content.layout
        min_client_size = Size(
            self.scale_in(layout.min_width),
            self.scale_in(layout.min_height) + self.top_bars_height(),
        )
        self.native.MinimumSize = decor_size + min_client_size

    def show(self):
        if self.interface.content is not None:
            self.interface.content.refresh()
        if self.interface is not self.interface.app._main_window:
            self.native.Icon = self.interface.app.icon._impl.native
        self.native.Show()

    def hide(self):
        self.native.Hide()

    def get_visible(self):
        return self.native.Visible

    def winforms_Resize(self, sender, event):
        self.resize_content()

    def winforms_FormClosing(self, sender, event):
        # If the app is exiting, or a manual close has been requested, don't get
        # confirmation; just close.
        if not self.interface.app._impl._is_exiting and not self._is_closing:
            if not self.interface.closable:
                # Window isn't closable, so any request to close should be cancelled.
                event.Cancel = True
            else:
                # See _is_closing comment in __init__.
                self.interface.on_close(None)
                event.Cancel = True

    def set_full_screen(self, is_full_screen):
        if is_full_screen:
            self.native.FormBorderStyle = getattr(WinForms.FormBorderStyle, "None")
            self.native.WindowState = WinForms.FormWindowState.Maximized
        else:
            self.native.FormBorderStyle = getattr(
                WinForms.FormBorderStyle,
                "Sizable" if self.interface.resizable else "FixedSingle",
            )
            self.native.WindowState = WinForms.FormWindowState.Normal

    def close(self):
        self._is_closing = True
        self.native.Close()

    def top_bars_height(self):
        vertical_shift = 0
        if self.toolbar_native:
            vertical_shift += self.toolbar_native.Height
        if self.native.MainMenuStrip:
            vertical_shift += self.native.MainMenuStrip.Height
        return vertical_shift

    def resize_content(self):
        vertical_shift = self.top_bars_height()
        self.native_content.Location = Point(0, vertical_shift)
        super().resize_content(
            self.native.ClientSize.Width,
            self.native.ClientSize.Height - vertical_shift,
        )

    def get_current_screen(self):
        return ScreenImpl(WinForms.Screen.FromControl(self.native))<|MERGE_RESOLUTION|>--- conflicted
+++ resolved
@@ -4,11 +4,8 @@
 from toga import GROUP_BREAK, SECTION_BREAK
 
 from .container import Container
-<<<<<<< HEAD
+from .libs.wrapper import WeakrefCallable
 from .screen import Screen as ScreenImpl
-=======
-from .libs.wrapper import WeakrefCallable
->>>>>>> 18137adc
 from .widgets.base import Scalable
 
 
