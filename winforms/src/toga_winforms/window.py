import System.Windows.Forms as WinForms
from System.Drawing import Bitmap, Graphics, Point, Size
from System.Drawing.Imaging import ImageFormat
from System.IO import MemoryStream

from toga.command import GROUP_BREAK, SECTION_BREAK

from .container import Container
from .libs.wrapper import WeakrefCallable
from .widgets.base import Scalable


class Window(Container, Scalable):
    def __init__(self, interface, title, position, size):
        self.interface = interface

        # Winforms close handling is caught on the FormClosing handler. To allow
        # for async close handling, we need to be able to abort this close event,
        # call the Toga event handler, and let that decide whether to call close().
        # If it does, there will be another FormClosing event, which we need
        # to ignore. The `_is_closing` flag lets us do this.
        self._is_closing = False
        self._is_previously_shown = False

        self.native = WinForms.Form()
        self.native.FormClosing += WeakrefCallable(self.winforms_FormClosing)
        super().__init__(self.native)
        self.init_scale(self.native)

        self.native.MinimizeBox = self.interface.minimizable
        self.native.MaximizeBox = self.interface.resizable

        self.set_title(title)
        self.set_size(size)
        self.set_position(position)

        self.toolbar_native = None

        self.native.Resize += WeakrefCallable(self.winforms_Resize)
        self.resize_content()  # Store initial size

        self.set_full_screen(self.interface.full_screen)

        self.native.Activated += self.winforms_on_gain_focus
        self.native.Deactivate += self.winforms_on_lose_focus

        self.native.VisibleChanged += self.winforms_on_visible_changed
        self.native.SizeChanged += self.winforms_on_size_changed

    def create_toolbar(self):
        if self.interface.toolbar:
            if self.toolbar_native:
                self.toolbar_native.Items.Clear()
            else:
                # The toolbar doesn't need to be positioned, because its `Dock` property
                # defaults to `Top`.
                self.toolbar_native = WinForms.ToolStrip()
                self.native.Controls.Add(self.toolbar_native)
                self.toolbar_native.BringToFront()  # In a dock, "front" means "bottom".

            for cmd in self.interface.toolbar:
                if cmd == GROUP_BREAK:
                    item = WinForms.ToolStripSeparator()
                elif cmd == SECTION_BREAK:
                    item = WinForms.ToolStripSeparator()
                else:
                    item = WinForms.ToolStripMenuItem(cmd.text)
                    if cmd.tooltip is not None:
                        item.ToolTipText = cmd.tooltip
                    if cmd.icon is not None:
                        item.Image = cmd.icon._impl.native.ToBitmap()
                    item.Enabled = cmd.enabled
                    item.Click += WeakrefCallable(cmd._impl.winforms_Click)
                    cmd._impl.native.append(item)
                self.toolbar_native.Items.Add(item)

        elif self.toolbar_native:
            self.native.Controls.Remove(self.toolbar_native)
            self.toolbar_native = None

        self.resize_content()

    def get_position(self):
        location = self.native.Location
        return tuple(map(self.scale_out, (location.X, location.Y)))

    def set_position(self, position):
        self.native.Location = Point(*map(self.scale_in, position))

    def get_size(self):
        size = self.native.Size
        return (
            self.scale_out(size.Width - self.decor_width()),
            self.scale_out(size.Height - self.decor_height()),
        )

    def set_size(self, size):
        width, height = size
        self.native.Size = Size(
            self.scale_in(width) + self.decor_width(),
            self.scale_in(height) + self.decor_height(),
        )

    def set_app(self, app):
        icon_impl = app.interface.icon._impl
        self.native.Icon = icon_impl.native

    def get_title(self):
        return self.native.Text

    def set_title(self, title):
        self.native.Text = title

    def refreshed(self):
        super().refreshed()
        layout = self.interface.content.layout
        self.native.MinimumSize = Size(
            self.scale_in(layout.min_width) + self.decor_width(),
            self.scale_in(layout.min_height)
            + self.top_bars_height()
            + self.decor_height(),
        )

    def show(self):
        if self.interface.content is not None:
            self.interface.content.refresh()
        if self.interface is not self.interface.app._main_window:
            self.native.Icon = self.interface.app.icon._impl.native
        self.native.Show()

    def hide(self):
        self.native.Hide()

    def get_visible(self):
        return self.native.Visible

    def winforms_Resize(self, sender, event):
        self.resize_content()

    def winforms_FormClosing(self, sender, event):
        # If the app is exiting, or a manual close has been requested, don't get
        # confirmation; just close.
        if not self.interface.app._impl._is_exiting and not self._is_closing:
            if not self.interface.closable:
                # Window isn't closable, so any request to close should be cancelled.
                event.Cancel = True
            else:
                # See _is_closing comment in __init__.
                self.interface.on_close()
                event.Cancel = True

    def set_full_screen(self, is_full_screen):
        if is_full_screen:
            self.native.FormBorderStyle = getattr(WinForms.FormBorderStyle, "None")
            self.native.WindowState = WinForms.FormWindowState.Maximized
        else:
            self.native.FormBorderStyle = getattr(
                WinForms.FormBorderStyle,
                "Sizable" if self.interface.resizable else "FixedSingle",
            )
            self.native.WindowState = WinForms.FormWindowState.Normal

    def close(self):
        self._is_closing = True
        self.native.Close()

    # "Decor" includes the title bar and the (usually invisible) resize borders. It does
    # not include the menu bar and toolbar, which are included in the ClientSize (see
    # top_bars_height).
    def decor_width(self):
        return self.native.Size.Width - self.native.ClientSize.Width

    def decor_height(self):
        return self.native.Size.Height - self.native.ClientSize.Height

    def top_bars_height(self):
        vertical_shift = 0
        if self.toolbar_native:
            vertical_shift += self.toolbar_native.Height
        if self.native.MainMenuStrip:
            vertical_shift += self.native.MainMenuStrip.Height
        return vertical_shift

    def resize_content(self):
        vertical_shift = self.top_bars_height()
        self.native_content.Location = Point(0, vertical_shift)
        super().resize_content(
            self.native.ClientSize.Width,
            self.native.ClientSize.Height - vertical_shift,
        )

<<<<<<< HEAD
    def winforms_on_gain_focus(self, sender, event):
        self.interface.on_gain_focus(self.interface)

    def winforms_on_lose_focus(self, sender, event):
        self.interface.on_lose_focus(self.interface)

    def winforms_on_visible_changed(self, sender, event):
        if self.native.Visible and not self._is_previously_shown:
            self._is_previously_shown = True
            self.interface.on_show(self.interface)
        else:
            self._is_previously_shown = False
            self.interface.on_hide(self.interface)

    def winforms_on_size_changed(self, sender, event):
        if (
            self.native.WindowState == WinForms.FormWindowState.Minimized
            and self._is_previously_shown
        ):
            self._is_previously_shown = False
            self.interface.on_hide(self.interface)

        elif (
            self.native.WindowState == WinForms.FormWindowState.Maximized
            and not self._is_previously_shown
        ):
            self._is_previously_shown = True
            self.interface.on_show(self.interface)

        elif (
            self.native.WindowState == WinForms.FormWindowState.Normal
            and not self._is_previously_shown
        ):
            self._is_previously_shown = True
            self.interface.on_show(self.interface)
=======
    def get_image_data(self):
        size = Size(self.native_content.Size.Width, self.native_content.Size.Height)
        bitmap = Bitmap(size.Width, size.Height)
        graphics = Graphics.FromImage(bitmap)

        graphics.CopyFromScreen(
            self.native_content.PointToScreen(Point.Empty),
            Point(0, 0),
            size,
        )

        stream = MemoryStream()
        bitmap.Save(stream, ImageFormat.Png)
        return stream.ToArray()
>>>>>>> 001bddd8
<|MERGE_RESOLUTION|>--- conflicted
+++ resolved
@@ -189,7 +189,6 @@
             self.native.ClientSize.Height - vertical_shift,
         )
 
-<<<<<<< HEAD
     def winforms_on_gain_focus(self, sender, event):
         self.interface.on_gain_focus(self.interface)
 
@@ -225,7 +224,7 @@
         ):
             self._is_previously_shown = True
             self.interface.on_show(self.interface)
-=======
+
     def get_image_data(self):
         size = Size(self.native_content.Size.Width, self.native_content.Size.Height)
         bitmap = Bitmap(size.Width, size.Height)
@@ -239,5 +238,4 @@
 
         stream = MemoryStream()
         bitmap.Save(stream, ImageFormat.Png)
-        return stream.ToArray()
->>>>>>> 001bddd8
+        return stream.ToArray()