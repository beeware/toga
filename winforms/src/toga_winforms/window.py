import System.Windows.Forms as WinForms
from System.Drawing import Bitmap, Font as WinFont, Graphics, Point, Size
from System.Drawing.Imaging import ImageFormat
from System.IO import MemoryStream

<<<<<<< HEAD
from toga import MainWindow
from toga.command import GROUP_BREAK, SECTION_BREAK
=======
from toga.command import Separator
>>>>>>> 844f86d0

from .container import Container
from .libs.wrapper import WeakrefCallable
from .widgets.base import Scalable


class Window(Container, Scalable):
    def __init__(self, interface, title, position, size):
        self.interface = interface

        # Winforms close handling is caught on the FormClosing handler. To allow
        # for async close handling, we need to be able to abort this close event,
        # call the Toga event handler, and let that decide whether to call close().
        # If it does, there will be another FormClosing event, which we need
        # to ignore. The `_is_closing` flag lets us do this.
        self._is_closing = False

        self.native = WinForms.Form()
        self.native.FormClosing += WeakrefCallable(self.winforms_FormClosing)
        super().__init__(self.native)

        self.update_scale()
        # Required for detecting window moving to other screens with different dpi
        self.native.LocationChanged += WeakrefCallable(self.winforms_LocationChanged)

        self.native.MinimizeBox = self.interface.minimizable
        self.native.MaximizeBox = self.interface.resizable

        self.set_title(title)
        self.set_size(size)
        self.set_position(position)

        self.toolbar_native = None

        self.native.Resize += WeakrefCallable(self.winforms_Resize)
        self.resize_content()  # Store initial size

        self.set_full_screen(self.interface.full_screen)

    def create_toolbar(self):
        if self.interface.toolbar:
            if self.toolbar_native:
                self.toolbar_native.Items.Clear()
            else:
                # The toolbar doesn't need to be positioned, because its `Dock` property
                # defaults to `Top`.
                self.toolbar_native = WinForms.ToolStrip()
                self.native.Controls.Add(self.toolbar_native)
                self.toolbar_native.BringToFront()  # In a dock, "front" means "bottom".

            prev_group = None
            for cmd in self.interface.toolbar:
                if isinstance(cmd, Separator):
                    item = WinForms.ToolStripSeparator()
                    prev_group = None
                else:
                    # A change in group requires adding a toolbar separator
                    if prev_group is not None and prev_group != cmd.group:
                        self.toolbar_native.Items.Add(WinForms.ToolStripSeparator())
                        prev_group = None
                    else:
                        prev_group = cmd.group

                    item = WinForms.ToolStripMenuItem(cmd.text)
                    if cmd.tooltip is not None:
                        item.ToolTipText = cmd.tooltip
                    if cmd.icon is not None:
                        item.Image = cmd.icon._impl.native.ToBitmap()
                    item.Enabled = cmd.enabled
                    item.Click += WeakrefCallable(cmd._impl.winforms_Click)
                    cmd._impl.native.append(item)
                self.toolbar_native.Items.Add(item)
            self.original_toolbar_font = self.toolbar_native.Font
        elif self.toolbar_native:
            self.native.Controls.Remove(self.toolbar_native)
            self.toolbar_native = None

        self.resize_content()

    def update_toolbar_font_scale(self):
        self.toolbar_native.Font = WinFont(
            self.original_toolbar_font.FontFamily,
            self.scale_font(self.original_toolbar_font.Size),
            self.original_toolbar_font.Style,
        )

    # This method is called when the dpi scaling changes
    def update_window_dpi_changed(self):
        self.update_scale()
        if self.toolbar_native is not None:
            self.update_toolbar_font_scale()
        if isinstance(self.interface, MainWindow):
            self.update_menubar_font_scale()
        for widget in self.interface.widgets:
            widget.refresh()
        self.refreshed()
        self.resize_content()
        if hasattr(self, "current_stack_trace_dialog_impl"):
            self.current_stack_trace_dialog_impl.resize_content()

    def winforms_LocationChanged(self, sender, event):  # pragma: no cover
        # Check if the window has moved from one screen to another and if the new
        # screen has a different dpi scale than the previous screen then rescale
        current_screen = WinForms.Screen.FromControl(self.native)
        if not hasattr(self, "_previous_screen"):
            self._previous_screen = current_screen
        if current_screen != self._previous_screen:
            if self._dpi_scale != self.get_dpi_scale(current_screen):
                self.update_window_dpi_changed()
            self._previous_screen = current_screen

    def get_position(self):
        location = self.native.Location
        return tuple(map(self.scale_out, (location.X, location.Y)))

    def set_position(self, position):
        self.native.Location = Point(*map(self.scale_in, position))

    def get_size(self):
        size = self.native.Size
        return (
            self.scale_out(size.Width - self.decor_width()),
            self.scale_out(size.Height - self.decor_height()),
        )

    def set_size(self, size):
        width, height = size
        self.native.Size = Size(
            self.scale_in(width) + self.decor_width(),
            self.scale_in(height) + self.decor_height(),
        )

    def set_app(self, app):
        icon_impl = app.interface.icon._impl
        self.native.Icon = icon_impl.native

    def get_title(self):
        return self.native.Text

    def set_title(self, title):
        self.native.Text = title

    def refreshed(self):
        super().refreshed()
        layout = self.interface.content.layout
        self.native.MinimumSize = Size(
            self.scale_in(layout.min_width) + self.decor_width(),
            self.scale_in(layout.min_height)
            + self.top_bars_height()
            + self.decor_height(),
        )

    def show(self):
        if self.interface.content is not None:
            self.interface.content.refresh()
        if self.interface is not self.interface.app._main_window:
            self.native.Icon = self.interface.app.icon._impl.native
        self.native.Show()

    def hide(self):
        self.native.Hide()

    def get_visible(self):
        return self.native.Visible

    def winforms_Resize(self, sender, event):
        self.resize_content()

    def winforms_FormClosing(self, sender, event):
        # If the app is exiting, or a manual close has been requested, don't get
        # confirmation; just close.
        if not self.interface.app._impl._is_exiting and not self._is_closing:
            if not self.interface.closable:
                # Window isn't closable, so any request to close should be cancelled.
                event.Cancel = True
            else:
                # See _is_closing comment in __init__.
                self.interface.on_close()
                event.Cancel = True

    def set_full_screen(self, is_full_screen):
        if is_full_screen:
            self.native.FormBorderStyle = getattr(WinForms.FormBorderStyle, "None")
            self.native.WindowState = WinForms.FormWindowState.Maximized
        else:
            self.native.FormBorderStyle = getattr(
                WinForms.FormBorderStyle,
                "Sizable" if self.interface.resizable else "FixedSingle",
            )
            self.native.WindowState = WinForms.FormWindowState.Normal

    def close(self):
        self._is_closing = True
        self.native.Close()

    # "Decor" includes the title bar and the (usually invisible) resize borders. It does
    # not include the menu bar and toolbar, which are included in the ClientSize (see
    # top_bars_height).
    def decor_width(self):
        return self.native.Size.Width - self.native.ClientSize.Width

    def decor_height(self):
        return self.native.Size.Height - self.native.ClientSize.Height

    def top_bars_height(self):
        vertical_shift = 0
        if self.toolbar_native:
            vertical_shift += self.toolbar_native.Height
        if self.native.MainMenuStrip:
            vertical_shift += self.native.MainMenuStrip.Height
        return vertical_shift

    def resize_content(self):
        vertical_shift = self.top_bars_height()
        self.native_content.Location = Point(0, vertical_shift)
        super().resize_content(
            self.native.ClientSize.Width,
            self.native.ClientSize.Height - vertical_shift,
        )

    def get_image_data(self):
        size = Size(self.native_content.Size.Width, self.native_content.Size.Height)
        bitmap = Bitmap(size.Width, size.Height)
        graphics = Graphics.FromImage(bitmap)

        graphics.CopyFromScreen(
            self.native_content.PointToScreen(Point.Empty),
            Point(0, 0),
            size,
        )

        stream = MemoryStream()
        bitmap.Save(stream, ImageFormat.Png)
        return stream.ToArray()<|MERGE_RESOLUTION|>--- conflicted
+++ resolved
@@ -3,12 +3,8 @@
 from System.Drawing.Imaging import ImageFormat
 from System.IO import MemoryStream
 
-<<<<<<< HEAD
 from toga import MainWindow
-from toga.command import GROUP_BREAK, SECTION_BREAK
-=======
 from toga.command import Separator
->>>>>>> 844f86d0
 
 from .container import Container
 from .libs.wrapper import WeakrefCallable
