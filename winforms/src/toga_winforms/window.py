--- conflicted
+++ resolved
@@ -8,11 +8,8 @@
 from System.IO import MemoryStream
 
 from toga.command import Separator
-<<<<<<< HEAD
 from toga.constants import WindowState
-=======
 from toga.types import Position, Size
->>>>>>> cd7ca2f7
 
 from .container import Container
 from .libs.wrapper import WeakrefCallable
