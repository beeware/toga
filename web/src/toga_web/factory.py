from toga import NotImplementedWarning

from . import dialogs
from .app import App
from .command import Command
from .fonts import Font
from .icons import Icon

# from .images import Image
from .paths import Paths
from .statusicons import MenuStatusIcon, SimpleStatusIcon, StatusIconSet
from .widgets.activityindicator import ActivityIndicator
from .widgets.box import Box
from .widgets.button import Button
from .widgets.divider import Divider

# from .widgets.canvas import Canvas
# from .widgets.detailedlist import DetailedList
# from .widgets.imageview import ImageView
from .widgets.label import Label

# from .widgets.multilinetextinput import MultilineTextInput
# from .widgets.numberinput import NumberInput
# from .widgets.optioncontainer import OptionContainer
from .widgets.passwordinput import PasswordInput
from .widgets.progressbar import ProgressBar
from .widgets.scrollcontainer import ScrollContainer
from .widgets.selection import Selection

# from .widgets.slider import Slider
# from .widgets.splitcontainer import SplitContainer
from .widgets.switch import Switch

# from .widgets.table import Table
from .widgets.textinput import TextInput
from .widgets.timeinput import TimeInput

# from .widgets.tree import Tree
# from .widgets.webview import WebView
from .window import MainWindow, Window


def not_implemented(feature):
    NotImplementedWarning.warn("Web", feature)  # pragma: nocover


__all__ = [
    "not_implemented",
    "App",
    "Command",
    # Resources
    "Font",
    "Icon",
    # 'Image',
    "Paths",
    "dialogs",
    # Status Icons
    "MenuStatusIcon",
    "SimpleStatusIcon",
    "StatusIconSet",
    # # Widgets
    "Box",
    "Button",
    # 'Canvas',
    "Divider",
<<<<<<< HEAD
=======
    "DateInput",
    "TimeInput",
>>>>>>> 6028d75c
    # 'DetailedList',
    # 'ImageView',
    "Label",
    # 'MultilineTextInput',
    # 'NumberInput',
    # 'OptionContainer',
    "PasswordInput",
    "ProgressBar",
    "ActivityIndicator",
    "ScrollContainer",
    "Selection",
    # 'Slider',
    # 'SplitContainer',
    "Switch",
    # 'Table',
    "TextInput",
    # 'Tree',
    # 'WebView',
    # Windows
    "MainWindow",
    "Window",
]


def __getattr__(name):  # pragma: no cover
    raise NotImplementedError(f"Toga's Web backend doesn't implement {name}")<|MERGE_RESOLUTION|>--- conflicted
+++ resolved
@@ -63,11 +63,8 @@
     "Button",
     # 'Canvas',
     "Divider",
-<<<<<<< HEAD
-=======
     "DateInput",
     "TimeInput",
->>>>>>> 6028d75c
     # 'DetailedList',
     # 'ImageView',
     "Label",
