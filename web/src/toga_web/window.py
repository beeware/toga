from toga_web.libs import create_element, js


class Window:
    def __init__(self, interface, title, position, size):
        self.interface = interface
        self.interface._impl = self

        self.native = create_element(
            "main",
            id=f"toga_{self.interface.id}",
            classes=["toga", "window", "container"],
            role="main",
        )

        app_placeholder = js.document.getElementById("app-placeholder")
        app_placeholder.appendChild(self.native)

        self.set_title(title)

    def get_title(self):
        return js.document.title

    def set_title(self, title):
        js.document.title = title

    def set_app(self, app):
        pass

    def create_toolbar(self):
        self.interface.factory.not_implemented("Window.create_toolbar()")

    def clear_content(self):
        if self.interface.content:
            for child in self.interface.content.children:
                child._impl.container = None

    def set_content(self, widget):
        # Remove existing content of the window.
        for child in self.native.childNodes:
            self.native.removeChild(child)

        # Add all children to the content widget.
        self.native.appendChild(widget.native)

    def show(self):
        self.native.style = "visibility: visible;"

    def hide(self):
        self.native.style = "visibility: hidden;"

    def get_visible(self):
        self.interface.not_implemented("Window.get_visible()")

    def on_close(self, *args):
        pass

    def on_size_allocate(self, widget, allocation):
        pass

    def close(self):
        self.interface.factory.not_implemented("Window.close()")

    def get_position(self):
        return 0, 0

    def set_position(self, position):
        # Does nothing on web
        pass

    def get_size(self):
<<<<<<< HEAD
        return (self.native.offsetWidth, self.native.offsetHeight)
=======
        return self.content.viewport.width, self.content.viewport.height
>>>>>>> e04dc3e3

    def set_size(self, size):
        # Does nothing on web
        pass

    def set_full_screen(self, is_full_screen):
        self.interface.factory.not_implemented("Window.set_full_screen()")<|MERGE_RESOLUTION|>--- conflicted
+++ resolved
@@ -69,11 +69,7 @@
         pass
 
     def get_size(self):
-<<<<<<< HEAD
-        return (self.native.offsetWidth, self.native.offsetHeight)
-=======
-        return self.content.viewport.width, self.content.viewport.height
->>>>>>> e04dc3e3
+        return self.native.offsetWidth, self.native.offsetHeight
 
     def set_size(self, size):
         # Does nothing on web
