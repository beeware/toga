<<<<<<< HEAD
from toga.constants import WindowState
=======
from toga.types import Position, Size
>>>>>>> cd7ca2f7
from toga_web.libs import create_element, js

from .screens import Screen as ScreenImpl


class Window:
    def __init__(self, interface, title, position, size):
        self.interface = interface
        self.interface._impl = self

        self.native = create_element(
            "main",
            id=f"toga_{self.interface.id}",
            classes=["toga", "window", "container"],
            role="main",
        )

        app_placeholder = js.document.getElementById("app-placeholder")
        app_placeholder.appendChild(self.native)

        self.set_title(title)

    ######################################################################
    # Native event handlers
    ######################################################################

    def on_close(self, *args):
        pass

    def on_size_allocate(self, widget, allocation):
        pass

    ######################################################################
    # Window properties
    ######################################################################

    def get_title(self):
        return js.document.title

    def set_title(self, title):
        js.document.title = title

    ######################################################################
    # Window lifecycle
    ######################################################################

    def close(self):
        self.interface.factory.not_implemented("Window.close()")

    def create_toolbar(self):
        self.interface.factory.not_implemented("Window.create_toolbar()")

    def set_app(self, app):
        pass

    def show(self):
        self.native.style = "visibility: visible;"

    ######################################################################
    # Window content and resources
    ######################################################################

    def clear_content(self):
        if self.interface.content:
            for child in self.interface.content.children:
                child._impl.container = None

    def set_content(self, widget):
        # Remove existing content of the window.
        for child in self.native.childNodes:
            self.native.removeChild(child)

        # Add all children to the content widget.
        self.native.appendChild(widget.native)

    ######################################################################
    # Window size
    ######################################################################

    def get_size(self) -> Size:
        return Size(self.native.offsetWidth, self.native.offsetHeight)

    def set_size(self, size):
        # Does nothing on web
        pass

    ######################################################################
    # Window position
    ######################################################################

    def get_current_screen(self):
        return ScreenImpl(js.document.documentElement)

    def get_position(self) -> Position:
        return Position(0, 0)

    def set_position(self, position):
        # Does nothing on web
        pass

    ######################################################################
    # Window visibility
    ######################################################################

    def get_visible(self):
        self.interface.not_implemented("Window.get_visible()")

    def hide(self):
        self.native.style = "visibility: hidden;"

    ######################################################################
    # Window state
    ######################################################################

    def get_window_state(self):
        # Windows are always normal
        return WindowState.NORMAL

    def set_window_state(self, state):
        self.interface.factory.not_implemented("Window.set_window_state()")

    ######################################################################
    # Window capabilities
    ######################################################################

    def get_image_data(self):
        self.interface.factory.not_implemented("Window.get_image_data()")<|MERGE_RESOLUTION|>--- conflicted
+++ resolved
@@ -1,8 +1,6 @@
-<<<<<<< HEAD
 from toga.constants import WindowState
-=======
 from toga.types import Position, Size
->>>>>>> cd7ca2f7
+
 from toga_web.libs import create_element, js
 
 from .screens import Screen as ScreenImpl
