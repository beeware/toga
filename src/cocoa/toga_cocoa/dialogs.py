--- conflicted
+++ resolved
@@ -101,23 +101,6 @@
     return None
 
 
-<<<<<<< HEAD
-def select_folder(window, title):
-    filename = None
-
-    dialog = NSOpenPanel.alloc().init()
-    dialog.title = title
-
-    dialog.canChooseFiles = False
-    dialog.canChooseDirectories = True
-    dialog.resolvesAliases = True
-    dialog.allowsMultipleSelection = True
-
-    result = dialog.runModal()
-
-    if result == NSFileHandlingPanelOKButton:
-        return dialog.URL.path
-=======
 def open_file(window, title, file_types, multiselect):
     """Cocoa open file dialog implementation.
 
@@ -149,5 +132,21 @@
         filename_or_filenames = (paths if multiselect else
                                  panel.URL.path)
         return filename_or_filenames
->>>>>>> 517cf556
+
+
+def select_folder(window, title):
+    filename = None
+
+    dialog = NSOpenPanel.alloc().init()
+    dialog.title = title
+
+    dialog.canChooseFiles = False
+    dialog.canChooseDirectories = True
+    dialog.resolvesAliases = True
+    dialog.allowsMultipleSelection = True
+
+    result = dialog.runModal()
+
+    if result == NSFileHandlingPanelOKButton:
+        return dialog.URL.path
     return None