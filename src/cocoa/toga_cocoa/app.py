--- conflicted
+++ resolved
@@ -115,18 +115,9 @@
         self._menu_items = {}
         self.create_menus()
 
-<<<<<<< HEAD
-    def set_full_screen(self, is_full_screen):
-        pass
-
-    def open_document(self, fileURL):
-        '''Add a new document to this app.'''
-        print("STUB: If you want to handle opening documents, implement App.open_document(fileURL)")
-=======
     def _create_app_commands(self):
         # No extra commands
         pass
->>>>>>> 1631dadd
 
     def create_menus(self):
         # Only create the menu if the menu item index has been created.
