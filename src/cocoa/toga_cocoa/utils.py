--- conflicted
+++ resolved
@@ -8,7 +8,6 @@
     def performIteration_(self, info) -> None:
         try:
             delay = next(self.__dict__['interface'])
-<<<<<<< HEAD
             NSTimer.scheduledTimerWithTimeInterval(
                 delay,
                 target=self,
@@ -16,9 +15,6 @@
                 userInfo=None,
                 repeats=False
             )
-=======
-            NSTimer.scheduledTimerWithTimeInterval_target_selector_userInfo_repeats_(delay, self, SEL('performIteration:'), None, False)
->>>>>>> a7bd3a0c
         except StopIteration:
             pass
 
@@ -28,4 +24,4 @@
     if inspect.isgenerator(callback_result):
         task = LongRunningTask.alloc().init()
         task.__dict__['interface'] = callback_result
-        task.performIteration_(None)+        task.performIteration(None)