--- conflicted
+++ resolved
@@ -1,17 +1,9 @@
-<<<<<<< HEAD
 from travertino.layout import Viewport
 
-from toga.command import Command as BaseCommand, GROUP_BREAK, SECTION_BREAK
-=======
 from toga.command import Command as BaseCommand
 
-from . import dialogs
-from .container import Container
-from .libs import *
->>>>>>> 7e6187a3
-
+from toga_cocoa import dialogs
 from toga_cocoa.libs import *
-from toga_cocoa import dialogs
 
 
 def toolbar_identifier(cmd):
