--- conflicted
+++ resolved
@@ -322,16 +322,8 @@
     async def save_file_dialog(self, title, suggested_filename, file_types):
         return await dialogs.save_file(self.interface, title, suggested_filename, file_types)
 
-<<<<<<< HEAD
     async def open_file_dialog(self, title, initial_directory, file_types, multiselect):
-        return await dialogs.open_file(self.interface, title, file_types, multiselect)
+        return await dialogs.open_file(self.interface, title, initial_directory, file_types, multiselect)
 
     async def select_folder_dialog(self, title, initial_directory, multiselect):
-        return await dialogs.select_folder(self.interface, title, multiselect)
-=======
-    def open_file_dialog(self, title, initial_directory, file_types, multiselect):
-        return dialogs.open_file(self.interface, title, initial_directory, file_types, multiselect)
-
-    def select_folder_dialog(self, title, initial_directory, multiselect):
-        return dialogs.select_folder(self.interface, title, initial_directory, multiselect)
->>>>>>> bdeaae4e
+        return await dialogs.select_folder(self.interface, title, initial_directory, multiselect)