from .app import App, MainWindow
from .color import native_color
from .command import Command
from .font import Font

from .widgets.box import Box
from .widgets.button import Button
<<<<<<< HEAD
from .widgets.canvas import Canvas
=======
# from .widgets.canvas import Canvas
>>>>>>> 268cfbb2
from .widgets.detailedlist import DetailedList
from .widgets.icon import Icon
from .widgets.image import Image
from .widgets.imageview import ImageView
from .widgets.label import Label
from .widgets.multilinetextinput import MultilineTextInput
from .widgets.numberinput import NumberInput
from .widgets.optioncontainer import OptionContainer
from .widgets.passwordinput import PasswordInput
from .widgets.progressbar import ProgressBar
from .widgets.scrollcontainer import ScrollContainer
from .widgets.selection import Selection
from .widgets.slider import *
from .widgets.splitcontainer import SplitContainer
from .widgets.switch import Switch
from .widgets.table import Table
from .widgets.textinput import TextInput
from .widgets.tree import Tree
from .widgets.webview import WebView
from .window import Window

__all__ = [
    'App', 'MainWindow',
    'native_color',
    'Command',
    'Font',

    'Box',
    'Button',
<<<<<<< HEAD
    'Canvas',
=======
    # 'Canvas',
>>>>>>> 268cfbb2
    'DetailedList',
    'Icon',
    'Image',
    'ImageView',
    'Label',
    'MultilineTextInput',
    'NumberInput',
    'OptionContainer',
    'PasswordInput',
    'ProgressBar',
    'ScrollContainer',
    'Selection',
    'Slider',
    'SplitContainer',
    'Switch',
    'Table',
    'TextInput',
    'Tree',
    'WebView',
    'Window',
]<|MERGE_RESOLUTION|>--- conflicted
+++ resolved
@@ -5,11 +5,7 @@
 
 from .widgets.box import Box
 from .widgets.button import Button
-<<<<<<< HEAD
 from .widgets.canvas import Canvas
-=======
-# from .widgets.canvas import Canvas
->>>>>>> 268cfbb2
 from .widgets.detailedlist import DetailedList
 from .widgets.icon import Icon
 from .widgets.image import Image
@@ -39,11 +35,7 @@
 
     'Box',
     'Button',
-<<<<<<< HEAD
     'Canvas',
-=======
-    # 'Canvas',
->>>>>>> 268cfbb2
     'DetailedList',
     'Icon',
     'Image',
