--- conflicted
+++ resolved
@@ -6,13 +6,8 @@
 class TogaWebView(WebView):
     @objc_method
     def webView_didFinishLoadForFrame_(self, sender, frame) -> None:
-<<<<<<< HEAD
         if self.interface.on_webview_load:
             self.interface.on_webview_load(self.interface)
-=======
-        if self._interface.on_webview_load:
-            self._interface.on_webview_load(self._interface)
->>>>>>> b2aa4425
 
     @objc_method
     def acceptsFirstResponder(self) -> bool:
@@ -23,15 +18,6 @@
         if self.interface.on_key_down:
             self.interface.on_key_down(event.keyCode, event.modifierFlags)
 
-<<<<<<< HEAD
-=======
-class WebView(WebViewInterface, WidgetMixin):
-    def __init__(self, id=None, style=None, url=None, user_agent=None, on_key_down=None, on_webview_load=None):
-        if user_agent is None:
-            user_agent = "Mozilla/5.0 (Macintosh; Intel Mac OS X 10_12_6) AppleWebKit/603.3.8 (KHTML, like Gecko) Version/10.1.2 Safari/603.3.8"
-        super().__init__(id=id, style=style, url=url, user_agent=user_agent, on_key_down=on_key_down, on_webview_load=on_webview_load)
-        self._create()
->>>>>>> b2aa4425
 
 class WebView(Widget):
     def create(self):
@@ -47,7 +33,6 @@
         # Add the layout constraints
         self.add_constraints()
 
-<<<<<<< HEAD
     def get_dom(self):
         # Utilises Step 2) of:
         # https://developer.apple.com/library/content/documentation/Cocoa/Conceptual/DisplayWebContent/Tasks/SaveAndLoad.html
@@ -64,33 +49,12 @@
 
     def set_user_agent(self, value):
         self.native.customUserAgent = value if value else "Mozilla/5.0 (Macintosh; Intel Mac OS X 10_12_6) AppleWebKit/603.3.8 (KHTML, like Gecko) Version/10.1.2 Safari/603.3.8"
-=======
-    def _get_dom(self):
-        # Utilises Step 2) of:
-        # https://developer.apple.com/library/content/documentation/Cocoa/Conceptual/DisplayWebContent/Tasks/SaveAndLoad.html
-        html = self._impl.mainFrame.DOMDocument.documentElement.outerHTML ##domDocument.markupString
-        return html
 
-    def _set_url(self, value):
-        if value:
-            request = NSURLRequest.requestWithURL(NSURL.URLWithString(self._url))
-            self._impl.mainFrame.loadRequest_(request)
->>>>>>> b2aa4425
-
-    def set_evaluate(self, javascript):
+    def evaluate(self, javascript):
         """
         Evaluate a JavaScript expression
 
-<<<<<<< HEAD
         :param javascript: The javascript expression
         :type  javascript: ``str``
         """
-        return self.native.stringByEvaluatingJavaScriptFromString(javascript)
-=======
-    def _set_user_agent(self, value):
-        if self._impl:
-            self._impl.customUserAgent = value
-
-    def evaluate(self, javascript):
-        return self._impl.stringByEvaluatingJavaScriptFromString_(javascript)
->>>>>>> b2aa4425
+        return self.native.stringByEvaluatingJavaScriptFromString(javascript)