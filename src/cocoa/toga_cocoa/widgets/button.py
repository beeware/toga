<<<<<<< HEAD
from rubicon.objc import objc_method
=======
from rubicon.objc import objc_method, SEL
>>>>>>> 32c79ff8

from toga.interface import Button as ButtonInterface
from toga.constants import *

from .base import WidgetMixin
from ..libs import *
from ..utils import process_callback


class TogaButton(NSButton):
    @objc_method
    def onPress_(self, obj) -> None:
        if self._interface.on_press:
            process_callback(self._interface.on_press(self._interface))


class Button(ButtonInterface, WidgetMixin):
    def __init__(self, label, id=None, style=None, on_press=None, enabled=None,
                background_color=None):
        super().__init__(label, id=id, style=style, on_press=on_press,
                        enabled=enabled, background_color=background_color)
        self._create()

    def create(self):
        self._impl = TogaButton.alloc().init()
        self._impl._interface = self

        self._impl.setBezelStyle_(NSRoundedBezelStyle)
        self._impl.setButtonType_(NSMomentaryPushInButton)
        self._impl.setTarget_(self._impl)
        self._impl.setAction_(SEL('onPress:'))

        # Add the layout constraints
        self._add_constraints()

    def _set_label(self, label):
        self._impl.setTitle_(self.label)
        self.rehint()

    def _set_enabled(self, value):
        self._impl.setEnabled_(self.enabled)

    def _set_background_color(self, background_color):
        if background_color:
            if isinstance(background_color, tuple):
                background_color = NSColor.colorWithRed_green_blue_alpha_(background_color[0]/255,
                                                    background_color[1]/255,
                                                    background_color[2]/255, 1.0)
            elif isinstance(background_color, str):
                try:
                    background_color = NSColorUsingColorName(background_color.upper())
                except:
                    raise ValueError('Background color %s does not exist, try a RGB number (red, green, blue).' % background_color)
            else:
                raise ValueError('_set_background_color on button widget must receive a tuple or a string')

            self._impl.setBordered_(False)
            self._impl.setWantsLayer_(True)
            self._impl.setBackgroundColor_(background_color)

    def rehint(self):
        fitting_size = self._impl.fittingSize()
        self.style.hint(
            height=fitting_size.height,
            min_width=fitting_size.width,
        )<|MERGE_RESOLUTION|>--- conflicted
+++ resolved
@@ -1,8 +1,5 @@
-<<<<<<< HEAD
-from rubicon.objc import objc_method
-=======
 from rubicon.objc import objc_method, SEL
->>>>>>> 32c79ff8
+
 
 from toga.interface import Button as ButtonInterface
 from toga.constants import *
