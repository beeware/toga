--- conflicted
+++ resolved
@@ -1,9 +1,6 @@
 from rubicon.objc import objc_method, SEL
-<<<<<<< HEAD
 from travertino.size import at_least
 
-=======
->>>>>>> 7e6187a3
 from toga_cocoa.libs import *
 
 from .base import Widget
