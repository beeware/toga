--- conflicted
+++ resolved
@@ -1,14 +1,7 @@
 from rubicon.objc import objc_method, SEL
-<<<<<<< HEAD
 from .base import Widget
-=======
 
 
-from toga.interface import Button as ButtonInterface
-from toga.constants import *
-
-from .base import WidgetMixin
->>>>>>> b2aa4425
 from ..libs import *
 from ..utils import process_callback
 
@@ -25,17 +18,10 @@
         self.native = TogaButton.alloc().init()
         self.native.interface = self.interface
 
-<<<<<<< HEAD
         self.native.bezelStyle = NSRoundedBezelStyle
         self.native.buttonType = NSMomentaryPushInButton
         self.native.target = self.native
         self.native.action = SEL('onPress:')
-=======
-        self._impl.setBezelStyle_(NSRoundedBezelStyle)
-        self._impl.setButtonType_(NSMomentaryPushInButton)
-        self._impl.setTarget_(self._impl)
-        self._impl.setAction_(SEL('onPress:'))
->>>>>>> b2aa4425
 
         # Add the layout constraints
         self.add_constraints()
