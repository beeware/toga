--- conflicted
+++ resolved
@@ -83,12 +83,8 @@
         self._tree.columnAutoresizingStyle = NSTableViewUniformColumnAutoresizingStyle
 
         # Use autolayout for the inner widget.
-<<<<<<< HEAD
         self._tree.setTranslatesAutoresizingMaskIntoConstraints_(True)
         self._tree.setAllowsMultipleSelection_(True)
-=======
-        self._tree.translatesAutoresizingMaskIntoConstraints = True
->>>>>>> 32c79ff8
 
         # Create columns for the tree
         self._columns = [
