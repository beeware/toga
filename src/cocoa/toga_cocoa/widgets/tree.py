--- conflicted
+++ resolved
@@ -1,16 +1,5 @@
 from rubicon.objc import *
 from ..libs import *
-<<<<<<< HEAD
-from .base import Widget
-
-
-class TreeNode(object):
-    def __init__(self, *data):
-        self.native = NSObject.alloc().init()
-        self._tree = None
-        self.data = data
-        self.children = []
-=======
 from ..utils import process_callback
 from .base import WidgetMixin
 
@@ -77,7 +66,6 @@
                 NSPoint(cellFrame.origin.x + offset, cellFrame.origin.y),
                 withAttributes=textAttributes
             )
->>>>>>> b2aa4425
 
 
 class TogaTree(NSOutlineView):
@@ -104,26 +92,11 @@
 
             print("CREATED IMPL", node._impl)
 
-<<<<<<< HEAD
-        node_id = self._impl.data[key]['children'][child]
-        node = self._impl.data[node_id]['node']
-        return node
-
-    @objc_method
-    def outlineView_isItemExpandable_(self, tree, item) -> bool:
-        if item is None:
-            key = None
-        else:
-            key = id(item)
-
-        return self._impl.data[key]['children'] is not None
-=======
         return node._impl
 
     @objc_method
     def outlineView_isItemExpandable_(self, tree, item) -> bool:
         return self.interface.data.node(item).children is not None
->>>>>>> b2aa4425
 
     @objc_method
     def outlineView_numberOfChildrenOfItem_(self, tree, item) -> int:
@@ -133,19 +106,6 @@
             else:
                 return 0
         else:
-<<<<<<< HEAD
-            key = id(item)
-
-        try:
-            return len(self._impl.data[key]['children'])
-        except TypeError:
-            return 0
-
-    @objc_method
-    def outlineView_objectValueForTableColumn_byItem_(self, tree, column, item):
-        column_index = int(column.identifier)
-        return self._impl.data[id(item)]['data'][column_index]
-=======
             return len(self.interface.data.node(item).children)
 
     @objc_method
@@ -155,12 +115,10 @@
 
         # else:
         #     return self.interface.data.node(item).label(int(column.identifier))
->>>>>>> b2aa4425
 
     # OutlineViewDelegate methods
     @objc_method
     def outlineViewSelectionDidChange_(self, notification) -> None:
-<<<<<<< HEAD
         print("tree selection changed")
 
 
@@ -168,12 +126,6 @@
     def create(self):
         self.tree = None
         self.columns = None
-
-        self.data = {
-            None: {
-                'children': []
-            }
-        }
 
         # Create a tree view, and put it in a scroll view.
         # The scroll view is the _impl, because it's the outer container.
@@ -199,69 +151,19 @@
         self.columns = [
             NSTableColumn.alloc().initWithIdentifier_('%d' % i)
             for i, heading in enumerate(self.interface.headings)
-            ]
+        ]
 
         for heading, column in zip(self.interface.headings, self.columns):
             self.tree.addTableColumn(column)
-=======
-        if self.interface.on_selection:
-            nodes = []
-            currentIndex = self.selectedRowIndexes.firstIndex
-            for i in range(self.selectedRowIndexes.count):
-                nodes.append(self.interface.data.node(self.itemAtRow(currentIndex)))
-                currentIndex = self.selectedRowIndexes.indexGreaterThanIndex(currentIndex)
 
-            process_callback(self.interface.on_selection(self.interface, nodes))
-
-
-class Tree(TreeInterface, WidgetMixin):
-    def __init__(self, headings, data, id=None, style=None, on_selection=None):
-        super().__init__(headings=headings, data=data, id=id, style=style, on_selection=on_selection)
-
-        self._tree = None
-        self._columns = None
-
-        self._create()
-
-    def create(self):
-        # Create a tree view, and put it in a scroll view.
-        # The scroll view is the _impl, because it's the outer container.
-        self._impl = NSScrollView.alloc().init()
-        self._impl.hasVerticalScroller = True
-        self._impl.hasHorizontalScroller = False
-        self._impl.autohidesScrollers = False
-        self._impl.borderType = NSBezelBorder
-
-        # Disable all autolayout functionality on the outer widget
-        self._impl.translatesAutoresizingMaskIntoConstraints = False
-        self._impl.autoresizesSubviews = True
-
-        # Create the Tree widget
-        self._tree = TogaTree.alloc().init()
-        self._tree.interface = self
-        self._tree.columnAutoresizingStyle = NSTableViewUniformColumnAutoresizingStyle
-
-        # Use autolayout for the inner widget.
-        self._tree.setTranslatesAutoresizingMaskIntoConstraints_(True)
-        # self._tree.setAllowsMultipleSelection_(True)
-
-        # Create columns for the tree
-        self._columns = [
-            NSTableColumn.alloc().initWithIdentifier('%d' % i)
-            for i, heading in enumerate(self.headings)
-        ]
-
-        for heading, column in zip(self.headings, self._columns):
-            self._tree.addTableColumn(column)
             column.dataCell = TogaIconCell.alloc().init()
->>>>>>> b2aa4425
             cell = column.dataCell
             cell.editable = False
             cell.selectable = False
+
             column.headerCell.stringValue = heading
 
         # Put the tree arrows in the first column.
-<<<<<<< HEAD
         self.tree.outlineTableColumn = self.columns[0]
 
         self.tree.delegate = self.tree
@@ -269,60 +171,24 @@
 
         # Embed the tree view in the scroll view
         self.native.documentView = self.tree
-=======
-        self._tree.outlineTableColumn = self._columns[0]
-
-        self._tree.delegate = self._tree
-        self._tree.dataSource = self._tree
-
-        # Embed the tree view in the scroll view
-        self._impl.documentView = self._tree
->>>>>>> b2aa4425
 
         # Add the layout constraints
         self.add_constraints()
 
-<<<<<<< HEAD
-    def insert(self, parent, index, *data):
-        if len(data) != len(self.interface.headings):
-            raise Exception('Data size does not match number of headings')
-
-        node = NSObject.alloc().init()
-
-        parent_node = self.data[parent]
-        if parent_node['children'] is None:
-            parent_node['children'] = []
-        if index is None:
-            parent_node['children'].append(id(node))
-=======
     def refresh_node(self, node):
         if node._expanded:
-            self._tree.expandItem(node._impl)
+            self.tree.expandItem(node.native)
         else:
-            self._tree.collapseItem(node._impl)
+            self.tree.collapseItem(node.native)
 
-        # Reconstruct the implementation.
+        # Reconstruct the native object.
         if node.icon:
             icon = NSImage.alloc().initWithContentsOfFile_(node.icon)
->>>>>>> b2aa4425
         else:
             icon = None
 
-        node._impl = TogaNodeData.alloc().init()
-        node._impl.node = node
-
-<<<<<<< HEAD
-        self.data[id(node)] = {
-            'node': node,
-            'data': data,
-            'children': None,
-        }
-
-        self.tree.reloadData()
-        return id(node)
-=======
-        print("REFRESH IMPL", node._impl)
+        node.native = TogaNodeData.alloc().init()
+        node.native.node = node
 
     def refresh(self):
-        self._tree.reloadData()
->>>>>>> b2aa4425
+        self.tree.reloadData()