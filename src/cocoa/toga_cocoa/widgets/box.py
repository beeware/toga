<<<<<<< HEAD
from rubicon.objc import *

from toga_cocoa.widgets.base import Widget

from toga_cocoa.libs import NSView


class TogaView(NSView):
    @objc_method
    def isFlipped(self) -> bool:
        # Default Cocoa coordinate frame is around the wrong way.
        return True

    @objc_method
    def display(self) -> None:
        self.layer.setNeedsDisplay_(True)
        self.layer.displayIfNeeded()
=======
from .base import Widget
>>>>>>> 7e6187a3


class Box(Widget):
    def create(self):
        self.native = TogaView.alloc().init()

        # Add the layout constraints
        self.add_constraints()<|MERGE_RESOLUTION|>--- conflicted
+++ resolved
@@ -1,9 +1,8 @@
-<<<<<<< HEAD
 from rubicon.objc import *
 
-from toga_cocoa.widgets.base import Widget
+from toga_cocoa.libs import NSView
 
-from toga_cocoa.libs import NSView
+from .base import Widget
 
 
 class TogaView(NSView):
@@ -16,9 +15,6 @@
     def display(self) -> None:
         self.layer.setNeedsDisplay_(True)
         self.layer.displayIfNeeded()
-=======
-from .base import Widget
->>>>>>> 7e6187a3
 
 
 class Box(Widget):
