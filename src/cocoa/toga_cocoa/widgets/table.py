from travertino.size import at_least

import toga
from toga_cocoa.libs import (
    CGRectMake,
    NSBezelBorder,
    NSIndexSet,
    NSRange,
    NSScrollView,
    NSTableColumn,
    NSTableView,
    NSTableViewAnimation,
    NSTableViewColumnAutoresizingStyle,
    at,
    objc_method
)

from .base import Widget
from .internal.cells import TogaIconView


class TogaTable(NSTableView):
    # TableDataSource methods
    @objc_method
    def numberOfRowsInTableView_(self, table) -> int:
        return len(self.interface.data) if self.interface.data else 0

    @objc_method
    def tableView_viewForTableColumn_row_(self, table, column, row: int):
        data_row = self.interface.data[row]
        col_identifier = str(column.identifier)

        try:
            value = getattr(data_row, col_identifier)

            # if the value is a widget itself, just draw the widget!
            if isinstance(value, toga.Widget):
                return value._impl.native

            # Allow for an (icon, value) tuple as the simple case
            # for encoding an icon in a table cell. Otherwise, look
            # for an icon attribute.
            elif isinstance(value, tuple):
                icon_iface, value = value
            else:
                try:
                    icon_iface = value.icon
                except AttributeError:
                    icon_iface = None
        except AttributeError:
            # The accessor doesn't exist in the data. Use the missing value.
            try:
                value = self.interface.missing_value
            except ValueError as e:
                # There is no explicit missing value. Warn the user.
                message, value = e.args
                print(message.format(row, col_identifier))
            icon_iface = None

        # If the value has an icon, get the _impl.
        # Icons are deferred resources, so we provide the factory.
        if icon_iface:
            icon = icon_iface.bind(self.interface.factory)
        else:
            icon = None

        # creates a NSTableCellView from interface-builder template (does not exist)
        # or reuses an existing view which is currently not needed for painting
        # returns None (nil) if both fails
        identifier = at('CellView_{}'.format(self.interface.id))
        tcv = self.makeViewWithIdentifier(identifier, owner=self)

        if not tcv:  # there is no existing view to reuse so create a new one
            tcv = TogaIconView.alloc().initWithFrame_(CGRectMake(0, 0, column.width, 16))
            tcv.identifier = identifier

        tcv.setText(str(value))
        if icon:
            tcv.setImage(icon.native)
        else:
            tcv.setImage(None)

        # Keep track of last visible view for row
        self._impl._view_for_row[data_row] = tcv

        return tcv

    # TableDelegate methods
    @objc_method
    def selectionShouldChangeInTableView_(self, table) -> bool:
        # Explicitly allow selection on the table.
        # TODO: return False to disable selection.
        return True

    @objc_method
    def tableViewSelectionDidChange_(self, notification) -> None:
        selection = []
        current_index = self.selectedRowIndexes.firstIndex
        for i in range(self.selectedRowIndexes.count):
            selection.append(self.interface.data[current_index])
            current_index = self.selectedRowIndexes.indexGreaterThanIndex(current_index)

        if not self.interface.multiple_select:
            try:
                self.interface._selection = selection[0]
            except IndexError:
                self.interface._selection = None
        else:
            self.interface._selection = selection

        if notification.object.selectedRow == -1:
            selected = None
        else:
            selected = self.interface.data[notification.object.selectedRow]

        if self.interface.on_select:
            self.interface.on_select(self.interface, row=selected)

    @objc_method
    def tableView_heightOfRow_(self, table, row: int) -> float:

        min_row_height = 18
        margin = 2

        # get all views in column
        views = [self.tableView_viewForTableColumn_row_(table, col, row) for col in self.tableColumns]

        max_widget_size = max(view.intrinsicContentSize().height + margin for view in views)
        return max(min_row_height, max_widget_size)


class Table(Widget):
    def create(self):

        self._view_for_row = dict()

        # Create a table view, and put it in a scroll view.
        # The scroll view is the native, because it's the outer container.
        self.native = NSScrollView.alloc().init()
        self.native.hasVerticalScroller = True
        self.native.hasHorizontalScroller = False
        self.native.autohidesScrollers = False
        self.native.borderType = NSBezelBorder

        self.table = TogaTable.alloc().init()
        self.table.interface = self.interface
        self.table._impl = self
        self.table.columnAutoresizingStyle = NSTableViewColumnAutoresizingStyle.Uniform

        self.table.allowsMultipleSelection = self.interface.multiple_select

        # Create columns for the table
        self.columns = []
        # Cocoa identifies columns by an accessor; to avoid repeated
        # conversion from ObjC string to Python String, create the
        # ObjC string once and cache it.
        self.column_identifiers = {}
        for heading, accessor in zip(self.interface.headings, self.interface._accessors):
            self._add_column(heading, accessor)

        self.table.delegate = self.table
        self.table.dataSource = self.table

        # Embed the table view in the scroll view
        self.native.documentView = self.table

        # Add the layout constraints
        self.add_constraints()

    def change_source(self, source):
        self.table.reloadData()

    def insert(self, index, item):
        # set parent = None if inserting to the root item
        index_set = NSIndexSet.indexSetWithIndex(index)

        self.table.insertRowsAtIndexes(
            index_set,
            withAnimation=NSTableViewAnimation.SlideDown
        )

    def change(self, item):
        row_index = self.table.rowForView(self._view_for_row[item])
        row_indexes = NSIndexSet.indexSetWithIndex(row_index)
        column_indexes = NSIndexSet.indexSetWithIndexesInRange(NSRange(0, len(self.columns)))
        self.table.reloadDataForRowIndexes(
            row_indexes,
            columnIndexes=column_indexes
        )

<<<<<<< HEAD
    def remove(self, item, index):
        self.table.reloadData()

    def clear(self, old_data):
=======
    def remove(self, item):
        try:
            # We can't get the index from self.interface.data because the
            # row has already been removed. Instead we look up the index
            # from an associated view.
            view = self._view_for_row.pop(item)
            index = self.table.rowForView(view)
        except KeyError:
            pass
        else:
            indexes = NSIndexSet.indexSetWithIndex(index)
            self.table.removeRowsAtIndexes(
                indexes,
                withAnimation=NSTableViewAnimation.SlideUp
            )

    def clear(self):
        self._view_for_row.clear()
>>>>>>> 15b233cb
        self.table.reloadData()

    def set_on_select(self, handler):
        pass

    def scroll_to_row(self, row):
        self.table.scrollRowToVisible(row)

    def rehint(self):
        self.interface.intrinsic.width = at_least(self.interface.MIN_WIDTH)
        self.interface.intrinsic.height = at_least(self.interface.MIN_HEIGHT)

    def _add_column(self, heading, accessor):
        column_identifier = at(accessor)
        self.column_identifiers[accessor] = column_identifier
        column = NSTableColumn.alloc().initWithIdentifier(column_identifier)
        self.table.addTableColumn(column)
        self.columns.append(column)

        column.headerCell.stringValue = heading

    def add_column(self, heading, accessor):
        self._add_column(heading, accessor)
        self.table.sizeToFit()

    def remove_column(self, accessor):
        column_identifier = self.column_identifiers[accessor]
        column = self.table.tableColumnWithIdentifier(column_identifier)
        self.table.removeTableColumn(column)

        # delete column and identifier
        self.columns.remove(column)
        del self.column_identifiers[accessor]

        self.table.sizeToFit()<|MERGE_RESOLUTION|>--- conflicted
+++ resolved
@@ -188,13 +188,7 @@
             columnIndexes=column_indexes
         )
 
-<<<<<<< HEAD
     def remove(self, item, index):
-        self.table.reloadData()
-
-    def clear(self, old_data):
-=======
-    def remove(self, item):
         try:
             # We can't get the index from self.interface.data because the
             # row has already been removed. Instead we look up the index
@@ -210,9 +204,8 @@
                 withAnimation=NSTableViewAnimation.SlideUp
             )
 
-    def clear(self):
+    def clear(self, old_data):
         self._view_for_row.clear()
->>>>>>> 15b233cb
         self.table.reloadData()
 
     def set_on_select(self, handler):
