from rubicon.objc import at
from travertino.size import at_least

import toga
from toga_cocoa.libs import (
    objc_method,
    NSBezelBorder,
    NSScrollView,
    NSTableColumn,
    NSTableView,
    NSIndexSet,
    NSTableViewColumnAutoresizingStyle,
    NSTableViewAnimation,
    NSRange,
    CGRectMake
)
from .base import Widget
from .internal.cells import TogaIconView


class TogaTable(NSTableView):
    # TableDataSource methods
    @objc_method
    def numberOfRowsInTableView_(self, table) -> int:
        return len(self.interface.data) if self.interface.data else 0

    @objc_method
    def tableView_viewForTableColumn_row_(self, table, column, row: int):
        data_row = self.interface.data[row]
        col_identifier = str(column.identifier)

        try:
            value = getattr(data_row, col_identifier)

            # if the value is a widget itself, just draw the widget!
            if isinstance(value, toga.Widget):
                return value._impl.native

            # Allow for an (icon, value) tuple as the simple case
            # for encoding an icon in a table cell. Otherwise, look
            # for an icon attribute.
            elif isinstance(value, tuple):
                icon_iface, value = value
            else:
                try:
                    icon_iface = value.icon
                except AttributeError:
                    icon_iface = None
        except AttributeError:
            # The accessor doesn't exist in the data. Use the missing value.
<<<<<<< HEAD
            try:
                value = self.interface.missing_value
            except ValueError as e:
                # There is no explicit missing value. Warn the user.
                message, value = e.args
                print(message.format(row, col_identifier))
            icon_iface = None
=======
            value = self.interface.missing_value
>>>>>>> 575c1de1

        # If the value has an icon, get the _impl.
        # Icons are deferred resources, so we provide the factory.
        if icon_iface:
            icon = icon_iface.bind(self.interface.factory)
        else:
            icon = None

        # creates a NSTableCellView from interface-builder template (does not exist)
        # or reuses an existing view which is currently not needed for painting
        # returns None (nil) if both fails
        identifier = at('CellView_{}'.format(self.interface.id))
        tcv = self.makeViewWithIdentifier(identifier, owner=self)

        if not tcv:  # there is no existing view to reuse so create a new one
            tcv = TogaIconView.alloc().initWithFrame_(CGRectMake(0, 0, column.width, 16))
            tcv.identifier = identifier

        tcv.setText(str(value))
        if icon:
            tcv.setImage(icon.native)
        else:
            tcv.setImage(None)

        # Keep track of last visible view for row
        self._impl._view_for_row[data_row] = tcv

        return tcv

    # TableDelegate methods
    @objc_method
    def selectionShouldChangeInTableView_(self, table) -> bool:
        # Explicitly allow selection on the table.
        # TODO: return False to disable selection.
        return True

    @objc_method
    def tableViewSelectionDidChange_(self, notification) -> None:
        selection = []
        current_index = self.selectedRowIndexes.firstIndex
        for i in range(self.selectedRowIndexes.count):
            selection.append(self.interface.data[current_index])
            current_index = self.selectedRowIndexes.indexGreaterThanIndex(current_index)

        if not self.interface.multiple_select:
            try:
                self.interface._selection = selection[0]
            except IndexError:
                self.interface._selection = None
        else:
            self.interface._selection = selection

        if notification.object.selectedRow == -1:
            selected = None
        else:
            selected = self.interface.data[notification.object.selectedRow]

        if self.interface.on_select:
            self.interface.on_select(self.interface, row=selected)

    @objc_method
    def tableView_heightOfRow_(self, table, row: int) -> float:

        min_row_height = 18
        margin = 2

        # get all views in column
        views = [self.tableView_viewForTableColumn_row_(table, col, row) for col in self.tableColumns]

        max_widget_size = max(view.intrinsicContentSize().height + margin for view in views)
        return max(min_row_height, max_widget_size)


class Table(Widget):
    def create(self):

        self._view_for_row = dict()

        # Create a table view, and put it in a scroll view.
        # The scroll view is the native, because it's the outer container.
        self.native = NSScrollView.alloc().init()
        self.native.hasVerticalScroller = True
        self.native.hasHorizontalScroller = False
        self.native.autohidesScrollers = False
        self.native.borderType = NSBezelBorder

        self.table = TogaTable.alloc().init()
        self.table.interface = self.interface
        self.table._impl = self
        self.table.columnAutoresizingStyle = NSTableViewColumnAutoresizingStyle.Uniform

        self.table.allowsMultipleSelection = self.interface.multiple_select

        # Create columns for the table
        self.columns = []
        # Cocoa identifies columns by an accessor; to avoid repeated
        # conversion from ObjC string to Python String, create the
        # ObjC string once and cache it.
        self.column_identifiers = {}
        for heading, accessor in zip(self.interface.headings, self.interface._accessors):
            self._add_column(heading, accessor)

        self.table.delegate = self.table
        self.table.dataSource = self.table

        # Embed the table view in the scroll view
        self.native.documentView = self.table

        # Add the layout constraints
        self.add_constraints()

    def change_source(self, source):
        self.table.reloadData()

    def insert(self, index, item):

        # set parent = None if inserting to the root item
        index_set = NSIndexSet.indexSetWithIndex(index)

        self.table.insertRowsAtIndexes(
            index_set,
            withAnimation=NSTableViewAnimation.EffectNone
        )

    def change(self, item):
        row_index = self.table.rowForView(self._view_for_row[item])
        row_indexes = NSIndexSet.indexSetWithIndex(row_index)
        column_indexes = NSIndexSet.indexSetWithIndexesInRange(NSRange(0, len(self.columns)))
        self.table.reloadDataForRowIndexes(
            row_indexes,
            columnIndexes=column_indexes
        )

    def remove(self, item):
        try:
            # We can't get the index from self.interface.data because the
            # row has already been removed. Instead we look up the index
            # from an associated view.
            view = self._view_for_row.pop(item)
            index = self.table.rowForView(view)
        except KeyError:
            pass
        else:
            indexes = NSIndexSet.indexSetWithIndex(index)
            self.table.removeRowsAtIndexes(
                indexes,
                withAnimation=NSTableViewAnimation.EffectNone
            )

    def clear(self):
        self._view_for_row.clear()
        self.table.reloadData()

    def set_on_select(self, handler):
        pass

    def scroll_to_row(self, row):
        self.table.scrollRowToVisible(row)

    def rehint(self):
        self.interface.intrinsic.width = at_least(self.interface.MIN_WIDTH)
        self.interface.intrinsic.height = at_least(self.interface.MIN_HEIGHT)

    def _add_column(self, heading, accessor):
        column_identifier = at(accessor)
        self.column_identifiers[accessor] = column_identifier
        column = NSTableColumn.alloc().initWithIdentifier(column_identifier)
        self.table.addTableColumn(column)
        self.columns.append(column)

        column.headerCell.stringValue = heading

    def add_column(self, heading, accessor):
        self._add_column(heading, accessor)
        self.table.sizeToFit()

    def remove_column(self, accessor):
        column_identifier = self.column_identifiers[accessor]
        column = self.table.tableColumnWithIdentifier(column_identifier)
        self.table.removeTableColumn(column)

        # delete column and identifier
        self.columns.remove(column)
        del self.column_identifiers[accessor]

        self.table.sizeToFit()<|MERGE_RESOLUTION|>--- conflicted
+++ resolved
@@ -48,7 +48,6 @@
                     icon_iface = None
         except AttributeError:
             # The accessor doesn't exist in the data. Use the missing value.
-<<<<<<< HEAD
             try:
                 value = self.interface.missing_value
             except ValueError as e:
@@ -56,9 +55,6 @@
                 message, value = e.args
                 print(message.format(row, col_identifier))
             icon_iface = None
-=======
-            value = self.interface.missing_value
->>>>>>> 575c1de1
 
         # If the value has an icon, get the _impl.
         # Icons are deferred resources, so we provide the factory.
@@ -174,7 +170,6 @@
         self.table.reloadData()
 
     def insert(self, index, item):
-
         # set parent = None if inserting to the root item
         index_set = NSIndexSet.indexSetWithIndex(index)
 
