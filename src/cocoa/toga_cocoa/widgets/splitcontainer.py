from ..container import Container
from ..libs import *
from .base import Widget


class TogaSplitViewDelegate(NSObject):
    @objc_method
    def splitView_resizeSubviewsWithOldSize_(self, view, size: NSSize) -> None:
        view.adjustSubviews()

    @objc_method
    def splitViewDidResizeSubviews_(self, notification) -> None:
        # If the window is actually visible, and the split has moved,
        # a resize of all the content panels is required.
        if self.interface.interface.window and self.interface.interface.window._impl.native.isVisible:
            # print("SPLIT CONTAINER LAYOUT CHILDREN", self.interface._containers[0]._impl.frame.size.width, self._interface._containers[1]._impl.frame.size.width)
            self.interface._update_child_layout()
            self.interface.on_resize()


class SplitContainer(Widget):
    _CONTAINER_CLASS = Container

    def create(self):
        self.native = NSSplitView.alloc().init()

        self.delegate = TogaSplitViewDelegate.alloc().init()
        self.delegate.interface = self
        self.native.setDelegate_(self.delegate)

        # Add the layout constraints
        self.add_constraints()

<<<<<<< HEAD
    def add_content(self, position, container):
        self.native.addSubview_(container._impl.native)
=======
    def _add_content(self, position, container):
        # Turn the autoresizing mask on the container widget
        # into constraints. This makes the container fill the
        # available space inside the SplitContainer.
        container._impl.setTranslatesAutoresizingMaskIntoConstraints_(True)

        self._impl.addSubview_(container._impl)
>>>>>>> d4d844f0

    def _update_child_layout(self):
        """Force a layout update on the widget.
        """
        if self.interface.content:
            for i, (container, content) in enumerate(zip(self.interface._containers, self.interface.content)):
                frame = container._impl.native.frame
                content._update_layout(
                    width=frame.size.width,
                    height=frame.size.height
                )

    def set_direction(self, value):
        self.native.setVertical_(value)

    def on_resize(self):
        pass<|MERGE_RESOLUTION|>--- conflicted
+++ resolved
@@ -31,18 +31,13 @@
         # Add the layout constraints
         self.add_constraints()
 
-<<<<<<< HEAD
     def add_content(self, position, container):
-        self.native.addSubview_(container._impl.native)
-=======
-    def _add_content(self, position, container):
         # Turn the autoresizing mask on the container widget
         # into constraints. This makes the container fill the
         # available space inside the SplitContainer.
         container._impl.setTranslatesAutoresizingMaskIntoConstraints_(True)
 
-        self._impl.addSubview_(container._impl)
->>>>>>> d4d844f0
+        self.native.addSubview_(container._impl.native)
 
     def _update_child_layout(self):
         """Force a layout update on the widget.
