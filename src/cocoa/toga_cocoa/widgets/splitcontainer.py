--- conflicted
+++ resolved
@@ -27,26 +27,9 @@
         # If the window is actually visible, and the split has moved,
         # a resize of all the content panels is required.
         if self.interface.window and self.interface.window._impl.native.isVisible:
-<<<<<<< HEAD
             # print("SPLIT CONTAINER LAYOUT CHILDREN", self.interface._impl.containers[0].native.frame.size.width, self.interface._impl.containers[1].native.frame.size.width)
             self.interface.refresh()
             self.interface._impl.on_resize()
-=======
-            self._impl.apply_sub_layout()
-            self._impl.on_resize()
-
-            # Save the current view sizes as the splitter weights.
-            if self.interface._direction:  # Vertical
-                self.interface._weight = [
-                    container.native.frame.size.width
-                    for container in self._impl.containers
-                ]
-            else:
-                self.interface._weight = [
-                    container.native.frame.size.height
-                    for container in self._impl.containers
-                ]
->>>>>>> 1b95ce3e
 
 
 class SplitContainer(Widget):
@@ -66,7 +49,6 @@
         # Add the layout constraints
         self.add_constraints()
 
-<<<<<<< HEAD
     def add_content(self, position, widget):
         widget.viewport = CocoaViewport(widget.native)
 
@@ -76,45 +58,6 @@
         # FIXME Use Constrains to enforce min width and height of the widgets otherwise width of 0 is possible.
         widget.native.translatesAutoresizingMaskIntoConstraints = True
         self.native.addSubview(widget.native)
-=======
-        self.containers = []
-
-        # Enforce a minimum size for the SplitContainer as a whole.
-        self.min_width_constraint = NSLayoutConstraint.constraintWithItem_attribute_relatedBy_toItem_attribute_multiplier_constant_(
-            self.native, NSLayoutAttributeWidth,
-            NSLayoutRelationGreaterThanOrEqual,
-            None, NSLayoutAttributeNotAnAttribute,
-            1.0, 300
-        )
-        self.native.addConstraint(self.min_width_constraint)
-
-    def add_content(self, position, widget):
-        if widget.native is None:
-            container = Container()
-            container.content = widget
-        else:
-            container = widget
-
-        self.containers.append(container)
-
-        # Turn the autoresizing mask on the container widget
-        # into constraints. This makes the container fill the
-        # available space inside the SplitContainer.
-        # FIXME Use Constrains to enforce min width and height of the containers otherwise width of 0 is possible.
-        container.native.translatesAutoresizingMaskIntoConstraints = True
-        self.native.addSubview(container.native)
-
-    def apply_sub_layout(self):
-        """ Force a layout update on the two sub layouts.
-        """
-        if self.interface.content:
-            for i, (container, content) in enumerate(zip(self.containers, self.interface.content)):
-                frame = container.native.frame
-                content._update_layout(
-                    width=frame.size.width,
-                    height=frame.size.height
-                )
->>>>>>> 1b95ce3e
 
     def set_direction(self, value):
         self.native.vertical = value
