<<<<<<< HEAD
from rubicon.objc import objc_method
=======
from rubicon.objc import objc_method, SEL
>>>>>>> 32c79ff8

from toga.interface import NumberInput as NumberInputInterface
from toga.interface import Widget

from .textinput import TextInput
from .box import Box
from .base import WidgetMixin

from ..libs import NSStepper, NSView, NSMakeRect, NSObject
from ..utils import process_callback


class TextInputVerifier(NSObject):

    @objc_method
    def control_textShouldEndEditing_(self, text) -> int:
        try:
            float(text.stringValue)
            return 1
        except Exception as e:
            return 0

    @objc_method
    def controlTextDidEndEditing_(self, notification) -> None:
        if self._controller._text_update:
            process_callback(self._controller._text_update(self._controller))


class TogaStepper(NSStepper):

    @objc_method
    def onChange_(self, obj) -> None:
        if self._interface.on_change:
            process_callback(self._interface.on_change(self._interface))


class Stepper(WidgetMixin, Widget):

    def __init__(self, controller, id=None, style=None, min_value=0, max_value=100, step=1):
        super().__init__(id=id, style=style, min_value=min_value, max_value=max_value, step=step)
        self._create()
        self.controller = controller

    def _configure(self, **kw):
        pass

    @property
    def value(self):
        return self._impl.floatValue

    @value.setter
    def value(self, val):
        self._impl.floatValue = float(val)

    def on_change(self, handler):
        self.controller._stepper_update()

    def create(self):

        self._impl = TogaStepper.alloc().init()
        self._impl._interface = self

        self._impl.minValue = self._config["min_value"]
        self._impl.maxValue = self._config["max_value"]
        self._impl.increment = self._config["step"]
        self._impl.setTarget_(self._impl)
        self._impl.setAction_(SEL('onChange:'))

        self._add_constraints()

    def rehint(self):
        self.style.hint(
            height=self._impl.fittingSize().height,
            min_width=self._impl.fittingSize().width
        )
        self.style.margin_top = -3



class NumberInput(Box, NumberInputInterface):

    def __init__(self, id=None, style=None, min_value=0, max_value=100, step=1, children=None):
        self._min_value = min_value
        self._max_value = max_value
        self._step = step
        super().__init__(id=id, style=style, children=children)

    def _configure(self, **kw):
        pass

    def _text_update(self, handler):
        self._stepper.value = self._text.value

    def _stepper_update(self):
        self._set_value(self._stepper.value)

    def create(self):

        self._impl = NSView.alloc().init(NSMakeRect(0,0,100,100))
        self._add_constraints()

        delegate = TextInputVerifier.alloc().init()
        delegate._controller = self
        self._text = TextInput(_delegate=delegate)
        self.add(self._text)

        self._stepper = Stepper(
            self, min_value=self._min_value, max_value=self._max_value,
            step=self._step)
        self.add(self._stepper)

        self.style.flex_direction = 'row'
        self.rehint()

    def _set_value(self, value):
        self._stepper.value = value
        self._text.value =  ('%f' % (value,)).rstrip('0').rstrip('.')

    def _get_value(self):
        return self._text.value

    def rehint(self):
        self._text.rehint()
        self._stepper.rehint()

        self.style.hint(
            height=self._text.style.height,
            min_width=120,
        )<|MERGE_RESOLUTION|>--- conflicted
+++ resolved
@@ -1,8 +1,4 @@
-<<<<<<< HEAD
-from rubicon.objc import objc_method
-=======
 from rubicon.objc import objc_method, SEL
->>>>>>> 32c79ff8
 
 from toga.interface import NumberInput as NumberInputInterface
 from toga.interface import Widget
