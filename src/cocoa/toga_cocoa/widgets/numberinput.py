<<<<<<< HEAD
from rubicon.objc import objc_method, SEL
from travertino.size import at_least

=======
>>>>>>> 7e6187a3
import toga
from rubicon.objc import objc_method, SEL
from toga.widgets.base import Widget as InterfaceWidget
from toga_cocoa.libs import NSStepper, NSObject

from .base import Widget
from .box import Box


class NumberInput(Box):
    def create(self):
        self.native = None
        self.constraints = None

        self.interface._children = []

        delegate = TextInputVerifier.alloc().init()
        delegate.controller = self

        self.text_input = toga.TextInput()
        self.text_input._impl.native.setDelegate_(delegate)
        self.interface.add(self.text_input)

        self.stepper = StepperInterface(
            min_value=self.interface._min_value,
            max_value=self.interface._max_value,
            step=self.interface._step
        )
        self.stepper.controller = self
        self.interface.add(self.stepper)
        self.set_value(self.interface._min_value)

        # self.interface.style.flex_direction = 'row'
        self.rehint()

    def text_update(self, handler):
        self.stepper.value = self.text_input.value

    def stepper_update(self):
        self.set_value(self.stepper.value)

    def set_value(self, value):
        self.stepper.value = value
        self.text_input.value = ('%f' % (value,)).rstrip('0').rstrip('.')

    def get_value(self):
        return self.text_input.value

    def rehint(self):
        self.interface.intrinsic.width = at_least(self.interface.MIN_WIDTH)
        self.interface.intrinsic.height = self.text_input.style.height


class TextInputVerifier(NSObject):
    @objc_method
    def control_textShouldEndEditing_(self, text) -> int:
        try:
            float(text.stringValue)
            return 1
        except Exception as e:
            return 0

    @objc_method
    def controlTextDidEndEditing_(self, notification) -> None:
        if self.controller.text_update:
            self.controller.text_update(self.controller)


class StepperInterface(InterfaceWidget):
    def __init__(self, id=None, style=None, factory=None,
                 min_value=0, max_value=100, step=1):
        self.min_value = min_value
        self.max_value = max_value
        self.step = step
        super().__init__(id=id, style=style, factory=factory)
        self._impl = Stepper(interface=self)

    @property
    def value(self):
        return self._impl.native.floatValue

    @value.setter
    def value(self, val):
        self._impl.native.floatValue = float(val)

    def on_change(self, handler):
        self.controller.stepper_update()


class Stepper(Widget):
    def create(self):
        self.native = TogaStepper.alloc().init()
        self.native.interface = self.interface

        self.native.minValue = self.interface.min_value
        self.native.maxValue = self.interface.max_value
        self.native.increment = self.interface.step
        self.native.target = self.native
        self.native.action = SEL('onChange:')

        self.add_constraints()

    def rehint(self):
        fitting_size = self.native.fittingSize()
        self.interface._intrinsic.width = fitting_size.width
        self.interface._intrinsic.height = fitting_size.height
        # self.interface.style.margin_top = -3


class TogaStepper(NSStepper):
    @objc_method
    def onChange_(self, obj) -> None:
        process_callback(self.interface.on_change(self.interface))<|MERGE_RESOLUTION|>--- conflicted
+++ resolved
@@ -1,11 +1,7 @@
-<<<<<<< HEAD
 from rubicon.objc import objc_method, SEL
 from travertino.size import at_least
 
-=======
->>>>>>> 7e6187a3
 import toga
-from rubicon.objc import objc_method, SEL
 from toga.widgets.base import Widget as InterfaceWidget
 from toga_cocoa.libs import NSStepper, NSObject
 
