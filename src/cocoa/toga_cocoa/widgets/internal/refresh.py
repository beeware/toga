--- conflicted
+++ resolved
@@ -26,13 +26,9 @@
     core_graphics,
     kCGScrollEventUnitLine,
     objc_method,
-<<<<<<< HEAD
     objc_property,
-    send_super,
-=======
     c_void_p,
     send_super
->>>>>>> 27dd204f
 )
 
 HEADER_HEIGHT = 45.0
