--- conflicted
+++ resolved
@@ -1,18 +1,5 @@
-<<<<<<< HEAD
 from ..libs import NSTextView, NSScrollView, NSBezelBorder, NSViewWidthSizable, NSViewHeightSizable
 from .base import Widget
-=======
-from toga.interface import MultilineTextInput as MultilineTextInputInterface
-
-from ..libs import NSTextView, NSScrollView, NSBezelBorder, NSViewWidthSizable, NSViewHeightSizable, NSRect, NSPoint, NSSize
-from .base import WidgetMixin
-
-
-class MultilineTextInput(MultilineTextInputInterface, WidgetMixin):
-    def __init__(self, initial=None, style=None):
-        super(MultilineTextInput, self).__init__(style=style)
-        self.startup()
->>>>>>> d4d844f0
 
 
 class MultilineTextInput(Widget):
@@ -59,17 +46,9 @@
         if value:
             self._text.insertText_(value)
 
-<<<<<<< HEAD
-    def _apply_layout(self, layout):
-        frame = NSRect(NSPoint(layout.left, layout.top), NSSize(layout.width, layout.height))
+    def _apply_layout(self):
+        frame = NSRect(NSPoint(self.layout.left, self.layout.top),
+                       NSSize(self.layout.width, self.layout.height))
         self.native.setFrame_(frame)
         self.native.contentView.setFrame_(frame)
-        self.native.setNeedsDisplay_(True)
-=======
-    def _apply_layout(self):
-        frame = NSRect(NSPoint(self.layout.left, self.layout.top),
-                        NSSize(self.layout.width, self.layout.height))
-        self._impl.setFrame_(frame)
-        self._impl.contentView.setFrame_(frame)
-        self._impl.setNeedsDisplay_(True)
->>>>>>> d4d844f0
+        self.native.setNeedsDisplay_(True)