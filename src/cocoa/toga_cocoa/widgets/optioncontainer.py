--- conflicted
+++ resolved
@@ -17,11 +17,7 @@
         self.delegate.interface = self
         self.native.delegate = self.delegate
 
-<<<<<<< HEAD
         self.containers = []
-=======
-        self._impl.delegate = self._delegate
->>>>>>> b2aa4425
 
         # Add the layout constraints
         self.add_constraints()
@@ -29,12 +25,10 @@
     def add_content(self, label, widget):
         """ Adds a new option to the option container.
 
-<<<<<<< HEAD
         Args:
             label (str): The label for the option container
             widget: The widget or widget tree that belongs to the label.
         """
-
         if widget.native is None:
             container = Container()
             container.content = widget
@@ -43,24 +37,13 @@
 
         self.containers.append((label, container, widget))
 
-=======
-    def _add_content(self, label, container, widget):
->>>>>>> b2aa4425
         item = NSTabViewItem.alloc().initWithIdentifier('%s-Tab-%s' % (id(self), id(widget)))
         item.label = label
 
         # Turn the autoresizing mask on the container widget
         # into constraints. This makes the container fill the
         # available space inside the OptionContainer.
-<<<<<<< HEAD
         container.native.translatesAutoresizingMaskIntoConstraints = True
 
         item.view = container.native
-        self.native.addTabViewItem(item)
-=======
-        container._impl.translatesAutoresizingMaskIntoConstraints = True
-
-        item.view = container._impl
-
-        self._impl.addTabViewItem(item)
->>>>>>> b2aa4425
+        self.native.addTabViewItem(item)