--- conflicted
+++ resolved
@@ -178,7 +178,6 @@
         on_exit=None,
         factory=None,  # DEPRECATED !
     ):
-<<<<<<< HEAD
         ######################################################################
         # 2022-09: Backwards compatibility
         ######################################################################
@@ -188,10 +187,9 @@
         ######################################################################
         # End backwards compatibility.
         ######################################################################
-=======
+
         # Initialize empty widgets registry
         self.widgets = WidgetRegistry()
->>>>>>> d21dd705
 
         # Keep an accessible copy of the app instance
         App.app = self
