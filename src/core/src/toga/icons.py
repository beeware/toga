--- conflicted
+++ resolved
@@ -26,7 +26,8 @@
 
 
 class Icon:
-    """A representation of an Icon image.
+    """
+    A representation of an Icon image.
 
     Icon is a deferred resource - it's impl isn't available until it the icon
     is assigned to perform a role in an app. At the point at which the Icon is
@@ -37,19 +38,19 @@
     :param system: Is this a system resource? Set to ``True`` if the icon is
         one of the Toga-provided icons. Default is False.
     """
+
     @cachedicon
     def TOGA_ICON(cls):
-        return Icon('resources/toga', system=True)
+        return Icon("resources/toga", system=True)
 
     @cachedicon
     def DEFAULT_ICON(cls):
-        return Icon('resources/toga', system=True)
+        return Icon("resources/toga", system=True)
 
     def __init__(self, path, system=False):
         self.path = path
         self.system = system
 
-<<<<<<< HEAD
         self.factory = get_platform_factory()
         try:
             if self.system:
@@ -62,54 +63,6 @@
                     size: self._full_path(
                         size=size,
                         extensions=self.factory.Icon.EXTENSIONS,
-=======
-        # Resource is late bound.
-        self._impl = None
-
-    def bind(
-        self,
-        factory=None,  # DEPRECATED !
-    ):
-        """Bind the Icon to a factory.
-
-        Creates the underlying platform implementation of the Icon. If the
-        image cannot be found, it will fall back to the default icon.
-
-        :returns: The platform implementation
-        """
-        ######################################################################
-        # 2022-09: Backwards compatibility
-        ######################################################################
-        # factory no longer used
-        if factory:
-            warnings.warn("The factory argument is no longer used.", DeprecationWarning)
-        ######################################################################
-        # End backwards compatibility.
-        ######################################################################
-
-        factory = get_platform_factory()
-        self.factory = factory
-        if self._impl is None:
-            try:
-                if self.system:
-                    resource_path = factory.paths.toga
-                else:
-                    resource_path = factory.paths.app
-
-                if factory.Icon.SIZES:
-                    full_path = {
-                        size: self._full_path(
-                            size=size,
-                            extensions=factory.Icon.EXTENSIONS,
-                            resource_path=resource_path,
-                        )
-                        for size in factory.Icon.SIZES
-                    }
-                else:
-                    full_path = self._full_path(
-                        size=None,
-                        extensions=factory.Icon.EXTENSIONS,
->>>>>>> dcdf1340
                         resource_path=resource_path,
                     )
                     for size in self.factory.Icon.SIZES
@@ -121,26 +74,19 @@
                     resource_path=resource_path,
                 )
 
-<<<<<<< HEAD
             self._impl = self.factory.Icon(interface=self, path=full_path)
         except FileNotFoundError:
-            print("WARNING: Can't find icon {self.path}; falling back to default icon".format(
-                self=self
-            ))
+            print(
+                "WARNING: Can't find icon {self.path}; falling back to default icon".format(
+                    self=self
+                )
+            )
             self._impl = Icon.DEFAULT_ICON._impl
-=======
-                self._impl = factory.Icon(interface=self, path=full_path)
-            except FileNotFoundError:
-                print(
-                    "WARNING: Can't find icon {self.path}; falling back to default icon".format(
-                        self=self
-                    )
-                )
-                self._impl = self.DEFAULT_ICON.bind()
->>>>>>> dcdf1340
 
     def bind(self, factory=None):
-        warnings.warn("Icons no longer need to be explicitly bound.", DeprecationWarning)
+        warnings.warn(
+            "Icons no longer need to be explicitly bound.", DeprecationWarning
+        )
         return self._impl
 
     def _full_path(self, size, extensions, resource_path):
@@ -150,22 +96,13 @@
             # If no extension is provided, look for one of the allowed
             # icon types, in preferred format order.
             for extension in extensions:
-<<<<<<< HEAD
-                icon_path = resource_path / f'{basename}-{size}{extension}'
+                icon_path = resource_path / f"{basename}-{size}{extension}"
 
-=======
-                # look for an icon file with a size in the filename
-                icon_path = resource_path / (
-                    "{basename}-{size}{extension}".format(
-                        basename=basename, size=size, extension=extension
-                    )
-                )
->>>>>>> dcdf1340
                 if icon_path.exists():
                     return icon_path
 
                 # look for a icon file without a size in the filename
-                icon_path = resource_path / f'{basename}{extension}'
+                icon_path = resource_path / f"{basename}{extension}"
                 if icon_path.exists():
                     return icon_path
 
@@ -178,16 +115,4 @@
             # An icon has been specified, but it's not a valid format.
             raise FileNotFoundError(f"{self.path} is not a valid icon")
 
-<<<<<<< HEAD
-        raise FileNotFoundError(
-            "Can't find icon {self.path}".format(
-                self=self
-            )
-        )
-=======
-        raise FileNotFoundError(f"Can't find icon {self.path}")
-
-
-Icon.TOGA_ICON = Icon("resources/toga", system=True)
-Icon.DEFAULT_ICON = Icon("resources/toga", system=True)
->>>>>>> dcdf1340
+        raise FileNotFoundError(f"Can't find icon {self.path}")