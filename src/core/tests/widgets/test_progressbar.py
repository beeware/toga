import toga
import toga_dummy
from toga_dummy.utils import TestCase


# ### ProgressBar truth table
#
# | max     | running   | Behavior                |
# |---------|-----------|-------------------------|
# | None    | False     | disabled                |
# | None    | True      | indeterminate anim.     |
# | number  | False     | show percentage         |
# | number  | True      | show %, working anim.   |
#
# Note: if ``value`` is None, the widget will render as if the value were zero.


class ProgressBarTests(TestCase):
    def setUp(self):
        super().setUp()

        self.progress_bar = toga.ProgressBar(factory=toga_dummy.factory)

    def test_widget_created(self):
        self.assertEqual(self.progress_bar._impl.interface, self.progress_bar)
        self.assertActionPerformed(self.progress_bar, 'create ProgressBar')

    def test_set_max_to_number(self):
        new_max = 100
        self.progress_bar.max = new_max
<<<<<<< HEAD
        self.assertEqual(self.progress_bar._max, new_max)
        self.assertValueSet(self.progress_bar, 'max', value=new_max)

    def test_set_max_to_none(self):
        self.progress_bar.max = None
        self.assertEqual(self.progress_bar._max, None)
        self.assertValueSet(self.progress_bar, 'max', value=None)

    def test_start(self):
        self.progress_bar.start()
        self.assertEqual(self.progress_bar.running, True)
        self.assertActionPerformed(self.progress_bar, 'start')

    def test_stop(self):
        self.progress_bar.stop()
        self.assertEqual(self.progress_bar.running, False)
        self.assertActionPerformed(self.progress_bar, 'stop')

    def test_set_value_to_number_less_than_max(self):
        new_value = self.progress_bar.max / 2
        self.progress_bar.value = new_value
        self.assertEqual(self.progress_bar._value, new_value)
        self.assertValueSet(self.progress_bar, 'value', value=new_value)

    def test_set_value_to_number_greater_than_max(self):
        new_value = self.progress_bar.max + 1
        self.progress_bar.value = new_value
        self.assertEqual(self.progress_bar._value, self.progress_bar.max)
        self.assertValueSet(self.progress_bar, 'value', value=new_value)

    def test_set_value_to_none(self):
        self.progress_bar.value = None
        self.assertEqual(self.progress_bar._value, 0)  # 0 is clean value for None
        self.assertValueSet(self.progress_bar, 'value', value=None)

    def test_disabled_cases(self):
        # Start with a default progress bar
        self.progress_bar = toga.ProgressBar(factory=toga_dummy.factory)
        self.assertTrue(self.progress_bar.enabled)

        # It should be disabled if it is stopped and max is None

        self.progress_bar.max = None
        self.progress_bar.stop()
        self.progress_bar.value = 0
        self.assertFalse(self.progress_bar.enabled)

        # Starting the progress bar should enable it again

        # self.progress_bar.max = None
        self.progress_bar.start()
        # self.progress_bar.value = 0
        self.assertTrue(self.progress_bar.enabled)

        # Stopping AND providing a max will cause it to display the percentage.

        self.progress_bar.max = 1
        self.progress_bar.stop()
        # self.progress_bar.value = 0
        self.assertTrue(self.progress_bar.enabled)
=======
        self.assertEqual(self.progress_bar.max, new_max)
        self.assertValueSet(self.progress_bar, 'max', value=new_max)
>>>>>>> 15100f0e
<|MERGE_RESOLUTION|>--- conflicted
+++ resolved
@@ -28,8 +28,7 @@
     def test_set_max_to_number(self):
         new_max = 100
         self.progress_bar.max = new_max
-<<<<<<< HEAD
-        self.assertEqual(self.progress_bar._max, new_max)
+        self.assertEqual(self.progress_bar.max, new_max)
         self.assertValueSet(self.progress_bar, 'max', value=new_max)
 
     def test_set_max_to_none(self):
@@ -88,8 +87,4 @@
         self.progress_bar.max = 1
         self.progress_bar.stop()
         # self.progress_bar.value = 0
-        self.assertTrue(self.progress_bar.enabled)
-=======
-        self.assertEqual(self.progress_bar.max, new_max)
-        self.assertValueSet(self.progress_bar, 'max', value=new_max)
->>>>>>> 15100f0e
+        self.assertTrue(self.progress_bar.enabled)