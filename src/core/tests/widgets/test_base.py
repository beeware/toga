from unittest.mock import Mock

import toga
from toga.style import Pack
from toga_dummy.utils import TestCase


# Create the simplest possible widget with a concrete implementation
class Widget(toga.Widget):
    def __init__(self, *args, **kwargs):
        super().__init__(*args, **kwargs)
        self._impl = self.factory.Widget(self)


class WidgetTests(TestCase):
    def setUp(self):
        super().setUp()

        self.id = 'widget_id'
        self.style = Pack(padding=666)

        self.widget = Widget(
            id=self.id,
            style=self.style,
        )

    def test_arguments_were_set_correctly(self):
        self.assertEqual(self.widget.id, self.id)
        self.assertEqual(self.widget.style.padding, self.style.padding)

    def test_create_widget_with_no_style(self):
        widget = toga.Widget()
        self.assertTrue(isinstance(widget.style, Pack))

    def test_enabled_with_None(self):
        # Using a Box for test because we need a concrete implementation to use this property.
        box = toga.Box()
        box.enabled = None
        self.assertFalse(box.enabled)
        self.assertActionPerformedWith(box, 'set enabled', value=None)

    def test_adding_child(self):
        self.assertIsNone(self.widget.app)
        self.assertIsNone(self.widget.window)
        self.assertEqual(self.widget.children, [], 'No child was added, should return an empty list.')
        # Create a child widget to add to widget.
        child = toga.Widget()

        with self.assertRaises(ValueError, msg='Widget cannot have children.'):
            self.widget.add(child)

        # Deliberately set widget._children = [] to allow it to have children.
        # Only for test purposes!
        self.widget._children = []
        self.widget.add(child)
        self.assertEqual(self.widget.children, [child])

    def test_adding_child_with_app(self):
        app = toga.App("Test App", "org.beeware.test", factory=toga_dummy.factory)
        self.widget.app = app
        self.assertEqual(self.widget.children, [], 'No child was added, should return an empty list.')

        # Create a child widget to add to widget.
        child_id = "child-id"
        child = Widget(factory=toga_dummy.factory, id=child_id)

        # Deliberately set widget._children = [] to allow it to have children.
        # Only for test purposes!
        self.widget._children = []
        self.widget.add(child)
        self.assertEqual(self.widget.children, [child])
        self.assertEqual(self.widget.app, app)
        self.assertEqual(child.app, app)
        self.assertEqual(len(app.widgets), 2)
        self.assertEqual(app.widgets[self.id], self.widget)
        self.assertEqual(app.widgets[child_id], child)

    def test_adding_child_with_window(self):
        window = toga.Window(factory=toga_dummy.factory)
        window.content = Mock()
        self.widget.window = window
        self.assertEqual(
            self.widget.children, [], 'No child was added, should return an empty list.'
        )

        # Create a child widget to add to widget.
        child_id = "child-id"
        child = Widget(factory=toga_dummy.factory, id=child_id)

        # Deliberately set widget._children = [] to allow it to have children.
        # Only for test purposes!
        self.widget._children = []
        self.widget.add(child)
        self.assertEqual(self.widget.children, [child])
        self.assertEqual(self.widget.window, window)
        self.assertEqual(child.window, window)
        self.assertEqual(len(window.widgets), 2)
        self.assertEqual(window.widgets[self.id], self.widget)
        self.assertEqual(window.widgets[child_id], child)

    def test_adding_children(self):
        self.assertEqual(self.widget.children, [], 'No children added, should return an empty list.')
        # Create 2 children to add to widget.
        child1 = toga.Widget()
        child2 = toga.Widget()

        self.widget._children = []
        self.widget.add(child1, child2)
        self.assertEqual(self.widget.children, [child1, child2])

    def test_adding_child_with_existing_parent(self):
        # Create a second parent widget.
        widget2 = toga.Widget()
        # Create a child widget to add to widget2 before adding to widget.
        child = toga.Widget()

        widget2._children = []
        widget2.add(child)
        self.assertEqual(widget2.children, [child])

        self.widget._children = []
        self.widget.add(child)
        self.assertEqual(self.widget.children, [child])
        self.assertEqual(widget2.children, [])

    def test_inserting_child_into_empty_list(self):
        self.assertEqual(self.widget.children, [], 'No child was inserted, should return an empty list.')
        # Create a child widget to insert into widget.
        child = toga.Widget()

        with self.assertRaises(ValueError, msg='Widget cannot have children.'):
            self.widget.insert(0, child)

        self.widget._children = []
        self.widget.insert(0, child)
        self.assertEqual(self.widget.children, [child])

    def test_inserting_child_into_list_containing_one_child(self):
        self.assertEqual(self.widget.children, [], 'No child was inserted, should return an empty list.')
        # Create 2 children to insert into widget.
        child1 = toga.Widget()
        child2 = toga.Widget()

        self.widget._children = []
        self.widget.insert(0, child1)
        self.widget.insert(1, child2)
        self.assertEqual(self.widget.children, [child1, child2])

    def test_inserting_child_into_list_containing_three_children(self):
        self.assertEqual(self.widget.children, [], 'No child was inserted, should return an empty list.')
        # Create 3 children to add to widget.
        child1 = toga.Widget()
        child2 = toga.Widget()
        child3 = toga.Widget()
        # Create a child to insert into widget.
        child4 = toga.Widget()

        self.widget._children = []
        self.widget.add(child1, child2, child3)
        self.widget.insert(2, child4)

        self.assertEqual(self.widget.children, [child1, child2, child4, child3])

    def test_inserting_child_with_existing_parent(self):
        # Create a second parent widget.
        widget2 = toga.Widget()
        # Create a child widget to insert into widget2 before inserting into widget.
        child = toga.Widget()

        widget2._children = []
        widget2.insert(0, child)
        self.assertEqual(widget2.children, [child])

        self.widget._children = []
        self.widget.insert(0, child)
        self.assertEqual(self.widget.children, [child])
        self.assertEqual(widget2.children, [])

    def test_removing_child(self):
        self.assertEqual(self.widget.children, [], 'No child was added, should return an empty list.')
        # Create a child widget to add then remove from widget.
        child = toga.Widget()

        self.widget._children = []
        self.widget.add(child)
        self.assertEqual(self.widget.children, [child])

        self.widget.remove(child)
        self.assertEqual(self.widget.children, [])

    def test_removing_child_with_app(self):
        app = toga.App("Test App", "org.beeware.test", factory=toga_dummy.factory)
        self.widget.app = app
        self.assertEqual(self.widget.children, [], 'No child was added, should return an empty list.')
        # Create a child widget to add then remove from widget.
        child = Widget(factory=toga_dummy.factory)

        self.widget._children = []
        self.widget.add(child)
        self.assertEqual(self.widget.children, [child])
        self.assertEqual(len(app.widgets), 2)

        self.widget.remove(child)
        self.assertEqual(self.widget.children, [])
        self.assertEqual(len(app.widgets), 1)
        self.assertEqual(app.widgets[self.id], self.widget)

    def test_removing_child_with_window(self):
        window = toga.Window(factory=toga_dummy.factory)
        window.content = Mock()
        self.widget.window = window
        self.assertEqual(self.widget.children, [], 'No child was added, should return an empty list.')
        # Create a child widget to add then remove from widget.
        child = Widget(factory=toga_dummy.factory)

        self.widget._children = []
        self.widget.add(child)
        self.assertEqual(self.widget.children, [child])
        self.assertEqual(len(window.widgets), 2)

        self.widget.remove(child)
        self.assertEqual(self.widget.children, [])
        self.assertEqual(len(window.widgets), 1)
        self.assertEqual(window.widgets[self.id], self.widget)

    def test_removing_children(self):
        self.assertEqual(self.widget.children, [], 'No children added, should return an empty list.')
        # Create 2 children to add then remove from widget.
        child1 = toga.Widget()
        child2 = toga.Widget()

        self.widget._children = []
        self.widget.add(child1, child2)
        self.assertEqual(self.widget.children, [child1, child2])

        self.widget.remove(child1, child2)
        self.assertEqual(self.widget.children, [])

    def test_removing_two_out_of_three_children(self):
        self.assertEqual(self.widget.children, [], 'No children added, should return am empty list.')
        # Create 3 children to add to widget, 2 of which will be removed.
        child1 = toga.Widget()
        child2 = toga.Widget()
        child3 = toga.Widget()

        self.widget._children = []
        self.widget.add(child1, child2, child3)
        self.assertEqual(self.widget.children, [child1, child2, child3])

        self.widget.remove(child1, child3)
        self.assertEqual(self.widget.children, [child2])

    def test_set_app(self):
        "A widget can be assigned to an app"
<<<<<<< HEAD
        app = toga.App("Test App", "org.beeware.test")
=======
        app = toga.App("Test App", "org.beeware.test", factory=toga_dummy.factory)
        self.assertEqual(len(app.widgets), 0)

>>>>>>> d21dd705
        self.widget.app = app

        # The app has been assigned
        self.assertEqual(self.widget.app, app)
        self.assertEqual(len(app.widgets), 1)
        self.assertEqual(app.widgets[self.id], self.widget)

        # The app has been assigned to the underlying impl
        self.assertValueSet(self.widget, 'app', app)

    def test_set_app_with_children(self):
        "A widget with children can be assigned to an app"
        # Create 2 children to add to widget, 2 of which will be removed.
<<<<<<< HEAD
        child1 = Widget()
        child2 = Widget()
=======
        child_id1, child_id2 = "child-id1", "child-id2"
        child1 = Widget(factory=toga_dummy.factory, id=child_id1)
        child2 = Widget(factory=toga_dummy.factory, id=child_id2)
>>>>>>> d21dd705

        self.widget._children = []
        self.widget.add(child1, child2)

<<<<<<< HEAD
        app = toga.App("Test App", "org.beeware.test")
=======
        app = toga.App("Test App", "org.beeware.test", factory=toga_dummy.factory)
        self.assertEqual(len(app.widgets), 0)
>>>>>>> d21dd705

        self.widget.app = app

        # The app has been assigned to all children
        self.assertEqual(self.widget.app, app)
        self.assertEqual(child1.app, app)
        self.assertEqual(child2.app, app)
        self.assertEqual(len(app.widgets), 3)
        self.assertEqual(app.widgets[self.id], self.widget)
        self.assertEqual(app.widgets[child_id1], child1)
        self.assertEqual(app.widgets[child_id2], child2)

        # The app has been assigned to the underlying impls
        self.assertValueSet(self.widget, 'app', app)
        self.assertValueSet(child1, 'app', app)
        self.assertValueSet(child2, 'app', app)

    def test_repeat_set_app(self):
        "If a widget is already assigned to an app, doing so again raises an error"
        app = toga.App("Test App", "org.beeware.test")
        self.widget.app = app

        # The app has been assigned
        self.assertEqual(self.widget.app, app)

        # Assign the widget to the same app
        app2 = toga.App("Test App", "org.beeware.test")

        with self.assertRaises(ValueError, msg="is already associated with an App"):
            self.widget.app = app2

        # The app is still assigned to the original app
        self.assertEqual(self.widget.app, app)
        self.assertEqual(list(app.widgets), [self.widget])

    def test_repeat_same_set_app(self):
        "If a widget is already assigned to an app, re-assigning to the same app is OK"
        app = toga.App("Test App", "org.beeware.test")
        self.widget.app = app

        # The app has been assigned
        self.assertEqual(self.widget.app, app)

        # Assign the widget to the same app
        self.widget.app = app

        # The app is still assigned
        self.assertEqual(self.widget.app, app)
        self.assertEqual(list(app.widgets), [self.widget])

    def test_remove_app(self):
        "A widget can be assigned to an app"
        app = toga.App("Test App", "org.beeware.test", factory=toga_dummy.factory)
        self.assertEqual(len(app.widgets), 0)

        self.widget.app = app
        self.widget.app = None

        # The app has been unassigned
        self.assertIsNone(self.widget.app)
        self.assertEqual(len(app.widgets), 0)

        # The app has been assigned to the underlying impl
        self.assertValueSet(self.widget, 'app', None)

    def test_set_window(self):
        window = toga.Window(factory=toga_dummy.factory)
        self.assertEqual(len(window.widgets), 0)
        self.widget.window = window

        self.assertEqual(len(window.widgets), 1)
        self.assertEqual(window.widgets[self.id], self.widget)

    def test_replace_window(self):
        window1, window2 = (
            toga.Window(factory=toga_dummy.factory),
            toga.Window(factory=toga_dummy.factory)
        )
        self.widget.window = window1
        self.assertEqual(len(window1.widgets), 1)
        self.assertEqual(len(window2.widgets), 0)

        self.widget.window = window2
        self.assertEqual(len(window1.widgets), 0)
        self.assertEqual(len(window2.widgets), 1)
        self.assertEqual(window2.widgets[self.id], self.widget)

    def test_remove_window(self):
        window = toga.Window(factory=toga_dummy.factory)
        self.assertEqual(len(window.widgets), 0)

        self.widget.window = window
        self.widget.window = None

        self.assertEqual(len(window.widgets), 0)<|MERGE_RESOLUTION|>--- conflicted
+++ resolved
@@ -56,13 +56,13 @@
         self.assertEqual(self.widget.children, [child])
 
     def test_adding_child_with_app(self):
-        app = toga.App("Test App", "org.beeware.test", factory=toga_dummy.factory)
+        app = toga.App("Test App", "org.beeware.test")
         self.widget.app = app
         self.assertEqual(self.widget.children, [], 'No child was added, should return an empty list.')
 
         # Create a child widget to add to widget.
         child_id = "child-id"
-        child = Widget(factory=toga_dummy.factory, id=child_id)
+        child = Widget(id=child_id)
 
         # Deliberately set widget._children = [] to allow it to have children.
         # Only for test purposes!
@@ -76,7 +76,7 @@
         self.assertEqual(app.widgets[child_id], child)
 
     def test_adding_child_with_window(self):
-        window = toga.Window(factory=toga_dummy.factory)
+        window = toga.Window()
         window.content = Mock()
         self.widget.window = window
         self.assertEqual(
@@ -85,7 +85,7 @@
 
         # Create a child widget to add to widget.
         child_id = "child-id"
-        child = Widget(factory=toga_dummy.factory, id=child_id)
+        child = Widget(id=child_id)
 
         # Deliberately set widget._children = [] to allow it to have children.
         # Only for test purposes!
@@ -189,11 +189,11 @@
         self.assertEqual(self.widget.children, [])
 
     def test_removing_child_with_app(self):
-        app = toga.App("Test App", "org.beeware.test", factory=toga_dummy.factory)
+        app = toga.App("Test App", "org.beeware.test")
         self.widget.app = app
         self.assertEqual(self.widget.children, [], 'No child was added, should return an empty list.')
         # Create a child widget to add then remove from widget.
-        child = Widget(factory=toga_dummy.factory)
+        child = Widget()
 
         self.widget._children = []
         self.widget.add(child)
@@ -206,12 +206,12 @@
         self.assertEqual(app.widgets[self.id], self.widget)
 
     def test_removing_child_with_window(self):
-        window = toga.Window(factory=toga_dummy.factory)
+        window = toga.Window()
         window.content = Mock()
         self.widget.window = window
         self.assertEqual(self.widget.children, [], 'No child was added, should return an empty list.')
         # Create a child widget to add then remove from widget.
-        child = Widget(factory=toga_dummy.factory)
+        child = Widget()
 
         self.widget._children = []
         self.widget.add(child)
@@ -252,13 +252,8 @@
 
     def test_set_app(self):
         "A widget can be assigned to an app"
-<<<<<<< HEAD
-        app = toga.App("Test App", "org.beeware.test")
-=======
-        app = toga.App("Test App", "org.beeware.test", factory=toga_dummy.factory)
+        app = toga.App("Test App", "org.beeware.test")
         self.assertEqual(len(app.widgets), 0)
-
->>>>>>> d21dd705
         self.widget.app = app
 
         # The app has been assigned
@@ -272,24 +267,15 @@
     def test_set_app_with_children(self):
         "A widget with children can be assigned to an app"
         # Create 2 children to add to widget, 2 of which will be removed.
-<<<<<<< HEAD
-        child1 = Widget()
-        child2 = Widget()
-=======
         child_id1, child_id2 = "child-id1", "child-id2"
-        child1 = Widget(factory=toga_dummy.factory, id=child_id1)
-        child2 = Widget(factory=toga_dummy.factory, id=child_id2)
->>>>>>> d21dd705
+        child1 = Widget(id=child_id1)
+        child2 = Widget(id=child_id2)
 
         self.widget._children = []
         self.widget.add(child1, child2)
 
-<<<<<<< HEAD
-        app = toga.App("Test App", "org.beeware.test")
-=======
-        app = toga.App("Test App", "org.beeware.test", factory=toga_dummy.factory)
+        app = toga.App("Test App", "org.beeware.test")
         self.assertEqual(len(app.widgets), 0)
->>>>>>> d21dd705
 
         self.widget.app = app
 
@@ -342,7 +328,7 @@
 
     def test_remove_app(self):
         "A widget can be assigned to an app"
-        app = toga.App("Test App", "org.beeware.test", factory=toga_dummy.factory)
+        app = toga.App("Test App", "org.beeware.test")
         self.assertEqual(len(app.widgets), 0)
 
         self.widget.app = app
@@ -356,7 +342,7 @@
         self.assertValueSet(self.widget, 'app', None)
 
     def test_set_window(self):
-        window = toga.Window(factory=toga_dummy.factory)
+        window = toga.Window()
         self.assertEqual(len(window.widgets), 0)
         self.widget.window = window
 
@@ -365,8 +351,8 @@
 
     def test_replace_window(self):
         window1, window2 = (
-            toga.Window(factory=toga_dummy.factory),
-            toga.Window(factory=toga_dummy.factory)
+            toga.Window(),
+            toga.Window()
         )
         self.widget.window = window1
         self.assertEqual(len(window1.widgets), 1)
@@ -378,7 +364,7 @@
         self.assertEqual(window2.widgets[self.id], self.widget)
 
     def test_remove_window(self):
-        window = toga.Window(factory=toga_dummy.factory)
+        window = toga.Window()
         self.assertEqual(len(window.widgets), 0)
 
         self.widget.window = window
