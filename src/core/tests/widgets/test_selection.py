--- conflicted
+++ resolved
@@ -6,15 +6,9 @@
     def setUp(self):
         super().setUp()
 
-<<<<<<< HEAD
-        self.items = ['item_{}'.format(x) for x in range(0, 3)]
+        self.items = [f'item_{x}' for x in range(0, 3)]
         self.selection = toga.Selection()
         self.selection = toga.Selection(items=self.items)
-=======
-        self.items = [f'item_{x}' for x in range(0, 3)]
-        self.selection = toga.Selection(factory=toga_dummy.factory)
-        self.selection = toga.Selection(items=self.items, factory=toga_dummy.factory)
->>>>>>> 7432b55d
 
     def test_widget_created(self):
         self.assertEqual(self.selection._impl.interface, self.selection)
