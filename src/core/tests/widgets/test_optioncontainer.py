from unittest import mock

import toga
import toga_dummy
from toga_dummy.utils import TestCase, TestStyle


class OptionContainerTests(TestCase):
    def setUp(self):
        super().setUp()

        self.on_select = mock.Mock()
        self.op_container = toga.OptionContainer(
            style=TestStyle(),
            factory=toga_dummy.factory,
            on_select=self.on_select
        )
        self.widget = toga.Box(style=TestStyle(), factory=toga_dummy.factory)
        self.label2, self.widget2 = "Widget 2", toga.Box(
            style=TestStyle(), factory=toga_dummy.factory
        )
        self.label3, self.widget3 = "Widget 3", toga.Box(
            style=TestStyle(), factory=toga_dummy.factory
        )
        self.label = 'New Container'
        self.op_container.add(self.label, self.widget)

    def assert_tab(self, tab, index, label, widget, enabled):
        self.assertEqual(tab.index, index)
        self.assertEqual(tab.label, label)
        self.assertEqual(tab._interface, self.op_container)
        self.assertEqual(tab.enabled, enabled)
        self.assertEqual(tab.content, widget)

    def add_widgets(self):
        self.op_container.add(self.label2, self.widget2)
        self.op_container.add(self.label3, self.widget3)

    def test_on_select(self):
        self.assertEqual(self.op_container.on_select._raw, self.on_select)

    def test_widget_created(self):
        self.assertEqual(self.op_container._impl.interface, self.op_container)
        self.assertActionPerformed(self.op_container, 'create OptionContainer')

    def test_adding_container_invokes_add_content(self):
        self.assertActionPerformedWith(
            self.op_container, 'add content', label=self.label, widget=self.widget._impl
        )

        self.assertActionPerformedWith(
            self.widget, 'set bounds', x=0, y=0, width=0, height=0
        )

    def test_widget_refresh_sublayouts(self):
        # Clear event log to verify new set bounds for refresh
        self.reset_event_log()

        self.op_container.refresh_sublayouts()
        self.assertActionPerformedWith(
            self.widget, 'set bounds', x=0, y=0, width=0, height=0
        )

    def test_set_current_tab_as_index(self):
        self.add_widgets()
        self.op_container.current_tab = 1
        self.assert_tab(
            self.op_container.current_tab,
            index=1,
            label=self.label2,
            widget=self.widget2,
            enabled=True,
        )

    def test_set_current_tab_as_label(self):
        self.add_widgets()
        self.op_container.current_tab = self.label3
        self.assert_tab(
            self.op_container.current_tab,
            index=2,
            label=self.label3,
            widget=self.widget3,
            enabled=True,
        )

    def test_set_current_tab_as_tab(self):
        self.add_widgets()
        self.op_container.current_tab = self.op_container.content[1]
        self.assert_tab(
            self.op_container.current_tab,
            index=1,
            label=self.label2,
            widget=self.widget2,
            enabled=True,
        )

    def test_current_tab_increment(self):
        self.add_widgets()
        self.op_container.current_tab = 1
        self.op_container.current_tab += 1
        self.assert_tab(
            self.op_container.current_tab,
            index=2,
            label=self.label3,
            widget=self.widget3,
            enabled=True,
        )

    def test_set_current_tab_as_label_raises_an_error(self):
        self.add_widgets()

        def set_label():
            self.op_container.current_tab = "I do not exist!"

        self.assertRaises(ValueError, set_label)

    def test_current_tab_string_increment_raises_an_error(self):
        self.add_widgets()

        def set_label():
            self.op_container.current_tab += "I do not exist!"

        self.assertRaises(ValueError, set_label)

    def test_current_tab_string_decrement_raises_an_error(self):
        self.add_widgets()

        def set_label():
            self.op_container.current_tab -= "I do not exist!"

        self.assertRaises(ValueError, set_label)

    def test_current_tab_decrement(self):
        self.add_widgets()
        self.op_container.current_tab = 1
        self.op_container.current_tab -= 1
        self.assert_tab(
            self.op_container.current_tab,
            index=0,
            label=self.label,
            widget=self.widget,
            enabled=True,
        )

    def test_disable_tab(self):
        self.op_container.current_tab.enabled = False
        self.assertEqual(self.op_container.current_tab.enabled, False)

    def test_content_repr(self):
        self.add_widgets()
        self.assertEqual(
            (
                "OptionList([OptionItem(title=New Container), "
                "OptionItem(title=Widget 2), "
                "OptionItem(title=Widget 3)])"
            ),
            repr(self.op_container.content)
        )

    def test_add_tabs(self):
        self.add_widgets()
        self.assertEqual(len(self.op_container.content), 3)
        self.assertEqual(self.op_container.content[0]._content, self.widget)
        self.assertEqual(self.op_container.content[1]._content, self.widget2)
        self.assertEqual(self.op_container.content[2]._content, self.widget3)

    def test_remove_tab(self):
        self.add_widgets()
        self.op_container.remove(1)
        self.assertEqual(len(self.op_container.content), 2)
        self.assertEqual(self.op_container.content[0]._content, self.widget)
        self.assertEqual(self.op_container.content[1]._content, self.widget3)

    def test_set_content_in_constructor(self):
        new_container = toga.OptionContainer(
            style=TestStyle(),
            factory=toga_dummy.factory,
            content=[
                (self.label, self.widget),
                (self.label2, self.widget2),
                (self.label3, self.widget3),
            ]
        )
        self.assertEqual(len(new_container.content), 3)
        self.assertEqual(new_container.content[0]._content, self.widget)
        self.assertEqual(new_container.content[1]._content, self.widget2)
        self.assertEqual(new_container.content[2]._content, self.widget3)

    def test_set_window(self):
        window = mock.Mock()
        self.op_container.window = window
        for item in self.op_container.content:
            self.assertEqual(item._content.window, window)

<<<<<<< HEAD
    def test_set_tab_title(self):
        new_label = 'New Title'
        self.op_container.content[0].label = new_label
        self.assertEqual(self.op_container.content[0].label, new_label)

    def test_insert_tab(self):
        self.op_container.content.insert(0, label=self.label2, widget=self.widget2)
        self.assertEqual(self.op_container.content[0].label, self.label2)

    def test_swap_tabs(self):
        self.add_widgets()
        tab1 = self.op_container.content[1]
        tab2 = self.op_container.content[2]
        self.op_container.content[1] = tab2
        self.op_container.content[2] = tab1
        self.assertEqual(self.op_container.content[1], tab2)
        self.assertEqual(self.op_container.content[2], tab1)
=======
    def test_set_app(self):
        app = mock.Mock()
        self.op_container.app = app
        for item in self.op_container.content:
            self.assertEqual(item._content.app, app)
>>>>>>> 4cb3db24
<|MERGE_RESOLUTION|>--- conflicted
+++ resolved
@@ -192,7 +192,6 @@
         for item in self.op_container.content:
             self.assertEqual(item._content.window, window)
 
-<<<<<<< HEAD
     def test_set_tab_title(self):
         new_label = 'New Title'
         self.op_container.content[0].label = new_label
@@ -210,10 +209,9 @@
         self.op_container.content[2] = tab1
         self.assertEqual(self.op_container.content[1], tab2)
         self.assertEqual(self.op_container.content[2], tab1)
-=======
+
     def test_set_app(self):
         app = mock.Mock()
         self.op_container.app = app
         for item in self.op_container.content:
-            self.assertEqual(item._content.app, app)
->>>>>>> 4cb3db24
+            self.assertEqual(item._content.app, app)