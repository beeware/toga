from unittest import mock

import toga
from toga_dummy.utils import TestCase, TestStyle


class OptionContainerTests(TestCase):
    def setUp(self):
        super().setUp()

        self.on_select = mock.Mock()
        self.op_container = toga.OptionContainer(
            style=TestStyle(),
            on_select=self.on_select
        )
<<<<<<< HEAD
        self.widget = toga.Box(style=TestStyle())
        self.label2, self.widget2 = "Widget 2", toga.Box(style=TestStyle())
        self.label3, self.widget3 = "Widget 3", toga.Box(style=TestStyle())
        self.label = 'New Container'
        self.op_container.add(self.label, self.widget)
=======
        self.widget = toga.Box(style=TestStyle(), factory=toga_dummy.factory)
        self.text2, self.widget2 = "Widget 2", toga.Box(
            style=TestStyle(), factory=toga_dummy.factory
        )
        self.text3, self.widget3 = "Widget 3", toga.Box(
            style=TestStyle(), factory=toga_dummy.factory
        )
        self.text = 'New Container'
        self.op_container.add(self.text, self.widget)
>>>>>>> 267fd754

    def assert_tab(self, tab, index, text, widget, enabled):
        self.assertEqual(tab.index, index)
        self.assertEqual(tab.text, text)
        self.assertEqual(tab._interface, self.op_container)
        self.assertEqual(tab.enabled, enabled)
        self.assertEqual(tab.content, widget)

    def add_widgets(self):
        self.op_container.add(self.text2, self.widget2)
        self.op_container.add(self.text3, self.widget3)

    def test_on_select(self):
        self.assertEqual(self.op_container.on_select._raw, self.on_select)

    def test_widget_created(self):
        self.assertEqual(self.op_container._impl.interface, self.op_container)
        self.assertActionPerformed(self.op_container, 'create OptionContainer')

    def test_adding_container_invokes_add_content(self):
        self.assertActionPerformedWith(
            self.op_container, 'add content', text=self.text, widget=self.widget._impl
        )

        self.assertActionPerformedWith(
            self.widget, 'set bounds', x=0, y=0, width=0, height=0
        )

    def test_widget_refresh_sublayouts(self):
        # Clear event log to verify new set bounds for refresh
        self.reset_event_log()

        self.op_container.refresh_sublayouts()
        self.assertActionPerformedWith(
            self.widget, 'set bounds', x=0, y=0, width=0, height=0
        )

    def test_set_current_tab_as_index(self):
        self.add_widgets()
        self.op_container.current_tab = 1
        self.assert_tab(
            self.op_container.current_tab,
            index=1,
            text=self.text2,
            widget=self.widget2,
            enabled=True,
        )

    def test_set_current_tab_as_label(self):
        self.add_widgets()
        self.op_container.current_tab = self.text3
        self.assert_tab(
            self.op_container.current_tab,
            index=2,
            text=self.text3,
            widget=self.widget3,
            enabled=True,
        )

    def test_set_current_tab_as_tab(self):
        self.add_widgets()
        self.op_container.current_tab = self.op_container.content[1]
        self.assert_tab(
            self.op_container.current_tab,
            index=1,
            text=self.text2,
            widget=self.widget2,
            enabled=True,
        )

    def test_current_tab_increment(self):
        self.add_widgets()
        self.op_container.current_tab = 1
        self.op_container.current_tab += 1
        self.assert_tab(
            self.op_container.current_tab,
            index=2,
            text=self.text3,
            widget=self.widget3,
            enabled=True,
        )

    def test_set_current_tab_as_text_raises_an_error(self):
        self.add_widgets()

        def set_text():
            self.op_container.current_tab = "I do not exist!"

        self.assertRaises(ValueError, set_text)

    def test_current_tab_string_increment_raises_an_error(self):
        self.add_widgets()

        def set_text():
            self.op_container.current_tab += "I do not exist!"

        self.assertRaises(ValueError, set_text)

    def test_current_tab_string_decrement_raises_an_error(self):
        self.add_widgets()

        def set_text():
            self.op_container.current_tab -= "I do not exist!"

        self.assertRaises(ValueError, set_text)

    def test_current_tab_decrement(self):
        self.add_widgets()
        self.op_container.current_tab = 1
        self.op_container.current_tab -= 1
        self.assert_tab(
            self.op_container.current_tab,
            index=0,
            text=self.text,
            widget=self.widget,
            enabled=True,
        )

    def test_disable_tab(self):
        self.op_container.current_tab.enabled = False
        self.assertEqual(self.op_container.current_tab.enabled, False)

    def test_content_repr(self):
        self.add_widgets()
        self.assertEqual(
            (
                "OptionList([OptionItem(title=New Container), "
                "OptionItem(title=Widget 2), "
                "OptionItem(title=Widget 3)])"
            ),
            repr(self.op_container.content)
        )

    def test_add_tabs(self):
        self.add_widgets()
        self.assertEqual(len(self.op_container.content), 3)
        self.assertEqual(self.op_container.content[0]._content, self.widget)
        self.assertEqual(self.op_container.content[1]._content, self.widget2)
        self.assertEqual(self.op_container.content[2]._content, self.widget3)

    def test_remove_tab(self):
        self.add_widgets()
        self.op_container.remove(1)
        self.assertEqual(len(self.op_container.content), 2)
        self.assertEqual(self.op_container.content[0]._content, self.widget)
        self.assertEqual(self.op_container.content[1]._content, self.widget3)

    def test_set_content_in_constructor(self):
        new_container = toga.OptionContainer(
            style=TestStyle(),
            content=[
                (self.text, self.widget),
                (self.text2, self.widget2),
                (self.text3, self.widget3),
            ]
        )
        self.assertEqual(len(new_container.content), 3)
        self.assertEqual(new_container.content[0]._content, self.widget)
        self.assertEqual(new_container.content[1]._content, self.widget2)
        self.assertEqual(new_container.content[2]._content, self.widget3)

    def test_set_window(self):
        window = mock.Mock()
        self.op_container.window = window
        for item in self.op_container.content:
            self.assertEqual(item._content.window, window)

    def test_set_tab_title(self):
        new_text = 'New Title'
        self.op_container.content[0].text = new_text
        self.assertEqual(self.op_container.content[0].text, new_text)

    def test_insert_tab(self):
        self.op_container.insert(0, text=self.text2, widget=self.widget2)
        self.assertEqual(self.op_container.content[0].text, self.text2)

    def test_set_app(self):
        app = mock.Mock()
        self.op_container.app = app
        for item in self.op_container.content:
            self.assertEqual(item._content.app, app)

    ######################################################################
    # 2022-07: Backwards compatibility
    ######################################################################

    def test_tab_label_deprecated(self):
        new_text = 'New Text'
        with self.assertWarns(DeprecationWarning):
            self.assertEqual(self.op_container.current_tab.label, self.text)
        with self.assertWarns(DeprecationWarning):
            self.op_container.current_tab.label = new_text
        self.assertEqual(self.op_container.current_tab.text, new_text)

    def test_add_tab_deprecated(self):
        # label is a deprecated argument
        with self.assertWarns(DeprecationWarning):
            self.op_container.add(label=self.text2, widget=self.widget2)
        self.assertEqual(self.op_container.content[1].text, self.text2)

        # can't specify both label *and* text
        with self.assertRaises(ValueError):
            self.op_container.add(text=self.text3, widget=self.widget3, label=self.text3)

    def test_append_tab_deprecated(self):
        # label is a deprecated argument
        with self.assertWarns(DeprecationWarning):
            self.op_container.content.append(label=self.text2, widget=self.widget2)
        self.assertEqual(self.op_container.content[1].text, self.text2)

        # can't specify both label *and* text
        with self.assertRaises(ValueError):
            self.op_container.content.append(text=self.text3, widget=self.widget3, label=self.text3)

    def test_insert_tab_deprecated(self):
        # label is a deprecated argument
        with self.assertWarns(DeprecationWarning):
            self.op_container.content.insert(1, label=self.text2, widget=self.widget2)
        self.assertEqual(self.op_container.content[1].text, self.text2)

        # can't specify both label *and* text
        with self.assertRaises(ValueError):
            self.op_container.content.insert(1, text=self.text3, widget=self.widget3, label=self.text3)

    def test_add_mandatory_parameters(self):
        my_op_container = toga.OptionContainer(
            style=TestStyle(),
            factory=toga_dummy.factory,
            on_select=self.on_select
        )

        # text and widget parameters are mandatory
        with self.assertRaises(TypeError):
            my_op_container.add()
        with self.assertRaises(TypeError):
            my_op_container.add(self.text)
        with self.assertRaises(TypeError):
            my_op_container.add(widget=self.widget)

    def test_append_mandatory_parameters(self):
        my_op_container = toga.OptionContainer(
            style=TestStyle(),
            factory=toga_dummy.factory,
            on_select=self.on_select
        )

        # text and widget parameters are mandatory
        with self.assertRaises(TypeError):
            my_op_container.content.append()
        with self.assertRaises(TypeError):
            my_op_container.content.append(self.text)
        with self.assertRaises(TypeError):
            my_op_container.content.append(widget=self.widget)

    def test_insert_mandatory_parameters(self):
        my_op_container = toga.OptionContainer(
            style=TestStyle(),
            factory=toga_dummy.factory,
            on_select=self.on_select
        )

        # text and widget parameters are mandatory
        with self.assertRaises(TypeError):
            my_op_container.content.insert(0)
        with self.assertRaises(TypeError):
            my_op_container.content.insert(0, self.text)
        with self.assertRaises(TypeError):
            my_op_container.content.insert(0, widget=self.widget)

    ######################################################################
    # End backwards compatibility.
    ######################################################################<|MERGE_RESOLUTION|>--- conflicted
+++ resolved
@@ -13,23 +13,11 @@
             style=TestStyle(),
             on_select=self.on_select
         )
-<<<<<<< HEAD
         self.widget = toga.Box(style=TestStyle())
-        self.label2, self.widget2 = "Widget 2", toga.Box(style=TestStyle())
-        self.label3, self.widget3 = "Widget 3", toga.Box(style=TestStyle())
-        self.label = 'New Container'
-        self.op_container.add(self.label, self.widget)
-=======
-        self.widget = toga.Box(style=TestStyle(), factory=toga_dummy.factory)
-        self.text2, self.widget2 = "Widget 2", toga.Box(
-            style=TestStyle(), factory=toga_dummy.factory
-        )
-        self.text3, self.widget3 = "Widget 3", toga.Box(
-            style=TestStyle(), factory=toga_dummy.factory
-        )
+        self.text2, self.widget2 = "Widget 2", toga.Box(style=TestStyle())
+        self.text3, self.widget3 = "Widget 3", toga.Box(style=TestStyle())
         self.text = 'New Container'
         self.op_container.add(self.text, self.widget)
->>>>>>> 267fd754
 
     def assert_tab(self, tab, index, text, widget, enabled):
         self.assertEqual(tab.index, index)
