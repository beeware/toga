--- conflicted
+++ resolved
@@ -14,15 +14,6 @@
             formal_name="Image Test App",
             app_id="org.beeware.test_image",
         )
-<<<<<<< HEAD
-        self.file_path = Path('path/to/image.jpg')
-        self.save_path = Path('path/to/save/image.jpg')
-        self.url_path = 'http://website.com/image.jpg'
-        self.path_file_image = toga.Image(path=self.file_path)
-        self.str_file_image = toga.Image(path=str(self.file_path))
-        self.url_image = toga.Image(path=self.url_path)
-=======
->>>>>>> 97acbfd7
 
     def test_path_file_non_existent_image(self):
         # Creating an image from a path that doesn't exist raises an error.
@@ -88,28 +79,6 @@
         with self.assertRaises(ValueError):
             toga.Image(path=path, data=data)
 
-<<<<<<< HEAD
-    def test_image_bind_twice(self):
-        # Image is initially unbound
-        self.assertIsNone(self.url_image._impl)
-
-        # Bind the image twice
-        self.url_image.bind()
-        self.url_image.bind()
-
-        # Image is bound correctly
-        self.assertEqual(self.url_image._impl.interface, self.url_image)
-        self.assertActionPerformedWith(self.url_image, 'load image url', url=self.url_path)
-
-    def test_image_save_without_binding(self):
-        with self.assertRaises(RuntimeError):
-            self.url_image.save(self.save_path)
-
-    def test_image_save_after_binding(self):
-        self.url_image.bind()
-        self.url_image.save(self.save_path)
-        self.assertActionPerformedWith(self.url_image, "save", path=self.save_path)
-=======
     def test_bind(self):
         # Bind is a deprecated no-op
         image = toga.Image(path=Path(toga.__file__).parent / "resources" / "toga.png")
@@ -124,5 +93,4 @@
         )
 
         # The bound image is the _impl.
-        self.assertEqual(bound, image._impl)
->>>>>>> 97acbfd7
+        self.assertEqual(bound, image._impl)