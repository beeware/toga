--- conflicted
+++ resolved
@@ -43,22 +43,6 @@
     def test_app_id(self):
         self.assertEqual(self.app.id, self.id)
 
-<<<<<<< HEAD
-    def test_app_full_screen_set(self):
-        self.assertFalse(self.app.full_screen)
-        with patch.object(self.app, '_impl'):
-            self.app.full_screen = True
-            self.assertTrue(self.app.full_screen)
-            self.app._impl.set_full_screen.assert_called_once_with(True)
-
-    def test_app_documents(self):
-        self.assertEqual(self.app.documents, [])
-        doc = MagicMock()
-        self.app.add_document(doc)
-        self.assertEqual(self.app.documents, [doc])
-
-=======
->>>>>>> 1631dadd
     @patch('toga.app.get_platform_factory')
     def test_app_init_with_no_factory(self, mock_function):
         toga.App(self.name, self.app_id)
