from pathlib import Path
from unittest.mock import MagicMock, Mock, call, patch

import toga
from toga.command import CommandSet
from toga.widgets.base import WidgetRegistry
from toga_dummy.utils import TestCase


class TestWindow(TestCase):
    def setUp(self):
        super().setUp()
        self.window = toga.Window()
        self.app = toga.App("test_name", "id.app")

    def test_window_widgets_registry_on_constructor(self):
        self.assertTrue(isinstance(self.window.widgets, WidgetRegistry))
        self.assertEqual(len(self.window.widgets), 0)

    def test_show_is_not_called_in_constructor(self):
        self.assertActionNotPerformed(self.window, "show")

    def test_show_raises_error_when_app_not_set(self):
        with self.assertRaisesRegex(
            AttributeError, "^Can't show a window that doesn't have an associated app$"
        ):
            self.window.show()

    def test_window_show_with_app_set(self):
        self.window.app = self.app
        self.window.show()
        self.assertActionPerformed(self.window, "show")
        self.assertTrue(self.window.visible)
        self.assertValueSet(self.window, "visible", True)

    def test_hide_raises_error_when_app_not_set(self):
        with self.assertRaisesRegex(
            AttributeError, "^Can't hide a window that doesn't have an associated app$"
        ):
            self.window.hide()

    def test_window_hide_with_app_set(self):
        self.window.app = self.app
        self.window.hide()
        self.assertActionPerformed(self.window, "hide")
        self.assertFalse(self.window.visible)
        self.assertValueSet(self.window, "visible", False)

    def test_window_show_by_setting_visible_to_true(self):
        self.window.app = self.app
        self.window.visible = True
        self.assertActionPerformed(self.window, "show")
        self.assertTrue(self.window.visible)
        self.assertValueSet(self.window, "visible", True)

    def test_window_show_by_setting_visible_to_false(self):
        self.window.app = self.app
        self.window.visible = False
        self.assertActionPerformed(self.window, "hide")
        self.assertFalse(self.window.visible)
        self.assertValueSet(self.window, "visible", False)

    def test_set_window_application_twice(self):
        self.assertIsNotNone(self.window.id)
        new_app = toga.App("error_name", "id.error")
        self.window.app = self.app
        with self.assertRaisesRegex(
            Exception, "^Window is already associated with an App$"
        ):
            self.window.app = new_app

    def test_window_title(self):
        # Assert default value
        title = self.window.title
        self.assertEqual(title, "Toga")
        self.assertValueGet(self.window, "title")

        # Set a new window title
        self.window.title = "New title"
        self.assertValueSet(self.window, "title", "New title")

        # New window title can be retrieved
        title = self.window.title
        self.assertValueGet(self.window, "title")
        self.assertEqual(title, "New title")

        # Set a default window title
        self.window.title = None
        self.assertValueSet(self.window, "title", "Toga")

        # New window title can be retrieved
        title = self.window.title
        self.assertValueGet(self.window, "title")
        self.assertEqual(title, "Toga")

    def test_toolbar(self):
        toolbar = self.window.toolbar
        self.assertIsInstance(toolbar, CommandSet)

    def test_set_content_without_app(self):
        content = MagicMock()

        self.window.content = content
        self.assertEqual(content.window, self.window)
        self.assertIsNone(content.app)

    def test_set_content_with_app(self):
        content = MagicMock()

        self.window.app = self.app
        self.window.content = content

        self.assertEqual(content.window, self.window)
        self.assertEqual(content.app, self.app)

    def test_set_app_after_content(self):
        content = MagicMock()

        self.window.content = content
        self.window.app = self.app

        self.assertEqual(content.window, self.window)
        self.assertEqual(content.app, self.app)

    def test_set_app_adds_window_widgets_to_app(self):

        id1, id2, id3 = "id1", "id2", "id3"
        widget1, widget2, widget3 = (
            toga.Widget(factory=toga_dummy.factory, id=id1),
            toga.Widget(factory=toga_dummy.factory, id=id2),
            toga.Widget(factory=toga_dummy.factory, id=id3),
        )
        self.window.widgets.update({widget1, widget2, widget3})

        self.assertEqual(len(self.app.widgets), 0)

        self.window.app = self.app

        self.assertEqual(len(self.app.widgets), 3)
        self.assertEqual(self.app.widgets[id1], widget1)
        self.assertEqual(self.app.widgets[id2], widget2)
        self.assertEqual(self.app.widgets[id3], widget3)

    def test_size(self):
        # Add some content
<<<<<<< HEAD
        mock_content = MagicMock(toga.Box())
        self.window.content = mock_content
=======
        content = MagicMock()
        self.window.content = content
>>>>>>> d21dd705

        # Confirm defaults
        self.assertEqual(self.window.size, (640, 480))
        self.assertValueGet(self.window, "size")

        content.refresh.assert_called_once_with()

    def test_set_size(self):
        # Add some content
        content = MagicMock()
        self.window.content = content

        # A new size can be assigned
        new_size = (1200, 40)
        self.window.size = new_size
        self.assertValueSet(self.window, "size", new_size)

        # Side effect of setting window size is a refresh on window content
        self.assertEqual(content.refresh.call_args_list, [call(), call()])

        # New size can be retrieved
        self.assertEqual(self.window.size, new_size)
        self.assertValueGet(self.window, "size")

    def test_position(self):
        # Confirm defaults
        self.assertEqual(self.window.position, (100, 100))

        # A new position can be assigned
        new_position = (40, 79)
        self.window.position = new_position
        self.assertValueSet(self.window, "position", new_position)

        # New position can be retrieved
        self.assertEqual(self.window.position, new_position)
        self.assertValueGet(self.window, "position")

    def test_full_screen_set(self):
        self.assertFalse(self.window.full_screen)
        with patch.object(self.window, "_impl"):
            self.window.full_screen = True
            self.assertTrue(self.window.full_screen)
            self.window._impl.set_full_screen.assert_called_once_with(True)

    def test_on_close(self):
        with patch.object(self.window, "_impl"):
            self.app.windows += self.window
            self.assertIsNone(self.window._on_close)

            # set a new callback
            def callback(window, **extra):
                return f"called {type(window)} with {extra}"

            self.window.on_close = callback
            self.assertEqual(self.window.on_close._raw, callback)
            self.assertEqual(
                self.window.on_close("widget", a=1),
                "called <class 'toga.window.Window'> with {'a': 1}",
            )

    def test_on_close_at_create(self):
        def callback(window, **extra):
            return f"called {type(window)} with {extra}"

        window = toga.Window(on_close=callback)
        self.app.windows += window

        self.assertEqual(window.on_close._raw, callback)
        self.assertEqual(
            window.on_close("widget", a=1),
            "called <class 'toga.window.Window'> with {'a': 1}",
        )

        self.assertActionPerformed(window, "close")

    def test_close(self):
        # Ensure the window is associated with an app
        self.app.windows += self.window
        with patch.object(self.window, "_impl"):
            self.window.close()
            self.window._impl.close.assert_called_once_with()

    def test_question_dialog(self):
        title = "question_dialog_test"
        message = "sample_text"

        self.window.question_dialog(title, message)

        self.assertActionPerformedWith(
            self.window, "question_dialog", title=title, message=message
        )

    def test_confirm_dialog(self):
        title = "confirm_dialog_test"
        message = "sample_text"

        self.window.confirm_dialog(title, message)

        self.assertActionPerformedWith(
            self.window, "confirm_dialog", title=title, message=message
        )

    def test_error_dialog(self):
        title = "error_dialog_test"
        message = "sample_text"

        self.window.error_dialog(title, message)

        self.assertActionPerformedWith(
            self.window, "error_dialog", title=title, message=message
        )

    def test_info_dialog(self):
        title = "info_dialog_test"
        message = "sample_text"

        self.window.info_dialog(title, message)

        self.assertActionPerformedWith(
            self.window, "info_dialog", title=title, message=message
        )

    def test_stack_trace_dialog(self):
        title = "stack_trace_dialog_test"
        message = "sample_text"
        content = "sample_content"
        retry = True

        self.window.stack_trace_dialog(title, message, content, retry)

        self.assertActionPerformedWith(
            self.window,
            "stack_trace_dialog",
            title=title,
            message=message,
            content=content,
            retry=retry,
        )

    def test_save_file_dialog_with_initial_directory(self):
        title = "save_file_dialog_test"
        suggested_filename = "/path/to/initial_filename.doc"
        file_types = ["test"]

        self.window.save_file_dialog(title, suggested_filename, file_types)

        self.assertActionPerformedWith(
            self.window,
            "save_file_dialog",
            title=title,
            filename="initial_filename.doc",
            initial_directory=Path("/path/to"),
            file_types=file_types,
        )

    def test_save_file_dialog_with_self_as_initial_directory(self):
        title = "save_file_dialog_test"
        suggested_filename = "./initial_filename.doc"
        file_types = ["test"]

        self.window.save_file_dialog(title, suggested_filename, file_types)

        self.assertActionPerformedWith(
            self.window,
            "save_file_dialog",
            title=title,
            filename="initial_filename.doc",
            initial_directory=None,
            file_types=file_types,
        )

    def test_open_file_dialog(self):
        title = "title_test"
        initial_directory = "/path/to/initial_directory"
        file_types = ["test"]
        multiselect = True

        self.window.open_file_dialog(title, initial_directory, file_types, multiselect)

        self.assertActionPerformedWith(
            self.window,
            "open_file_dialog",
            title=title,
            initial_directory=Path(initial_directory),
            file_types=file_types,
            multiselect=multiselect,
        )

    def test_select_folder_dialog(self):
        title = ""
        initial_directory = "/path/to/initial_directory"
        multiselect = True

        self.window.select_folder_dialog(title, initial_directory, multiselect)

        self.assertActionPerformedWith(
            self.window,
            "select_folder_dialog",
            title=title,
            initial_directory=Path(initial_directory),
            multiselect=multiselect,
        )

    def test_window_set_content_once(self):
        content = Mock()
        self.window.content = content

        self.assertEqual(content.window, self.window)

        self.assertActionPerformed(self.window, "clear content")
        self.assertActionPerformed(self.window, "set content")

    def test_window_set_content_twice(self):
        content1, content2 = Mock(), Mock()
        self.window.content = content1
        self.window.content = content2

        self.assertEqual(content1.window, None)
        self.assertEqual(content2.window, self.window)

        self.assertActionPerformed(self.window, "clear content")
        self.assertActionPerformed(self.window, "set content")<|MERGE_RESOLUTION|>--- conflicted
+++ resolved
@@ -126,9 +126,9 @@
 
         id1, id2, id3 = "id1", "id2", "id3"
         widget1, widget2, widget3 = (
-            toga.Widget(factory=toga_dummy.factory, id=id1),
-            toga.Widget(factory=toga_dummy.factory, id=id2),
-            toga.Widget(factory=toga_dummy.factory, id=id3),
+            toga.Widget(id=id1),
+            toga.Widget(id=id2),
+            toga.Widget(id=id3),
         )
         self.window.widgets.update({widget1, widget2, widget3})
 
@@ -143,13 +143,8 @@
 
     def test_size(self):
         # Add some content
-<<<<<<< HEAD
-        mock_content = MagicMock(toga.Box())
-        self.window.content = mock_content
-=======
-        content = MagicMock()
-        self.window.content = content
->>>>>>> d21dd705
+        content = MagicMock()
+        self.window.content = content
 
         # Confirm defaults
         self.assertEqual(self.window.size, (640, 480))
