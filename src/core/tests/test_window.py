<<<<<<< HEAD
from unittest.mock import MagicMock

=======
from unittest.mock import patch, MagicMock
>>>>>>> b54d84f1
import toga
import toga_dummy
from toga.command import CommandSet
from toga_dummy.utils import TestCase


class TestWindow(TestCase):
    def setUp(self):
        super().setUp()
        self.window = toga.Window(factory=toga_dummy.factory)

    def test_widget_created(self):
        id = self.window.id
        self.assertIsNotNone(self.window.id)
        app = toga.App('test_name', 'id.app', factory=toga_dummy.factory)
        new_app = toga.App('error_name', 'id.error', factory=toga_dummy.factory)
        self.window.app = app
        with self.assertRaises(Exception):
            self.window.app = new_app

    def test_window_title(self):
        title = self.window.title
        self.assertEqual(title, 'Toga')

    def test_toolbar(self):
        toolbar = self.window.toolbar
        self.assertIsInstance(toolbar, CommandSet)

    def test_size_getter_and_setter(self):
        # Add some content
        mock_content = MagicMock(toga.Box(factory=toga_dummy.factory))
        self.window.content = mock_content

        # Confirm defaults
        self.assertEqual((640, 480), self.window.size)

        # Test setter
        new_size = (1200, 40)
        mock_content.reset_mock()
        with patch.object(self.window, '_impl'):
            self.window.size = new_size
            self.window._impl.set_size.assert_called_once_with(new_size)
            self.window.content.refresh.assert_called_once_with()

    def test_position_getter_and_setter(self):
        # Confirm defaults
        self.assertEqual((100, 100), self.window.position)

        # Test setter
        new_position = (40, 79)
        with patch.object(self.window, '_impl'):
            self.window.position = new_position
            self.window._impl.set_position.assert_called_once_with(new_position)

    def test_full_screen_set(self):
<<<<<<< HEAD
        self.assertEqual(self.window.full_screen, False)
        is_full_screen = True
        self.window.full_screen = is_full_screen
        self.assertEqual(self.window.full_screen, is_full_screen)

    def test_set_size_with_content(self):
        content = MagicMock()
        size = (750, 1334)
        self.window.content = content
        self.window.size = size
        self.assertEqual(size, self.window.size)
        self.assertEqual(content, self.window.content)
=======
        self.assertFalse(self.window.full_screen)
        with patch.object(self.window, '_impl'):
            self.window.full_screen = True
            self.assertTrue(self.window.full_screen)
            self.window._impl.set_full_screen.assert_called_once_with(True)

    def test_on_close(self):
        with patch.object(self.window, '_impl'):
            self.window.on_close()
            self.window._impl.on_close.assert_called_once_with()
>>>>>>> b54d84f1
<|MERGE_RESOLUTION|>--- conflicted
+++ resolved
@@ -1,9 +1,4 @@
-<<<<<<< HEAD
-from unittest.mock import MagicMock
-
-=======
 from unittest.mock import patch, MagicMock
->>>>>>> b54d84f1
 import toga
 import toga_dummy
 from toga.command import CommandSet
@@ -59,20 +54,6 @@
             self.window._impl.set_position.assert_called_once_with(new_position)
 
     def test_full_screen_set(self):
-<<<<<<< HEAD
-        self.assertEqual(self.window.full_screen, False)
-        is_full_screen = True
-        self.window.full_screen = is_full_screen
-        self.assertEqual(self.window.full_screen, is_full_screen)
-
-    def test_set_size_with_content(self):
-        content = MagicMock()
-        size = (750, 1334)
-        self.window.content = content
-        self.window.size = size
-        self.assertEqual(size, self.window.size)
-        self.assertEqual(content, self.window.content)
-=======
         self.assertFalse(self.window.full_screen)
         with patch.object(self.window, '_impl'):
             self.window.full_screen = True
@@ -82,5 +63,4 @@
     def test_on_close(self):
         with patch.object(self.window, '_impl'):
             self.window.on_close()
-            self.window._impl.on_close.assert_called_once_with()
->>>>>>> b54d84f1
+            self.window._impl.on_close.assert_called_once_with()