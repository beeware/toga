[metadata]
name = toga-core
description = A Python native, OS native GUI toolkit.
url = https://beeware.org/project/projects/libraries/toga/
project_urls =
    Funding = https://beeware.org/contributing/membership/
    Documentation = http://toga.readthedocs.io/en/latest/
    Tracker = https://github.com/beeware/toga/issues
    Source = https://github.com/beeware/toga
author = Russell Keith-Magee
author_email = russell@keith-magee.com
maintainer = BeeWare Team
maintainer_email = team@beeware.org
classifiers =
    Development Status :: 3 - Alpha
    Intended Audience :: Developers
    License :: OSI Approved :: BSD License
    Operating System :: OS Independent
    Programming Language :: Python :: 3
    Programming Language :: Python :: 3.7
    Programming Language :: Python :: 3.8
    Programming Language :: Python :: 3.9
    Programming Language :: Python :: 3.10
    Programming Language :: Python :: 3 :: Only
    Topic :: Software Development
    Topic :: Software Development :: User Interfaces
    Topic :: Software Development :: Widget Sets
license = New BSD
license_file = LICENSE
long_description = file: README.rst
long_description_content_type = text/x-rst; charset=UTF-8
keywords =
    gui
    widget
    cross-platform
    desktop
    mobile
    web
    macOS
    cocoa
    iOS
    android
    windows
    winforms
    linux
    gtk
    django

[options]
install_requires =
    travertino>=0.1.3
<<<<<<< HEAD
    importlib_metadata>=4.4.0; python_version <= "3.9"
=======
    importlib_metadata; python_version<"3.8"
packages = find:
>>>>>>> ba970f3c
package_dir =
    = src
python_requires = >= 3.6
zip_safe = False

[options.package_data]
toga.resources =
    *.icns
    *.ico
    *.png

[options.packages.find]
where = src

[flake8]
exclude=\
    .eggs/*,\
    build/*
max-complexity = 10
max-line-length = 119
ignore = E121,E123,E126,E226,E24,E704,W503,W504,C901

[isort]
multi_line_output = 3<|MERGE_RESOLUTION|>--- conflicted
+++ resolved
@@ -49,12 +49,8 @@
 [options]
 install_requires =
     travertino>=0.1.3
-<<<<<<< HEAD
     importlib_metadata>=4.4.0; python_version <= "3.9"
-=======
-    importlib_metadata; python_version<"3.8"
 packages = find:
->>>>>>> ba970f3c
 package_dir =
     = src
 python_requires = >= 3.6
