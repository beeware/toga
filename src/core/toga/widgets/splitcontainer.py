from .base import Widget


class SplitContainer(Widget):
    """ A SplitContainer displays two widgets vertically or horizontally
    next to each other with a movable divider.

    Args:
        id (str):  An identifier for this widget.
        style (:obj:`Style`): An optional style object.
            If no style is provided then a new one will be created for the widget.
        direction: The direction for the container split,
            either `SplitContainer.HORIZONTAL` or `SplitContainer.VERTICAL`
        content(``list`` of :class:`toga.Widget`): The list of components to be split.
        factory (:obj:`module`): A python module that is capable to return a
            implementation of this class with the same name. (optional & normally not needed)
    """
    HORIZONTAL = False
    VERTICAL = True

    def __init__(self, id=None, style=None, direction=VERTICAL, content=None, factory=None):
        super().__init__(id=id, style=style, factory=factory)
        self._direction = direction
        self._containers = []
        self._weight = []

        # Create a platform specific implementation of a SplitContainer
        self._impl = self.factory.SplitContainer(interface=self)

        self.content = content
        self.direction = direction

    @property
    def content(self):
        """ The sub layouts of the `SplitContainer`.

        Returns:
            A ``list`` of :class:`toga.Widget`. Each element of the list
            is a sub layout of the `SplitContainer`

        Raises:
            ValueError: If the list is less than two elements long.
        """
        return self._content

    @content.setter
    def content(self, content):
        if content is None:
            self._content = None
            return

        if len(content) < 2:
            raise ValueError('SplitContainer content must have at least 2 elements')

        self._content = []

        for position, item in enumerate(content):
            if isinstance(item, tuple):
                widget, weight = item
            else:
                widget = item
                weight = 1.0

            self._content.append(widget)
            self._weight.append(weight)

<<<<<<< HEAD
        for position, widget in enumerate(self._content):
=======
            widget._update_layout()
>>>>>>> 1b95ce3e
            widget.app = self.app
            widget.window = self.window
            self._impl.add_content(position, widget._impl)
            widget.refresh()

    def set_app(self, app):
        if self._content:
            for content in self._content:
                content.app = self.app

    def set_window(self, window):
        if self._content:
            for content in self._content:
                content.window = self.window

    def refresh(self):
        """Refresh the layout and appearance of this widget."""
        super().refresh()
        # refresh the layout of content panels as well
        for widget in self._content:
            widget.refresh()

    @property
    def direction(self):
        """ The direction of the split

        Returns:
            True if `True` for vertical, `False` for horizontal.
        """
        return self._direction

    @direction.setter
    def direction(self, value):
        self._direction = value
        self._impl.set_direction(value)
        self._impl.rehint()<|MERGE_RESOLUTION|>--- conflicted
+++ resolved
@@ -53,7 +53,6 @@
             raise ValueError('SplitContainer content must have at least 2 elements')
 
         self._content = []
-
         for position, item in enumerate(content):
             if isinstance(item, tuple):
                 widget, weight = item
@@ -64,11 +63,6 @@
             self._content.append(widget)
             self._weight.append(weight)
 
-<<<<<<< HEAD
-        for position, widget in enumerate(self._content):
-=======
-            widget._update_layout()
->>>>>>> 1b95ce3e
             widget.app = self.app
             widget.window = self.window
             self._impl.add_content(position, widget._impl)
