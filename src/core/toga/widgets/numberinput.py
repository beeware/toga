--- conflicted
+++ resolved
@@ -137,14 +137,6 @@
         except TypeError:
             self._value = None
 
-<<<<<<< HEAD
-        if self._value is not None:
-            if self.min_value is not None and value < self.min_value:
-                self._value = self.min_value
-            elif self.max_value is not None and value > self.max_value:
-                self._value = self.max_value
-=======
->>>>>>> 02a47d27
         self._impl.set_value(value)
 
     @property
