from toga.handlers import wrapped_handler

from .base import Widget


class TextInput(Widget):
    """ A widget get user input.

    Args:
        id (str): An identifier for this widget.
        style (:obj:`Style`): An optional style object. If no style is provided then
            a new one will be created for the widget.
        factory (:obj:`module`): A python module that is capable to return a
            implementation of this class with the same name. (optional & normally not needed)
        initial (str): The initial text for the input.
        placeholder (str): If no input is present this text is shown.
        readonly (bool):  Whether a user can write into the text input, defaults to `False`.
        on_change (Callable): Method to be called when text is changed in text box
        validator (Callable): Validator to run on the value of the text box. Should
            return None is value is valid and an error message if not.
    """
    MIN_WIDTH = 100

    def __init__(
            self, id=None, style=None, factory=None,
            initial=None, placeholder=None, readonly=False, on_change=None,
            validator=None
    ):
        super().__init__(id=id, style=style, factory=factory)

        # Create a platform specific implementation of the widget
        self._create()

        self.on_change = on_change
        self.placeholder = placeholder
        self.readonly = readonly

        # Set the actual value after on_change, as it may trigger change events, etc.
        self.value = initial
        self.validator = validator

    def _create(self):
        self._impl = self.factory.TextInput(interface=self)

    @property
    def readonly(self):
        """ Whether a user can write into the text input

        Returns:
            ``True`` if only read is possible.
            ``False`` if read and write is possible.
        """
        return self._readonly

    @readonly.setter
    def readonly(self, value):
        self._readonly = value
        self._impl.set_readonly(value)

    @property
    def placeholder(self):
        """ The placeholder text.

        Returns:
            The placeholder text as a ``str``.
        """
        return self._placeholder

    @placeholder.setter
    def placeholder(self, value):
        if value is None:
            self._placeholder = ''
        else:
            self._placeholder = str(value)
        self._impl.set_placeholder(value)

    @property
    def value(self):
        """ The value of the text input field

        Returns:
            The current text of the widget as a ``str``.
        """
        return self._impl.get_value()

    @value.setter
    def value(self, value):
        if value is None:
            v = ''
        else:
            v = str(value)
        self._impl.set_value(v)

    def clear(self):
        """ Clears the text of the widget """
        self.value = ''

    @property
    def on_change(self):
        """The handler to invoke when the value changes

        Returns:
            The function ``callable`` that is called on a content change.
        """
        return self._on_change

    @on_change.setter
    def on_change(self, handler):
        """Set the handler to invoke when the value is changed.

        Args:
            handler (:obj:`callable`): The handler to invoke when the value is changed.
        """
<<<<<<< HEAD
        self._on_change = wrapped_handler(handler)
        self._impl.set_on_change(self._on_change)
=======
        self._on_change = wrapped_handler(self, handler)
        self._impl.set_on_change(self._on_change)

    @property
    def validator(self):
        return self._validator

    @validator.setter
    def validator(self, validator):
        self._validator = validator
        self.validate()

    def validate(self):
        if self.validator is None:
            error_message = None
        else:
            error_message = self.validator(self.value)

        if error_message is None:
            self._impl.clear_error()
            return True
        else:
            self._impl.set_error(error_message)
            return False

    def is_valid(self):
        if self.validator is None:
            return True
        return self.validator(self.value) is None
>>>>>>> c2086e14
<|MERGE_RESOLUTION|>--- conflicted
+++ resolved
@@ -111,11 +111,7 @@
         Args:
             handler (:obj:`callable`): The handler to invoke when the value is changed.
         """
-<<<<<<< HEAD
         self._on_change = wrapped_handler(handler)
-        self._impl.set_on_change(self._on_change)
-=======
-        self._on_change = wrapped_handler(self, handler)
         self._impl.set_on_change(self._on_change)
 
     @property
@@ -143,5 +139,4 @@
     def is_valid(self):
         if self.validator is None:
             return True
-        return self.validator(self.value) is None
->>>>>>> c2086e14
+        return self.validator(self.value) is None