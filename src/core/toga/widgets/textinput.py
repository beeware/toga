from toga.handlers import wrapped_handler

from .base import Widget


class TextInput(Widget):
    """ A widget get user input.

    Args:
        id (str): An identifier for this widget.
        style (:obj:`Style`): An optional style object. If no style is provided then
            a new one will be created for the widget.
        factory (:obj:`module`): A python module that is capable to return a
            implementation of this class with the same name. (optional & normally not needed)
        initial (str): The initial text for the input.
        placeholder (str): If no input is present this text is shown.
        readonly (bool):  Whether a user can write into the text input, defaults to `False`.
    """
    MIN_WIDTH = 100

    def __init__(
            self, id=None, style=None, factory=None,
            initial=None, placeholder=None, readonly=False, on_change=None):
        super().__init__(id=id, style=style, factory=factory)

        # Create a platform specific implementation of a TextInput
        self._impl = self.factory.TextInput(interface=self)

        self.value = initial
        self.placeholder = placeholder
        self.readonly = readonly
        self.on_change = on_change

    @property
    def readonly(self):
        """ Whether a user can write into the text input

        Returns:
            ``True`` if only read is possible.
            ``False`` if read and write is possible.
        """
        return self._readonly

    @readonly.setter
    def readonly(self, value):
        self._readonly = value
        self._impl.set_readonly(value)

    @property
    def placeholder(self):
        """ The placeholder text.

        Returns:
            The placeholder text as a ``str``.
        """
        return self._placeholder

    @placeholder.setter
    def placeholder(self, value):
        if value is None:
            self._placeholder = ''
        else:
            self._placeholder = str(value)
        self._impl.set_placeholder(value)

    @property
    def value(self):
        """ The value of the text input field

        Returns:
            The current text of the widget as a ``str``.
        """
        return self._impl.get_value()

    @value.setter
    def value(self, value):
        if value is None:
            v = ''
        else:
            v = str(value)
<<<<<<< HEAD
        self._impl.set_value(value)
        self._impl.rehint()
=======
        self._impl.set_value(v)
>>>>>>> f839f0e9

    def clear(self):
        """ Clears the text of the widget """
        self.value = ''

    @property
    def on_change(self):
        """The handler to invoke when the value changes

        Returns:
            The function ``callable`` that is called on a content change.
        """
        return self._on_change

    @on_change.setter
    def on_change(self, handler):
        """Set the handler to invoke when the value is changeed.

        Args:
            handler (:obj:`callable`): The handler to invoke when the value is changeed.
        """
        self._on_change = wrapped_handler(self, handler)
        self._impl.set_on_change(self._on_change)<|MERGE_RESOLUTION|>--- conflicted
+++ resolved
@@ -78,12 +78,7 @@
             v = ''
         else:
             v = str(value)
-<<<<<<< HEAD
-        self._impl.set_value(value)
-        self._impl.rehint()
-=======
         self._impl.set_value(v)
->>>>>>> f839f0e9
 
     def clear(self):
         """ Clears the text of the widget """
