from .base import Widget


class MultilineTextInput(Widget):
    """ A multi-line text input widget

    Args:
        id (str): An identifier for this widget.
        style(:obj:`Style`):  An optional style object.
            If no style is provided then a new one will be created for the widget.
        factory: Optional factory that must be able to return a implementation
            of a MulitlineTextInput Widget.
        initial (str): The initial text of the widget.
        readonly (bool): Whether a user can write into the text input,
            defaults to `False`.
        placeholder (str): The placeholder text for the widget.
    """
    MIN_HEIGHT = 100
    MAX_HEIGHT = 100

    def __init__(self, id=None, style=None, factory=None,
                 initial=None, readonly=False, placeholder=None):
        super().__init__(id=id, style=style, factory=factory)

        self._impl = self.factory.MultilineTextInput(interface=self)
        self.value = initial
        self.readonly = readonly
        self.placeholder = placeholder

    @property
    def placeholder(self):
        """ The placeholder text

        Returns:
            The placeholder text as a `str``.
        """
        return self._placeholder

    @placeholder.setter
    def placeholder(self, value):
        self._placeholder = '' if value is None else str(value)
        self._impl.set_placeholder(value)

    @property
    def readonly(self):
        """ Whether a user can write into the text input

        Returns:
            `True` if the user can only read, `False` if the user can read and write the text.
        """
        return self._readonly

    @readonly.setter
    def readonly(self, value):
        self._readonly = value
        self._impl.set_readonly(value)

    @property
    def value(self):
        """ The value of the multi line text input field.

        Returns:
            The text of the Widget as a ``str``.
        """
        return self._value

    @value.setter
    def value(self, value):
        self._value = '' if value is None else str(value)
<<<<<<< HEAD
        self._impl.set_value(self._value)
        self._impl.rehint()
=======
        self._impl.set_value(value)
        self.rehint()
>>>>>>> 1b95ce3e

    def clear(self):
        """ Clears the text from the widget.
        """
        self.value = ''<|MERGE_RESOLUTION|>--- conflicted
+++ resolved
@@ -16,7 +16,7 @@
         placeholder (str): The placeholder text for the widget.
     """
     MIN_HEIGHT = 100
-    MAX_HEIGHT = 100
+    MIN_WIDTH = 100
 
     def __init__(self, id=None, style=None, factory=None,
                  initial=None, readonly=False, placeholder=None):
@@ -67,13 +67,8 @@
     @value.setter
     def value(self, value):
         self._value = '' if value is None else str(value)
-<<<<<<< HEAD
-        self._impl.set_value(self._value)
+        self._impl.set_value(value)
         self._impl.rehint()
-=======
-        self._impl.set_value(value)
-        self.rehint()
->>>>>>> 1b95ce3e
 
     def clear(self):
         """ Clears the text from the widget.
