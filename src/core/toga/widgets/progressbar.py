--- conflicted
+++ resolved
@@ -33,12 +33,8 @@
         self.max = max
         self.running = running
         self.value = value
-<<<<<<< HEAD
 
         self.rehint()
-=======
-        self._running = False
->>>>>>> 2694267f
 
     @property
     def running(self):
