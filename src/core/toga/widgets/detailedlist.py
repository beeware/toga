from .base import Widget
from ..utils import wrapped_handler
from ..sources import to_accessor, SimpleListSource


class DetailedList(Widget):
    """ A widget to hold data in a list form. Rows are selectable and can be deleted.
    A updated function can be invoked by pulling the list down.

    Args:
        id (str): An identifier for this widget.
        data (list of `str`): List of strings which to display on the widget.
        on_delete (``callable``): Function that is invoked on row deletion.
        on_refresh (``callable``): Function that is invoked on user initialised refresh.
        on_select (``callable``): Function that is invoked on row selection.
        style (:class:`colosseum.CSSNode`): An optional style object. If no style is provided then
            a new one will be created for the widget.
        factory (:obj:`module`): A python module that is capable to return a
            implementation of this class with the same name. (optional & normally not needed)

    Examples:
        >>> import toga
        >>> def selection_handler(widget, selection):
        >>>     print('Row {} of widget {} was selected.'.format(selection, widget))
        >>>
        >>> dlist = toga.DetailedList(data=['Item 0', 'Item 1', 'Item 2'], on_select=selection_handler)
    """

    def __init__(self, id=None, data=None, on_delete=None, on_refresh=None, on_select=None, style=None, factory=None):
        super().__init__(id=id, style=style, factory=factory)
        self._data = None
        self._impl = self.factory.DetailedList(interface=self)

        self.data = data
        self.on_delete = on_delete
        self.on_refresh = on_refresh
        self.on_select = on_select

    @property
    def data(self):
        """ The data source of the widget. It accepts table data
        in the form of ``list``, ``tuple``, or :obj:`ListDataSource`

        Returns:
            Returns a (:obj:`ListDataSource`).
        """
        return self._data

    @data.setter
    def data(self, data):
        if data is None:
<<<<<<< HEAD
            self._data = SimpleListSource(data=[])
        elif isinstance(data, (list, tuple)):
            self._data = SimpleListSource(data=data)
=======
            self._data = ListSource(data=[], accessors=['icon', 'label1', 'label2'])
        elif isinstance(data, (list, tuple)):
            self._data = ListSource(data=data, accessors=['icon', 'label1', 'label2'])
>>>>>>> c094dd5e
        else:
            self._data = data

        self._data.add_listener(self._impl)
        self._impl.change_source(source=self._data)

    @property
    def on_delete(self):
        """ The function invoked on row deletion. The delete handler must accept two arguments.
        The first is a ref. to the widget and the second the row that is about to be deleted.

        Examples:
            >>> def delete_handler(widget, row):
            >>>     print('row ', row, 'is going to be deleted from widget', widget)

        Returns:
            The function that is invoked when deleting a row.
        """
        return self._on_delete

    @on_delete.setter
    def on_delete(self, handler: callable):
        self._on_delete = wrapped_handler(self, handler)
        self._impl.set_on_delete(self._on_delete)

    @property
    def on_refresh(self):
        """
        Returns:
            The function to be invoked on user initialised refresh.
        """
        return self._on_refresh

    @on_refresh.setter
    def on_refresh(self, handler: callable):
        self._on_refresh = wrapped_handler(self, handler)
        self._impl.set_on_refresh(self._on_refresh)

    @property
    def on_select(self):
        """ The handler function must accept two arguments, widget and row.

        Returns:
            The function to be invoked on selecting a row.
        """
        return self._on_select

    @on_select.setter
    def on_select(self, handler: callable):
        self._on_select = wrapped_handler(self, handler)
        self._impl.set_on_select(self._on_select)<|MERGE_RESOLUTION|>--- conflicted
+++ resolved
@@ -1,6 +1,6 @@
 from .base import Widget
 from ..utils import wrapped_handler
-from ..sources import to_accessor, SimpleListSource
+from ..sources import to_accessor, ListSource
 
 
 class DetailedList(Widget):
@@ -49,15 +49,9 @@
     @data.setter
     def data(self, data):
         if data is None:
-<<<<<<< HEAD
-            self._data = SimpleListSource(data=[])
-        elif isinstance(data, (list, tuple)):
-            self._data = SimpleListSource(data=data)
-=======
             self._data = ListSource(data=[], accessors=['icon', 'label1', 'label2'])
         elif isinstance(data, (list, tuple)):
             self._data = ListSource(data=data, accessors=['icon', 'label1', 'label2'])
->>>>>>> c094dd5e
         else:
             self._data = data
 
