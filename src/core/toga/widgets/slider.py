import warnings

from toga.handlers import wrapped_handler

from .base import Widget


class Slider(Widget):
    """ Slider widget, displays a range of values

    Args:
        id: An identifier for this widget.
        style (:obj:`Style`):
        default (float): Default value of the slider
        range (``tuple``): Min and max values of the slider in this form (min, max).
        tick_count (``int``): How many ticks in range. if None, slider is continuous.
        on_change (``callable``): The handler to invoke when the slider value changes.
<<<<<<< HEAD
        on_focus_gain (:obj:`callable`): Function to execute when get focused.
        on_focus_loss (:obj:`callable`): Function to execute when lose focus.
=======
        on_press (``callable``): The handler to invoke when the slider has been
            pressed.
        on_release (``callable``): The handler to invoke when the slider has been
            released.
>>>>>>> cc48b8e9
        enabled (bool): Whether user interaction is possible or not.
        factory (:obj:`module`): A python module that is capable to return a
            implementation of this class with the same name. (optional & normally not
            needed).
    """
    def __init__(
        self,
        id=None,
        style=None,
        default=None,
        range=None,
        tick_count=None,
        on_change=None,
<<<<<<< HEAD
        on_focus_gain=None,
        on_focus_loss=None,
        on_slide=None,
=======
        on_press=None,
        on_release=None,
        on_slide=None,  # DEPRECATED!
>>>>>>> cc48b8e9
        enabled=True,
        factory=None
    ):
        super().__init__(id=id, style=style, factory=factory)

        # Needed for _impl initialization
        self._tick_count = None
        self._on_change = None

        self._impl = self.factory.Slider(interface=self)

        self.range = range
        self.tick_count = tick_count

        # IMPORTANT NOTE: Setting value before on_change in order to not
        # call it in constructor. Please do not move it from here.
        self.value = default

        if on_slide:
            self.on_slide = on_slide
        else:
            self.on_change = on_change
        self.on_press = on_press
        self.on_release = on_release
        self.enabled = enabled
        self.on_focus_loss = on_focus_loss
        self.on_focus_gain = on_focus_gain

    MIN_WIDTH = 100

    @property
    def value(self):
        """ Current slider value.

        Returns:
            The current slider value as a ``float``.

        Raises:
            ValueError: If the new value is not in the range of min and max.
        """
        return self._impl.get_value()

    @value.setter
    def value(self, value):
        if value is None:
            final = (self.min + self.max) / 2
        elif self.min <= value <= self.max:
            final = value
        else:
            raise ValueError(
                'Slider value ({}) is not in range ({}-{})'.format(
                    value, self.min, self.max)
            )
        self._impl.set_value(final)
        if self.on_change:
            self.on_change(self)

    @property
    def range(self):
        """ Range composed of min and max slider value.

        Returns:
            Returns the range in a ``tuple`` like this (min, max)
        """
        return self.min, self.max

    @range.setter
    def range(self, range):
        default_range = (0.0, 1.0)
        _min, _max = default_range if range is None else range
        if _min > _max or _min == _max:
            raise ValueError('Range min value has to be smaller than max value.')
        self._min = _min
        self._max = _max
        self._impl.set_range((_min, _max))

    @property
    def min(self):
        return self._min

    @property
    def max(self):
        return self._max

    @property
    def tick_count(self):
        return self._tick_count

    @tick_count.setter
    def tick_count(self, tick_count):
        self._tick_count = tick_count
        self._impl.set_tick_count(tick_count)

    @property
    def tick_step(self):
        if self.tick_count is None:
            return None
        return (self.max - self.min) / (self.tick_count - 1)

    @property
    def tick_value(self):
        """The value of the slider, measured in ticks.

        If tick count is not None, a value between 1 and tick count.
        Otherwise, None.
        """
        if self.tick_count is not None and self.value is not None:
            return round((self.value - self.min) / self.tick_step) + 1
        else:
            return None

    @tick_value.setter
    def tick_value(self, tick_value):
        if tick_value is not None and self.tick_count is None:
            raise ValueError("Cannot set tick value when tick count is None")
        if tick_value is not None:
            self.value = self.min + (tick_value - 1) * self.tick_step

    @property
    def on_change(self):
        """ The function for when the value of the slider is changed

        Returns:
            The ``callable`` that is executed when the value changes.
        """
        return self._on_change

    @on_change.setter
    def on_change(self, handler):
        self._on_change = wrapped_handler(self, handler)
        self._impl.set_on_change(self._on_change)

    @property
    def on_press(self):
        """ The function for when the user click the slider before sliding it

        Returns:
            The ``callable`` that is executed when the slider is clicked.
        """
        return self._on_press

    @on_press.setter
    def on_press(self, handler):
        self._on_press = wrapped_handler(self, handler)
        self._impl.set_on_press(self._on_press)

    @property
    def on_release(self):
        """ The function for when the user release the slider after sliding it

        Returns:
            The ``callable`` that is executed when the slider is released.
        """
        return self._on_release

    @on_release.setter
    def on_release(self, handler):
        self._on_release = wrapped_handler(self, handler)
        self._impl.set_on_release(self._on_release)

    @property
    def on_slide(self):
        """ The function for when the value of the slider is changed

        **DEPRECATED: renamed as on_change**

        Returns:
            The ``callable`` that is executed on slide.
        """
        warnings.warn(
            "Slider.on_slide has been renamed Slider.on_change", DeprecationWarning
        )
        return self._on_change

    @on_slide.setter
    def on_slide(self, handler):
        warnings.warn(
            "Slider.on_slide has been renamed Slider.on_change", DeprecationWarning
        )
        self.on_change = handler<|MERGE_RESOLUTION|>--- conflicted
+++ resolved
@@ -15,15 +15,12 @@
         range (``tuple``): Min and max values of the slider in this form (min, max).
         tick_count (``int``): How many ticks in range. if None, slider is continuous.
         on_change (``callable``): The handler to invoke when the slider value changes.
-<<<<<<< HEAD
-        on_focus_gain (:obj:`callable`): Function to execute when get focused.
-        on_focus_loss (:obj:`callable`): Function to execute when lose focus.
-=======
         on_press (``callable``): The handler to invoke when the slider has been
             pressed.
         on_release (``callable``): The handler to invoke when the slider has been
             released.
->>>>>>> cc48b8e9
+        on_focus_gain (:obj:`callable`): Function to execute when get focused.
+        on_focus_loss (:obj:`callable`): Function to execute when lose focus.
         enabled (bool): Whether user interaction is possible or not.
         factory (:obj:`module`): A python module that is capable to return a
             implementation of this class with the same name. (optional & normally not
@@ -37,15 +34,11 @@
         range=None,
         tick_count=None,
         on_change=None,
-<<<<<<< HEAD
+        on_slide=None,  # DEPRECATED!
+        on_press=None,
+        on_release=None,
         on_focus_gain=None,
         on_focus_loss=None,
-        on_slide=None,
-=======
-        on_press=None,
-        on_release=None,
-        on_slide=None,  # DEPRECATED!
->>>>>>> cc48b8e9
         enabled=True,
         factory=None
     ):
@@ -68,9 +61,9 @@
             self.on_slide = on_slide
         else:
             self.on_change = on_change
+        self.enabled = enabled
         self.on_press = on_press
         self.on_release = on_release
-        self.enabled = enabled
         self.on_focus_loss = on_focus_loss
         self.on_focus_gain = on_focus_gain
 
