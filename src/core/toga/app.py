--- conflicted
+++ resolved
@@ -126,28 +126,9 @@
         window.app = self
 
     @property
-<<<<<<< HEAD
-    def full_screen(self):
-        return self._is_full_screen
-
-    @full_screen.setter
-    def full_screen(self, is_full_screen):
-        self._is_full_screen = is_full_screen
-        self._impl.set_full_screen(is_full_screen)
-
-    @property
-    def documents(self):
-        """ Return the list of documents associated with this app.
-
-        Returns:
-            A ``list`` of ``str``.
-        """
-        return self._documents
-=======
     def current_window(self):
         """Return the currently active content window"""
         return self._impl.current_window().interface
->>>>>>> 1631dadd
 
     @property
     def is_full_screen(self):
