--- conflicted
+++ resolved
@@ -70,97 +70,4 @@
 # __version__ = '1.2.3'       # Final Release
 # __version__ = '1.2.3.post1' # Post Release 1
 
-<<<<<<< HEAD
-__version__ = '0.2.13.dev1'
-=======
 __version__ = '0.2.15'
-
-platform = None
-
-
-def get_platform_name():
-    """
-    Get the name of the current platform
-    :return: The name of the platform, e.g. tvOS
-    :rtype: ``str``
-    """
-    platform_name = os.environ.get('TOGA_PLATFORM')
-
-    # If we don't have a manually defined platform, attempt to
-    # autodetect and set the platform
-    if platform_name is None:
-        if sys.platform == 'ios':
-            platform_name = 'iOS'
-        elif sys.platform == 'tvos':
-            platform_name = 'tvOS'
-        elif sys.platform == 'watchos':
-            platform_name = 'watchOS'
-        elif sys.platform == 'android':
-            platform_name = 'android'
-        elif sys.platform == 'darwin':
-            platform_name = 'cocoa'
-        elif sys.platform == 'linux':
-            platform_name = 'gtk'
-        elif sys.platform == 'win32':
-            platform_name = 'winforms'
-        else:
-            raise RuntimeError("Couldn't identify a supported host platform.")
-    return platform_name
-
-
-def set_platform(module_name=None, local_vars=locals()):
-    "Configures toga to use the specified platform module"
-    # Note - locals is deliberately passed in as an argument; because it is
-    # a dictionary, this results in the module level locals dictionary being
-    # bound as a local variable in this method -- and a persistent one,
-    # because it was evaluated and bound at time of method import.
-
-    # First check for an environment variable setting the platform
-    if module_name is None:
-        platform_name = get_platform_name()
-        module_name = 'toga_' + platform_name
-
-    # # Purge any existing platform symbols in the toga module
-    # if local_vars['platform']:
-    #     for symbol in local_vars['platform'].__all__:
-    #         # Exclude __version__ from the list of symbols that is
-    #         # ported, because toga itself has a __version__ identifier.
-    #         if symbol != '__version__':
-    #             # Remove any modules from the importable module list
-    #             if isinstance(local_vars[symbol], types.ModuleType):
-    #                 del sys.modules['toga.%s' % symbol]
-    #             local_vars.pop(symbol)
-
-    # Import the new platform module
-    try:
-        # Set the new platform module into the module namespace
-        local_vars['platform'] = importlib.import_module(module_name)
-
-        # Export all the symbols *except* for __version__ from the platform module
-        # The platform has it's own version identifier.
-        for symbol in local_vars['platform'].__all__:
-            if symbol == '__version__':
-                if local_vars['platform'].__version__ != __version__:
-                    raise RuntimeError('Toga core is version %s; %s platform backend is version %s.' % (
-                            __version__,
-                            module_name,
-                            local_vars['platform'].__version__
-                        )
-                    )
-            else:
-                local_vars[symbol] = getattr(local_vars['platform'], symbol)
-                # Make sure any modules are added to the importable module list
-                if isinstance(local_vars[symbol], types.ModuleType):
-                    sys.modules['toga.%s' % symbol] = local_vars[symbol]
-    except ImportError as e:
-        if e.name == module_name:
-            local_vars['platform'] = None
-            print("Couldn't import %s platform module; try running 'pip install %s'." % (module_name[5:], module_name))
-            sys.exit(-1)
-        else:
-            raise
-
-# On first import, do an auto-detection of platform.
-if get_platform_name() != 'dummy':
-    set_platform()
->>>>>>> b2aa4425
