# Use the Travertino font definitions as-is
from travertino.constants import (  # noqa: F401
    BOLD,
    CURSIVE,
    FANTASY,
    ITALIC,
    MESSAGE,
    MONOSPACE,
    NORMAL,
    OBLIQUE,
    SANS_SERIF,
    SERIF,
    SMALL_CAPS,
    SYSTEM
)
<<<<<<< HEAD
=======
from travertino.fonts import Font as BaseFont  # noqa: F401
from travertino.fonts import font  # noqa: F401
>>>>>>> 6ece6823

from toga.platform import get_platform_factory

SYSTEM_DEFAULT_FONT_SIZE = -1


class Font(BaseFont):
    def __init__(self, family, size, style=NORMAL, variant=NORMAL, weight=NORMAL):
        super().__init__(family, size, style, variant, weight)
        self.factory = None
        self._impl = None

    def bind(self, factory):
        self.factory = factory
        self._impl = factory.Font(self)
        return self._impl

    def measure(self, text, dpi, tight=False):
        return self._impl.measure(text, dpi=dpi, tight=tight)<|MERGE_RESOLUTION|>--- conflicted
+++ resolved
@@ -13,13 +13,9 @@
     SMALL_CAPS,
     SYSTEM
 )
-<<<<<<< HEAD
-=======
 from travertino.fonts import Font as BaseFont  # noqa: F401
 from travertino.fonts import font  # noqa: F401
->>>>>>> 6ece6823
 
-from toga.platform import get_platform_factory
 
 SYSTEM_DEFAULT_FONT_SIZE = -1
 
