--- conflicted
+++ resolved
@@ -2,9 +2,9 @@
 from functools import lru_cache
 
 
-# In the future, we will use a different way to detect Android.
-# See https://github.com/beeware/Python-Android-support/issues/8
-if os.environ.get('ANDROID_ROOT'):
+# Rely on `sys.getandroidapilevel`, which only exists on Android; see
+# https://github.com/beeware/Python-Android-support/issues/8
+if hasattr(sys, 'getandroidapilevel'):
     current_platform = 'android'
 else:
     current_platform = sys.platform
@@ -28,50 +28,29 @@
     if factory is not None:
         return factory
 
-    if current_platform == 'ios':
+    if current_platform == 'android':
+        from toga_android import factory
+        return factory
+    elif current_platform == 'darwin':
+        from toga_cocoa import factory
+        return factory
+    elif current_platform == 'ios':
         from toga_iOS import factory
         return factory
-<<<<<<< HEAD
+    elif current_platform == 'linux':
+        from toga_gtk import factory
+        return factory
     elif current_platform == 'tvos':
         from toga_tvOS import factory
         return factory
     elif current_platform == 'watchos':
         from toga_watchOS import factory
         return factory
-    elif current_platform == 'android':
-=======
-    elif sys.platform == 'android':
->>>>>>> 6ece6823
-        from toga_android import factory
-        return factory
-    elif current_platform == 'darwin':
-        from toga_cocoa import factory
-        return factory
-<<<<<<< HEAD
-    elif current_platform == 'linux':
-=======
-    elif sys.platform == 'linux':
-        # Rely on `sys.getandroidapilevel`, which only exists on Android; see
-        # https://github.com/beeware/Python-Android-support/issues/8
-        if hasattr(sys, 'getandroidapilevel'):
-            from toga_android import factory
-            return factory
->>>>>>> 6ece6823
-        from toga_gtk import factory
+    elif current_platform == 'web':
+        from toga_web import factory
         return factory
     elif current_platform == 'win32':
         from toga_winforms import factory
         return factory
-<<<<<<< HEAD
-    elif current_platform == 'web':
-        from toga_web import factory
-=======
-    elif sys.platform == 'tvos':
-        from toga_tvOS import factory
-        return factory
-    elif sys.platform == 'watchos':
-        from toga_watchOS import factory
->>>>>>> 6ece6823
-        return factory
     else:
         raise RuntimeError("Couldn't identify a supported host platform.")