<<<<<<< HEAD
# Use the Travertino font definitions as-is
from travertino.fonts import font, Font
from travertino.constants import (
    NORMAL,
    SYSTEM, MESSAGE,
    SERIF, SANS_SERIF, CURSIVE, FANTASY, MONOSPACE,
    ITALIC, OBLIQUE,
    SMALL_CAPS,
    BOLD,
)
=======
from toga.platform import get_platform_factory


class Font:
    def __init__(self, family, size, factory=None):
        """ A :obj:`Font` is a font family (e.g. "Helvetica") and a size (e.g. 15) that can
        be applied to widgets.

        Args:
            family (str): Name of the font family.
            size (int): Defines the display size of the font.
        """
        self._family = family
        self._size = size

        self.factory = get_platform_factory(factory)
        self._impl = self.factory.Font(interface=self)

    @property
    def family(self):
        """ Font family, e.g. Helvetica

        Returns:
            Returns a ``str`` with the name of the font family
        """
        return self._family

    @property
    def size(self):
        """ Font size

        Returns:
            The size of the font in ``int``.
        """
        return self._size

    def measure(self, text, tight=False):
        """Measure the text

        Provides a measurement of the text using the font.

        Args:
            text (string): The text to measure.
            tight (bool, optional): Enables tight measurement around the text
                for drawing. Defaults to false for doing layouts.

        Returns:
            tuple (int, int): text width, text height
        """
        return self._impl.measure(text, tight)
>>>>>>> 81be7a83
<|MERGE_RESOLUTION|>--- conflicted
+++ resolved
@@ -1,4 +1,3 @@
-<<<<<<< HEAD
 # Use the Travertino font definitions as-is
 from travertino.fonts import font, Font
 from travertino.constants import (
@@ -9,55 +8,8 @@
     SMALL_CAPS,
     BOLD,
 )
-=======
 from toga.platform import get_platform_factory
 
 
-class Font:
-    def __init__(self, family, size, factory=None):
-        """ A :obj:`Font` is a font family (e.g. "Helvetica") and a size (e.g. 15) that can
-        be applied to widgets.
-
-        Args:
-            family (str): Name of the font family.
-            size (int): Defines the display size of the font.
-        """
-        self._family = family
-        self._size = size
-
-        self.factory = get_platform_factory(factory)
-        self._impl = self.factory.Font(interface=self)
-
-    @property
-    def family(self):
-        """ Font family, e.g. Helvetica
-
-        Returns:
-            Returns a ``str`` with the name of the font family
-        """
-        return self._family
-
-    @property
-    def size(self):
-        """ Font size
-
-        Returns:
-            The size of the font in ``int``.
-        """
-        return self._size
-
-    def measure(self, text, tight=False):
-        """Measure the text
-
-        Provides a measurement of the text using the font.
-
-        Args:
-            text (string): The text to measure.
-            tight (bool, optional): Enables tight measurement around the text
-                for drawing. Defaults to false for doing layouts.
-
-        Returns:
-            tuple (int, int): text width, text height
-        """
-        return self._impl.measure(text, tight)
->>>>>>> 81be7a83
+def measure_text(font, text, tight=False, factory=None):
+    return get_platform_factory(factory).measure_text(font, text, tight=tight)