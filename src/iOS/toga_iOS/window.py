--- conflicted
+++ resolved
@@ -3,23 +3,12 @@
 from . import dialogs
 
 
-<<<<<<< HEAD
 class Window:
     def __init__(self, interface):
         self.interface = interface
         self.interface._impl = self
         self.container = None
-        self.create()
-=======
-class Window(WindowInterface):
-    _IMPL_CLASS = UIWindow
-    _CONTAINER_CLASS = Container
-    _DIALOG_MODULE = dialogs
-
-    def __init__(self, title=None, position=(100, 100), size=(640, 480), resizeable=True, closeable=True, minimizable=True):
-        super().__init__(title=None, position=(100, 100), size=(640, 480), resizeable=True, closeable=False, minimizable=False)
         self._create()
->>>>>>> b2aa4425
 
     def create(self):
         self.screen = UIScreen.mainScreen
