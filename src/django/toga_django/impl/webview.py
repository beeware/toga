
class WebView:
    def __init__(self, id=None, url=None, on_key_down=None, style=None):
        self.id = id
        self.impl = None
        self._url = url
        self.style = style

    def __html__(self):
        return """
            <iframe id="toga:%s" class="toga WebView" style="%s" src="%s" data-toga-class="toga.WebView" data-toga-ports="%s">
            </iframe>""" % (
                self.id,
<<<<<<< HEAD
                self.style,
                self.url if self.url else ''
=======
                self.style.render(),
                self.url if self.url else '',
>>>>>>> d6efeb39
                '',  #  self.ports,
            )

    @property
    def url(self):
        return self._url

    @url.setter
    def url(self, value):
        self._url = value
        if self.impl:
            self.impl.src = value

    def set_content(self, root_url, content):
        pass

    # def evaluate(self, javascript):
    #     raise NotImplementedError('Webview widget must define evaluate()')<|MERGE_RESOLUTION|>--- conflicted
+++ resolved
@@ -11,13 +11,8 @@
             <iframe id="toga:%s" class="toga WebView" style="%s" src="%s" data-toga-class="toga.WebView" data-toga-ports="%s">
             </iframe>""" % (
                 self.id,
-<<<<<<< HEAD
                 self.style,
-                self.url if self.url else ''
-=======
-                self.style.render(),
                 self.url if self.url else '',
->>>>>>> d6efeb39
                 '',  #  self.ports,
             )
 
