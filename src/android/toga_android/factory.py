--- conflicted
+++ resolved
@@ -31,11 +31,8 @@
     "App",
     "Box",
     "Button",
-<<<<<<< HEAD
+    "Canvas",
     "Clipboard",
-=======
-    "Canvas",
->>>>>>> 5ba9def1
     "Font",
     "Icon",
     "Image",
