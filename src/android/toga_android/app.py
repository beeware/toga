import asyncio
import toga

from rubicon.java import android_events
from toga.command import Group
from toga.handlers import wrapped_handler

from .libs.activity import IPythonApp, MainActivity
from .libs.android.view import Menu, MenuItem
from .libs.android.graphics import Drawable
from .window import Window


# `MainWindow` is defined here in `app.py`, not `window.py`, to mollify the test suite.
class MainWindow(Window):
    pass


class TogaApp(IPythonApp):
    last_intent_requestcode = -1  # always increment before using it for invoking new Intents
    running_intents = {}          # dictionary for currently running Intents
    menuitem_mapping = {}         # dictionary for mapping menuitems to commands

    def __init__(self, app):
        super().__init__()
        self._impl = app
        MainActivity.setPythonApp(self)
        print("Python app launched & stored in Android Activity class")

    def onCreate(self):
        print("Toga app: onCreate")

    def onStart(self):
        print("Toga app: onStart")

    def onResume(self):
        print("Toga app: onResume")

    def onPause(self):
        print("Toga app: onPause")

    def onStop(self):
        print("Toga app: onStop")

    def onDestroy(self):
        print("Toga app: onDestroy")

    def onRestart(self):
        print("Toga app: onRestart")

    def onActivityResult(self, requestCode, resultCode, resultData):
        """
        Callback method, called from MainActivity when an Intent ends

        :param int requestCode: The integer request code originally supplied to startActivityForResult(),
                                allowing you to identify who this result came from.
        :param int resultCode: The integer result code returned by the child activity through its setResult().
        :param Intent resultData: An Intent, which can return result data to the caller (various data can be attached
                                  to Intent "extras").
        """
        print("Toga app: onActivityResult, requestCode={0}, resultData={1}".format(requestCode, resultData))
        try:
            # remove Intent from the list of running Intents,
            # and set the result of the intent.
            result_future = self.running_intents.pop(requestCode)
            result_future.set_result({"resultCode": resultCode, "resultData": resultData})
        except KeyError:
            print("No intent matching request code {requestCode}")

    def onOptionsItemSelected(self, menuitem):
        consumed = False
        try:
            cmd = self.menuitem_mapping[menuitem.getItemId()]
            consumed = True
            if cmd.action is not None:
                cmd.action(menuitem)
        except KeyError:
            print("menu item id not found in menuitem_mapping dictionary!")
        return consumed

    def onPrepareOptionsMenu(self, menu):
        menu.clear()
        itemid = 0
        menulist = {}  # dictionary with all menus
        self.menuitem_mapping.clear()

        # create option menu
        for cmd in self._impl.interface.commands:
            if cmd == toga.SECTION_BREAK or cmd == toga.GROUP_BREAK:
                continue
            if cmd in self._impl.interface.main_window.toolbar:
                continue  # do not show toolbar commands in the option menu (except when overflowing)

            grouppath = cmd.group.path
            if grouppath[0] != Group.COMMANDS:
                # only the Commands group (and its subgroups) are supported
                # other groups should eventually go into the navigation drawer
                continue
            if cmd.group.key in menulist:
                menugroup = menulist[cmd.group.key]
            else:
                # create all missing submenus
                parentmenu = menu
                for group in grouppath:
                    groupkey = group.key
                    if groupkey in menulist:
                        menugroup = menulist[groupkey]
                    else:
                        if group.label == toga.Group.COMMANDS.label:
                            menulist[groupkey] = menu
                            menugroup = menu
                        else:
                            itemid += 1
                            order = Menu.NONE if group.order is None else group.order
                            menugroup = parentmenu.addSubMenu(
                                Menu.NONE, itemid, order, group.label
                            )  # groupId, itemId, order, title
                            menulist[groupkey] = menugroup
                    parentmenu = menugroup
            # create menu item
            itemid += 1
            order = Menu.NONE if cmd.order is None else cmd.order
            menuitem = menugroup.add(
                Menu.NONE, itemid, order, cmd.label
            )  # groupId, itemId, order, title
            menuitem.setShowAsActionFlags(MenuItem.SHOW_AS_ACTION_NEVER)
            menuitem.setEnabled(cmd.enabled)
            self.menuitem_mapping[itemid] = cmd  # store itemid for use in onOptionsItemSelected

        # create toolbar actions
<<<<<<< HEAD
        for cmd in self._impl.interface.main_window.toolbar:
            if cmd == toga.SECTION_BREAK or cmd == toga.GROUP_BREAK:
                continue
            itemid += 1
            order = Menu.NONE if cmd.order is None else cmd.order
            menuitem = menu.add(
                Menu.NONE, itemid, order, cmd.label
            )  # groupId, itemId, order, title
            menuitem.setShowAsActionFlags(
                MenuItem.SHOW_AS_ACTION_IF_ROOM
            )  # toolbar button / item in options menu on overflow
            menuitem.setEnabled(cmd.enabled)
            if cmd.icon:
                icon = Drawable.createFromPath(str(cmd.icon._impl.path))
                if icon:
                    menuitem.setIcon(icon)
                else:
                    print("Could not create icon: " + str(cmd.icon._impl.path))
            self.menuitem_mapping[itemid] = cmd  # store itemid for use in onOptionsItemSelected
=======
        if self._impl.interface.main_window:
            for cmd in self._impl.interface.main_window.toolbar:
                if cmd == toga.SECTION_BREAK or cmd == toga.GROUP_BREAK:
                    continue
                itemid += 1
                order = Menu.NONE if cmd.order is None else cmd.order
                menuitem = menu.add(Menu.NONE, itemid, order, cmd.label)  # groupId, itemId, order, title
                menuitem.setShowAsActionFlags(
                    MenuItem.SHOW_AS_ACTION_IF_ROOM)  # toolbar button / item in options menu on overflow
                menuitem.setEnabled(cmd.enabled)
                if cmd.icon:
                    icon = Drawable.createFromPath(str(cmd.icon._impl.path))
                    if icon:
                        menuitem.setIcon(icon)
                    else:
                        print('Could not create icon: ' + str(cmd.icon._impl.path))
                self.menuitem_mapping[itemid] = cmd  # store itemid for use in onOptionsItemSelected
>>>>>>> 7e5f5902

        return True

    def onSaveInstanceState(self, outState):
        print("Toga app: onSaveInstanceState")
        self._impl.interface.onSaveInstanceState(outState)

    def onRestoreInstanceState(self, savedInstanceState):
        print("Toga app: onRestoreInstanceState")
        self._impl.interface.onRestoreInstanceState(savedInstanceState)

    @property
    def native(self):
        # We access `MainActivity.singletonThis` freshly each time, rather than
        # storing a reference in `__init__()`, because it's not safe to use the
        # same reference over time because `rubicon-java` creates a JNI local
        # reference.
        return MainActivity.singletonThis


class App:
    def __init__(self, interface):
        self.interface = interface
        self.interface._impl = self
        self._listener = None

        self.loop = android_events.AndroidEventLoop()

    @property
    def native(self):
        return self._listener.native if self._listener else None

    def create(self):
        # The `_listener` listens for activity event callbacks. For simplicity,
        # the app's `.native` is the listener's native Java class.
        self._listener = TogaApp(self)
        # Call user code to populate the main window
        self.interface.startup()

    def open_document(self, fileURL):
        print("Can't open document %s (yet)" % fileURL)

    def main_loop(self):
        # In order to support user asyncio code, start the Python/Android cooperative event loop.
        self.loop.run_forever_cooperatively()

        # On Android, Toga UI integrates automatically into the main Android event loop by virtue
        # of the Android Activity system.
        self.create()

    def set_main_window(self, window):
        pass

    def show_about_dialog(self):
        self.interface.factory.not_implemented("App.show_about_dialog()")

    def exit(self):
        pass

    def set_on_exit(self, value):
        pass

    def add_background_task(self, handler):
        self.loop.call_soon(wrapped_handler(self, handler), self)

    async def intent_result(self, intent):
        """
        Calls an Intent and waits for its result.

        A RuntimeError will be raised when the Intent cannot be invoked.

        :param Intent intent: The Intent to call
        :returns: A Dictionary containing "resultCode" (int) and "resultData" (Intent or None)
        :rtype: dict
        """
<<<<<<< HEAD
        if intent.resolveActivity(self.native.getPackageManager()) is None:
            raise RuntimeError("No appropriate Activity found to handle this intent.")
=======
        if not intent.resolveActivity(self.native.getPackageManager()):
            raise RuntimeError('No appropriate Activity found to handle this intent.')
>>>>>>> 7e5f5902
        self._listener.last_intent_requestcode += 1
        code = self._listener.last_intent_requestcode

        result_future = asyncio.Future()
        self._listener.running_intents[code] = result_future

        self.native.startActivityForResult(intent, code)
        await result_future
        return result_future.result()<|MERGE_RESOLUTION|>--- conflicted
+++ resolved
@@ -128,27 +128,6 @@
             self.menuitem_mapping[itemid] = cmd  # store itemid for use in onOptionsItemSelected
 
         # create toolbar actions
-<<<<<<< HEAD
-        for cmd in self._impl.interface.main_window.toolbar:
-            if cmd == toga.SECTION_BREAK or cmd == toga.GROUP_BREAK:
-                continue
-            itemid += 1
-            order = Menu.NONE if cmd.order is None else cmd.order
-            menuitem = menu.add(
-                Menu.NONE, itemid, order, cmd.label
-            )  # groupId, itemId, order, title
-            menuitem.setShowAsActionFlags(
-                MenuItem.SHOW_AS_ACTION_IF_ROOM
-            )  # toolbar button / item in options menu on overflow
-            menuitem.setEnabled(cmd.enabled)
-            if cmd.icon:
-                icon = Drawable.createFromPath(str(cmd.icon._impl.path))
-                if icon:
-                    menuitem.setIcon(icon)
-                else:
-                    print("Could not create icon: " + str(cmd.icon._impl.path))
-            self.menuitem_mapping[itemid] = cmd  # store itemid for use in onOptionsItemSelected
-=======
         if self._impl.interface.main_window:
             for cmd in self._impl.interface.main_window.toolbar:
                 if cmd == toga.SECTION_BREAK or cmd == toga.GROUP_BREAK:
@@ -166,7 +145,6 @@
                     else:
                         print('Could not create icon: ' + str(cmd.icon._impl.path))
                 self.menuitem_mapping[itemid] = cmd  # store itemid for use in onOptionsItemSelected
->>>>>>> 7e5f5902
 
         return True
 
@@ -242,13 +220,8 @@
         :returns: A Dictionary containing "resultCode" (int) and "resultData" (Intent or None)
         :rtype: dict
         """
-<<<<<<< HEAD
         if intent.resolveActivity(self.native.getPackageManager()) is None:
-            raise RuntimeError("No appropriate Activity found to handle this intent.")
-=======
-        if not intent.resolveActivity(self.native.getPackageManager()):
             raise RuntimeError('No appropriate Activity found to handle this intent.')
->>>>>>> 7e5f5902
         self._listener.last_intent_requestcode += 1
         code = self._listener.last_intent_requestcode
 
