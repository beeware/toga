--- conflicted
+++ resolved
@@ -6,7 +6,6 @@
 from .libs.activity import IPythonApp, MainActivity
 from .window import Window
 
-import asyncio
 
 
 # `MainWindow` is defined here in `app.py`, not `window.py`, to mollify the test suite.
@@ -56,10 +55,6 @@
                                   to Intent "extras").
         """
         print("Toga app: onActivityResult, requestCode={0}, resultData={1}".format(requestCode, resultData))
-<<<<<<< HEAD
-        result_future = self.running_intents.pop(requestCode)  # remove Intent from the list of running Intents
-        result_future.set_result({"resultCode": resultCode, "resultData": resultData})
-=======
         try:
             # remove Intent from the list of running Intents,
             # and set the result of the intent.
@@ -67,7 +62,6 @@
             result_future.set_result({"resultCode": resultCode, "resultData": resultData})
         except KeyError:
             print("No intent matching request code {requestCode}")
->>>>>>> 5ba9def1
 
     @property
     def native(self):
@@ -123,28 +117,16 @@
     def add_background_task(self, handler):
         self.loop.call_soon(wrapped_handler(self, handler), self)
 
-<<<<<<< HEAD
-    async def invoke_intent_for_result(self, intent):
-        """
-        Calls an Intent and waits for its result
-=======
     async def intent_result(self, intent):
         """
         Calls an Intent and waits for its result.
 
         A RuntimeError will be raised when the Intent cannot be invoked.
->>>>>>> 5ba9def1
 
         :param Intent intent: The Intent to call
         :returns: A Dictionary containing "resultCode" (int) and "resultData" (Intent or None)
         :rtype: dict
         """
-<<<<<<< HEAD
-        self._listener.last_intent_requestcode += 1
-        code = self._listener.last_intent_requestcode
-        result_future = asyncio.Future()
-        self._listener.running_intents[code] = result_future
-=======
         if intent.resolveActivity(self.native.getPackageManager()) is None:
             raise RuntimeError('No appropriate Activity found to handle this intent.')
         self._listener.last_intent_requestcode += 1
@@ -153,7 +135,6 @@
         result_future = asyncio.Future()
         self._listener.running_intents[code] = result_future
 
->>>>>>> 5ba9def1
         self.native.startActivityForResult(intent, code)
         await result_future
-        return result_future.result()+        return result_future.result()
