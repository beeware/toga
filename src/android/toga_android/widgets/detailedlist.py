from travertino.size import at_least

from rubicon.java.jni import java

from ..libs import android_widgets
from .base import Widget


class DetailedListOnClickListener(android_widgets.OnClickListener):
    def __init__(self, impl, row_number):
        super().__init__()
        self._impl = impl
        self._row_number = row_number

    def onClick(self, _view):
        row = self._impl.interface.data[self._row_number]
        self._impl._selection = row
        if self._impl.interface.on_select:
<<<<<<< HEAD
            self._impl.interface.on_select(widget=self._impl.interface, row=row)
=======
            self._impl.interface.on_select(self._impl.interface, row=self._impl.interface.data[self._row_number])
>>>>>>> f95b0f52


class OnRefreshListener(android_widgets.SwipeRefreshLayout__OnRefreshListener):
    def __init__(self, interface):
        super().__init__()
        self._interface = interface

    def onRefresh(self):
        if self._interface.on_refresh:
            self._interface.on_refresh(self._interface)


class DetailedList(Widget):
    _android_swipe_refresh_layout = None
    _selection = None

    def create(self):
        # DetailedList is not a specific widget on Android, so we build it out
        # of a few pieces.

        if self.native is None:
            self.native = android_widgets.LinearLayout(self._native_activity)
            self.native.setOrientation(android_widgets.LinearLayout.VERTICAL)
        else:
            # If create() is called a second time, clear the widget and regenerate it.
            self.native.removeAllViews()

        scroll_view = android_widgets.ScrollView(self._native_activity)
        scroll_view_layout_params = android_widgets.LinearLayout__LayoutParams(
                android_widgets.LinearLayout__LayoutParams.MATCH_PARENT,
                android_widgets.LinearLayout__LayoutParams.MATCH_PARENT
        )
        scroll_view_layout_params.gravity = android_widgets.Gravity.TOP
        swipe_refresh_wrapper = android_widgets.SwipeRefreshLayout(self._native_activity)
        swipe_refresh_wrapper.setOnRefreshListener(OnRefreshListener(self.interface))
        self._android_swipe_refresh_layout = android_widgets.SwipeRefreshLayout(
            __jni__=java.NewGlobalRef(swipe_refresh_wrapper))
        swipe_refresh_wrapper.addView(scroll_view)
        self.native.addView(swipe_refresh_wrapper, scroll_view_layout_params)
        dismissable_container = android_widgets.LinearLayout(self._native_activity)
        dismissable_container.setOrientation(android_widgets.LinearLayout.VERTICAL)
        dismissable_container_params = android_widgets.LinearLayout__LayoutParams(
                android_widgets.LinearLayout__LayoutParams.MATCH_PARENT,
                android_widgets.LinearLayout__LayoutParams.MATCH_PARENT
        )
        scroll_view.addView(
                dismissable_container, dismissable_container_params
        )
        for i in range(len((self.interface.data or []))):
            self._make_row(dismissable_container, i)

    def _make_row(self, container, i):
        # Create the foreground.
        row_foreground = android_widgets.RelativeLayout(self._native_activity)
        container.addView(row_foreground)

        # Add user-provided icon to layout.
        icon_image_view = android_widgets.ImageView(self._native_activity)
        icon = self.interface.data[i].icon
        if icon is not None:
            icon.bind(self.interface.factory)
            bitmap = android_widgets.BitmapFactory.decodeFile(str(icon._impl.path))
            icon_image_view.setImageBitmap(bitmap)
        icon_layout_params = android_widgets.RelativeLayout__LayoutParams(
            android_widgets.RelativeLayout__LayoutParams.WRAP_CONTENT,
            android_widgets.RelativeLayout__LayoutParams.WRAP_CONTENT)
        icon_layout_params.width = 150
        icon_layout_params.setMargins(25, 0, 25, 0)
        icon_layout_params.height = 250
        icon_image_view.setScaleType(android_widgets.ImageView__ScaleType.FIT_CENTER)
        row_foreground.addView(icon_image_view, icon_layout_params)

        # Create layout to show top_text and bottom_text.
        text_container = android_widgets.LinearLayout(self._native_activity)
        text_container_params = android_widgets.RelativeLayout__LayoutParams(
                android_widgets.RelativeLayout__LayoutParams.WRAP_CONTENT,
                android_widgets.RelativeLayout__LayoutParams.WRAP_CONTENT)
        text_container_params.height = 250
        text_container_params.setMargins(25 + 25 + 150, 0, 0, 0)
        row_foreground.addView(text_container, text_container_params)
        text_container.setOrientation(android_widgets.LinearLayout.VERTICAL)
        text_container.setWeightSum(2.0)

        # Create top & bottom text; add them to layout.
        top_text = android_widgets.TextView(self._native_activity)
        top_text.setText(str(getattr(self.interface.data[i], 'title', '')))
        top_text.setTextSize(20.0)
        top_text.setTextColor(self._native_activity.getResources().getColor(android_widgets.R__color.black))
        bottom_text = android_widgets.TextView(self._native_activity)
        bottom_text.setTextColor(self._native_activity.getResources().getColor(android_widgets.R__color.black))
        bottom_text.setText(str(getattr(self.interface.data[i], 'subtitle', '')))
        bottom_text.setTextSize(16.0)
        top_text_params = android_widgets.LinearLayout__LayoutParams(
                android_widgets.RelativeLayout__LayoutParams.WRAP_CONTENT,
                android_widgets.RelativeLayout__LayoutParams.MATCH_PARENT)
        top_text_params.weight = 1.0
        top_text.setGravity(android_widgets.Gravity.BOTTOM)
        text_container.addView(top_text, top_text_params)
        bottom_text_params = android_widgets.LinearLayout__LayoutParams(
                android_widgets.RelativeLayout__LayoutParams.WRAP_CONTENT,
                android_widgets.RelativeLayout__LayoutParams.MATCH_PARENT)
        bottom_text_params.weight = 1.0
        bottom_text.setGravity(android_widgets.Gravity.TOP)
        bottom_text_params.gravity = android_widgets.Gravity.TOP
        text_container.addView(bottom_text, bottom_text_params)

        # Apply an onclick listener so that clicking anywhere on the row triggers Toga's on_select(row).
        row_foreground.setOnClickListener(DetailedListOnClickListener(self, i))

    def change_source(self, source):
        # If the source changes, re-build the widget.
        self.create()

    def set_on_refresh(self, handler):
        # No special handling needed.
        pass

    def after_on_refresh(self):
        if self._android_swipe_refresh_layout:
            self._android_swipe_refresh_layout.setRefreshing(False)

    def insert(self, index, item):
        # If the data changes, re-build the widget. Brutally effective.
        self.create()

    def change(self, item):
        # If the data changes, re-build the widget. Brutally effective.
        self.create()

    def remove(self, index, item):
        # If the data changes, re-build the widget. Brutally effective.
        self.create()

    def clear(self):
        # If the data changes, re-build the widget. Brutally effective.
        self.create()

    def get_selection(self):
        return self._selection

    def set_on_select(self, handler):
        # No special handling required.
        pass

    def set_on_delete(self, handler):
        # This widget currently does not implement event handlers for data chance.
        self.interface.factory.not_implemented("DetailedList.set_on_delete()")

    def scroll_to_row(self, row):
        # This widget cannot currently scroll to a specific row.
        self.interface.factory.not_implemented("DetailedList.scroll_to_row()")

    def rehint(self):
        # Android can crash when rendering some widgets until they have their layout params set. Guard for that case.
        if self.native.getLayoutParams() is None:
            return
        self.native.measure(
            android_widgets.View__MeasureSpec.UNSPECIFIED,
            android_widgets.View__MeasureSpec.UNSPECIFIED,
        )
        self.interface.intrinsic.width = at_least(self.native.getMeasuredWidth())
        self.interface.intrinsic.height = self.native.getMeasuredHeight()<|MERGE_RESOLUTION|>--- conflicted
+++ resolved
@@ -16,11 +16,7 @@
         row = self._impl.interface.data[self._row_number]
         self._impl._selection = row
         if self._impl.interface.on_select:
-<<<<<<< HEAD
-            self._impl.interface.on_select(widget=self._impl.interface, row=row)
-=======
             self._impl.interface.on_select(self._impl.interface, row=self._impl.interface.data[self._row_number])
->>>>>>> f95b0f52
 
 
 class OnRefreshListener(android_widgets.SwipeRefreshLayout__OnRefreshListener):
