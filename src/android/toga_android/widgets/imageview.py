--- conflicted
+++ resolved
@@ -1,8 +1,9 @@
+from ..libs.android.view import OnClickListener as A_OnClickListener
 from ..libs.android.widget import ImageView as A_ImageView
 from .base import Widget
 
 
-class TogaOnClickListener(android_widgets.OnClickListener):
+class TogaOnClickListener(A_OnClickListener):
     def __init__(self, imageview_impl):
         super().__init__()
         self.imageview_impl = imageview_impl
@@ -14,12 +15,8 @@
 
 class ImageView(Widget):
     def create(self):
-<<<<<<< HEAD
-        self.native = android_widgets.ImageView(self._native_activity)
+        self.native = A_ImageView(self._native_activity)
         self.native.setOnClickListener(TogaOnClickListener(imageview_impl=self))
-=======
-        self.native = A_ImageView(self._native_activity)
->>>>>>> 5ba9def1
 
     def set_image(self, image):
         if image and image._impl.native:
