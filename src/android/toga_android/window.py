from . import dialogs
<<<<<<< HEAD
from .libs.android import Activity, Intent, Uri
=======
from .libs.android import R__attr
from .libs.android.util import TypedValue
>>>>>>> 5ba9def1


class AndroidViewport:
    def __init__(self, native):
        self.native = native
        self.dpi = self.native.getContext().getResources().getDisplayMetrics().densityDpi
        # Toga needs to know how the current DPI compares to the platform default,
        # which is 160: https://developer.android.com/training/multiscreen/screendensities
        self.baseline_dpi = 160

    @property
    def width(self):
        return self.native.getContext().getResources().getDisplayMetrics().widthPixels

    @property
    def height(self):
        screen_height = self.native.getContext().getResources().getDisplayMetrics().heightPixels
        return screen_height - self._status_bar_height() - self._action_bar_height()

    def _action_bar_height(self):
        """
        Get the size of the action bar. The action bar shows the app name and can provide some app actions.
        """
        tv = TypedValue()
        has_action_bar_size = self.native.getContext().getTheme().resolveAttribute(R__attr.actionBarSize, tv, True)
        if not has_action_bar_size:
            return 0

        return TypedValue.complexToDimensionPixelSize(
            tv.data, self.native.getContext().getResources().getDisplayMetrics())

    def _status_bar_height(self):
        """
        Get the size of the status bar. The status bar is typically rendered above the app,
        showing the current time, battery level, etc.
        """
        resource_id = self.native.getContext().getResources().getIdentifier("status_bar_height", "dimen", "android")
        if resource_id <= 0:
            return 0

        return self.native.getContext().getResources().getDimensionPixelSize(resource_id)


class Window:
    def __init__(self, interface):
        self.interface = interface
        self.interface._impl = self
        self.create()

    def create(self):
        pass

    def set_app(self, app):
        self.app = app

    def set_content(self, widget):
        # Set the widget's viewport to be based on the window's content.
        widget.viewport = AndroidViewport(widget.native)
        # Set the app's entire contentView to the desired widget. This means that
        # calling Window.set_content() on any Window object automatically updates
        # the app, meaning that every Window object acts as the MainWindow.
        self.app.native.setContentView(widget.native)

        # Attach child widgets to widget as their container.
        for child in widget.interface.children:
            child._impl.container = widget
            child._impl.viewport = widget.viewport

    def set_title(self, title):
        pass

    def set_position(self, position):
        pass

    def set_size(self, size):
        pass

    def create_toolbar(self):
        pass

    def show(self):
        pass

    def set_full_screen(self, is_full_screen):
        self.interface.factory.not_implemented('Window.set_full_screen()')

    def info_dialog(self, title, message):
        dialogs.info(self, title, message)

    def question_dialog(self, title, message):
        self.interface.factory.not_implemented('Window.question_dialog()')

    def confirm_dialog(self, title, message):
        self.interface.factory.not_implemented('Window.confirm_dialog()')

    def error_dialog(self, title, message):
        self.interface.factory.not_implemented('Window.error_dialog()')

    def stack_trace_dialog(self, title, message, content, retry=False):
        self.interface.factory.not_implemented('Window.stack_trace_dialog()')

    def save_file_dialog(self, title, suggested_filename, file_types):
        self.interface.factory.not_implemented('Window.save_file_dialog()')

    async def open_file_dialog(self, title, initial_uri, file_mime_types, multiselect):
        """
        Opens a file chooser dialog and returns the chosen file as content URI.
        Raises a ValueError when nothing has been selected

        :param str title: The title is ignored on Android
        :param initial_uri: The initial location shown in the file chooser. Must be a content URI, e.g.
            'content://com.android.externalstorage.documents/document/primary%3ADownload%2FTest-dir'
        :type initial_uri: str or None
        :param file_mime_types: The file types allowed to select. Must be MIME types, e.g.
               ['application/pdf','application/vnd.openxmlformats-officedocument.spreadsheetml.sheet'].
               Currently ignored to avoid error in rubicon
        :type file_mime_types: list[str] or None
        :param bool multiselect: If True, then several files can be selected
        :returns: The content URI of the chosen file or a list of content URIs when multiselect=True.
        :rtype: str or list[str]
        """
        print('Invoking Intent ACTION_OPEN_DOCUMENT')
        intent = Intent(Intent.ACTION_OPEN_DOCUMENT)
        intent.addCategory(Intent.CATEGORY_OPENABLE)
        intent.setType("*/*")
        if initial_uri is not None and initial_uri != '':
            intent.putExtra("android.provider.extra.INITIAL_URI", Uri.parse(initial_uri))
        if file_mime_types is not None and file_mime_types != ['']:
            # Commented out because rubicon currently does not support arrays and nothing else works with this Intent
            # see https://github.com/beeware/rubicon-java/pull/53
            # intent.putExtra(Intent.EXTRA_MIME_TYPES, file_mime_types)
            self.interface.factory.not_implemented(
                'Window.open_file_dialog() on Android currently does not support the file_type parameter')
        intent.putExtra(Intent.EXTRA_ALLOW_MULTIPLE, multiselect)
        selected_uri = None
        result = await self.app.invoke_intent_for_result(intent)
        if result["resultCode"] == Activity.RESULT_OK:
            if result["resultData"] is not None:
                selected_uri = result["resultData"].getData()
                if multiselect:
                    if selected_uri is None:
                        # when the user selects more than 1 file, getData() will be None. Instead, getClipData() will
                        # contain the list of chosen files
                        selected_uri = []
                        clip_data = result["resultData"].getClipData()
                        if clip_data is not None:  # just to be sure there will never be a null reference exception...
                            for i in range(0, clip_data.getItemCount()):
                                selected_uri.append(str(clip_data.getItemAt(i).getUri()))
                    else:
                        selected_uri = [str(selected_uri)]
        if selected_uri is None:
            raise ValueError("No filename provided in the open file dialog")
        return selected_uri

    async def select_folder_dialog(self, title, initial_uri=None, multiselect=False):
        """
        Opens a folder chooser dialog and returns the chosen folder as content URI.
        Raises a ValueError when nothing has been selected

        :param str title: The title is ignored on Android
        :param initial_uri: The initial location shown in the file chooser. Must be a content URI, e.g.
            'content://com.android.externalstorage.documents/document/primary%3ADownload%2FTest-dir'
        :type initial_uri: str or None
        :param bool multiselect: If True, then several files can be selected
        :returns: The content tree URI of the chosen folder or a list of content URIs when multiselect=True.
        :rtype: str or list[str]
        """
        print('Invoking Intent ACTION_OPEN_DOCUMENT_TREE')
        intent = Intent(Intent.ACTION_OPEN_DOCUMENT_TREE)
        if initial_uri is not None and initial_uri != '':
            intent.putExtra("android.provider.extra.INITIAL_URI", Uri.parse(initial_uri))
        intent.putExtra(Intent.EXTRA_ALLOW_MULTIPLE, multiselect)
        selected_uri = None
        result = await self.app.invoke_intent_for_result(intent)
        if result["resultCode"] == Activity.RESULT_OK:
            if result["resultData"] is not None:
                selected_uri = result["resultData"].getData()
                if multiselect is True:
                    if selected_uri is None:
                        selected_uri = []
                        clip_data = result["resultData"].getClipData()
                        if clip_data is not None:
                            for i in range(0, clip_data.getItemCount()):
                                selected_uri.append(str(clip_data.getItemAt(i).getUri()))
                    else:
                        selected_uri = [str(selected_uri)]
        if selected_uri is None:
            raise ValueError("No folder provided in the open folder dialog")
        return selected_uri<|MERGE_RESOLUTION|>--- conflicted
+++ resolved
@@ -1,10 +1,7 @@
 from . import dialogs
-<<<<<<< HEAD
-from .libs.android import Activity, Intent, Uri
-=======
-from .libs.android import R__attr
-from .libs.android.util import TypedValue
->>>>>>> 5ba9def1
+from .libs.activity import Activity
+from .libs.android.content import Intent
+from .libs.android.net import Uri
 
 
 class AndroidViewport:
@@ -140,7 +137,7 @@
                 'Window.open_file_dialog() on Android currently does not support the file_type parameter')
         intent.putExtra(Intent.EXTRA_ALLOW_MULTIPLE, multiselect)
         selected_uri = None
-        result = await self.app.invoke_intent_for_result(intent)
+        result = await self.app.intent_result(intent)
         if result["resultCode"] == Activity.RESULT_OK:
             if result["resultData"] is not None:
                 selected_uri = result["resultData"].getData()
@@ -178,7 +175,7 @@
             intent.putExtra("android.provider.extra.INITIAL_URI", Uri.parse(initial_uri))
         intent.putExtra(Intent.EXTRA_ALLOW_MULTIPLE, multiselect)
         selected_uri = None
-        result = await self.app.invoke_intent_for_result(intent)
+        result = await self.app.intent_result(intent)
         if result["resultCode"] == Activity.RESULT_OK:
             if result["resultData"] is not None:
                 selected_uri = result["resultData"].getData()
