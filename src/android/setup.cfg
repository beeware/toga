--- conflicted
+++ resolved
@@ -43,18 +43,10 @@
 python_requires = >= 3.6
 zip_safe = False
 
-<<<<<<< HEAD
-[options.packages.find]
-include =
-    toga_android
-    toga_android.*
-
 [options.entry_points]
 toga.backends =
     android = toga_android
 
-=======
->>>>>>> 96881f09
 [flake8]
 exclude=\
     .eggs/*,\
