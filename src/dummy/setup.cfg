--- conflicted
+++ resolved
@@ -43,14 +43,12 @@
 python_requires = >= 3.6
 zip_safe = False
 
-<<<<<<< HEAD
 [options.entry_points]
 toga.backends =
     dummy = toga_dummy
-=======
+
 [options.packages.find]
 where = src
->>>>>>> ba970f3c
 
 [flake8]
 exclude=\
