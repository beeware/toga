from .utils import not_required_on, LoggedObject
from .window import Window


class MainWindow(Window):
    @not_required_on('mobile')
    def on_close(self):
        self.action('handle MainWindow on_close')


class App(LoggedObject):
    def __init__(self, interface):
        super().__init__()
        self.interface = interface

    def create(self):
        self._action('create')

<<<<<<< HEAD
    @not_required_on('mobile', 'web')
    def set_full_screen(self, is_full_screen):
        self._action('set full screen', is_full_screen=is_full_screen)

    def open_document(self, fileURL):
        self._action('open document', fileURL=fileURL)

=======
>>>>>>> 1631dadd
    @not_required_on('mobile')
    def create_menus(self):
        self._action('create menus')

    def main_loop(self):
        self._action('main loop')

    def exit(self):
        self._action('exit')

    def set_on_exit(self, value):
        self._set_value('on_exit', value)

    @not_required_on('mobile')
    def current_window(self):
        self._action('current_window')

    @not_required_on('mobile')
    def enter_full_screen(self, windows):
        self._action('enter_full_screen', windows=windows)

    @not_required_on('mobile')
    def exit_full_screen(self, windows):
        self._action('exit_full_screen', windows=windows)

    @not_required_on('mobile')
    def show_cursor(self):
        self._action('show_cursor')

    @not_required_on('mobile')
    def hide_cursor(self):
        self._action('hide_cursor')


@not_required_on('mobile', 'web')
class DocumentApp(App):
    pass<|MERGE_RESOLUTION|>--- conflicted
+++ resolved
@@ -16,16 +16,6 @@
     def create(self):
         self._action('create')
 
-<<<<<<< HEAD
-    @not_required_on('mobile', 'web')
-    def set_full_screen(self, is_full_screen):
-        self._action('set full screen', is_full_screen=is_full_screen)
-
-    def open_document(self, fileURL):
-        self._action('open document', fileURL=fileURL)
-
-=======
->>>>>>> 1631dadd
     @not_required_on('mobile')
     def create_menus(self):
         self._action('create menus')
