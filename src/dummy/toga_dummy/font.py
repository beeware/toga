--- conflicted
+++ resolved
@@ -1,15 +1,9 @@
+from .utils import log_action
 
-<<<<<<< HEAD
-def font(f):
-    pass
-=======
 
-class Font(LoggedObject):
-    def __init__(self, interface):
-        super().__init__()
-        self.interface = interface
-        self.interface._impl = self
+def native_font(font):
+    log_action('font', 'native_font', font=font)
 
-    def measure(self, text, tight):
-        self._action('measure', text=text, tight=tight)
->>>>>>> 81be7a83
+
+def measure_text(font, text, tight=False):
+    log_action('font', 'measure_text', text=text, tight=tight)