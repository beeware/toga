--- conflicted
+++ resolved
@@ -23,14 +23,10 @@
 
 class NoDefault:
     """This utility class to indicate that no argument default exists.
-<<<<<<< HEAD
-    The use of `None` is not possible because it itself could be a default argument value."""
-=======
 
     The use of `None` is not possible because it itself could be a
     default argument value.
     """
->>>>>>> 69198ec5
 
     def __eq__(self, other):
         if isinstance(other, NoDefault):
@@ -49,15 +45,9 @@
 
 class DefinitionExtractor:
     """The DefinitionExtractor consumes a .py file and extracts information,
-<<<<<<< HEAD
-    with the help of the 'ast' module from it.
-    Non existing files result in a empty DefinitionExtractor, this means the all properties
-    return empty lists or dicts.
-=======
     with the help of the 'ast' module from it. Non existing files result in a
     empty DefinitionExtractor, this means the all properties return empty lists
     or dicts.
->>>>>>> 69198ec5
 
     Args:
         path (str): The path to the .py file.
@@ -156,16 +146,11 @@
         return defaults
 
     def _extract_class_methods(self):
-<<<<<<< HEAD
-        """Extract all the methods from the classes and save them in `self.methods`.
-        Use the combination of class and method name, like so: `<class_name>.<method_name>` as the key.
-=======
         """Extract all the methods from the classes and save them in
         `self.methods`.
 
         Use the combination of class and method name, like so:
         `<class_name>.<method_name>` as the key.
->>>>>>> 69198ec5
         """
         for class_name in self._classes:
             for node in ast.walk(self._classes[class_name]):
@@ -239,7 +224,6 @@
 
 
 def get_platform_category(path_to_backend):
-<<<<<<< HEAD
     backend_name = os.path.basename(path_to_backend)
     importlib.import_module(backend_name)
     platform = {ep.value: ep.name for ep in entry_points(group="toga.backends")}[
@@ -255,29 +239,6 @@
         "iOS": {"mobile", backend_name.split("_")[-1]},
         "android": {"mobile", backend_name.split("_")[-1]},
     }.get(platform, {platform, backend_name.split("_")[-1]})
-=======
-    name = os.path.basename(path_to_backend)
-    if name in ["toga_cocoa", "toga_gtk", "toga_winforms", "toga_win32", "toga_uwp"]:
-        return {"desktop", name.split("_")[-1]}
-    elif name in ["toga_iOS", "toga_android"]:
-        return {"mobile", name.split("_")[-1]}
-    elif name in ["toga_django", "toga_flask", "toga_pyramid"]:
-        return {"web", name.split("_")[-1]}
-    elif name in [
-        "toga_curses",
-    ]:
-        return {"console", name.split("_")[-1]}
-    elif name in [
-        "toga_tvOS",
-    ]:
-        return {"settop", name.split("_")[-1]}
-    elif name in [
-        "toga_watchOS",
-    ]:
-        return {"watch", name.split("_")[-1]}
-    else:
-        raise RuntimeError(f'Couldn\'t identify a supported host platform: "{name}"')
->>>>>>> 69198ec5
 
 
 def get_required_files(platform_category, path_to_backend):
@@ -288,7 +249,6 @@
         for p in Path(__file__).parent.rglob("**/*.py")
         if str(p) != __file__ and p.name != "__init__.py"
     ]
-<<<<<<< HEAD
     if "desktop" in platform_category:
         for f in TOGA_DESKTOP_EXCLUDED_FILES:
             files.remove(f)
@@ -305,31 +265,6 @@
         for f in TOGA_SETTOP_EXCLUDED_FILES:
             files.remove(f)
     if "watch" in platform_category:
-=======
-    name = os.path.basename(path_to_backend)
-    if name in ["toga_cocoa", "toga_gtk", "toga_winforms", "toga_win32", "toga_uwp"]:
-        for f in TOGA_DESKTOP_EXCLUDED_FILES:
-            files.remove(f)
-    elif name in ["toga_iOS", "toga_android"]:
-        for f in TOGA_MOBILE_EXCLUDED_FILES:
-            files.remove(f)
-    elif name in ["toga_django", "toga_flask", "toga_pyramid"]:
-        for f in TOGA_WEB_EXCLUDED_FILES:
-            files.remove(f)
-    elif name in [
-        "toga_curses",
-    ]:
-        for f in TOGA_CONSOLE_EXCLUDED_FILES:
-            files.remove(f)
-    elif name in [
-        "toga_tvOS",
-    ]:
-        for f in TOGA_SETTOP_EXCLUDED_FILES:
-            files.remove(f)
-    elif name in [
-        "toga_watchOS",
-    ]:
->>>>>>> 69198ec5
         for f in TOGA_WATCH_EXCLUDED_FILES:
             files.remove(f)
 
@@ -337,13 +272,8 @@
 
 
 def create_impl_tests(root):
-<<<<<<< HEAD
-    """Calling this function with a the path to a Toga backend will return
-    the implementation tests for this backend.
-=======
     """Calling this function with a the path to a Toga backend will return the
     implementation tests for this backend.
->>>>>>> 69198ec5
 
     Args:
         root (str): The absolute path to a toga backend.
@@ -448,7 +378,6 @@
                 kwarg = method_def.kwarg
                 actual_kwarg = (
                     actual_method_def.kwarg if actual_method_def.kwarg else []
-<<<<<<< HEAD
                 )
                 fn = make_test_function(
                     kwarg,
@@ -456,15 +385,6 @@
                     error_msg="The method does not take kwargs or the "
                     'variable is not named "{}".'.format(kwarg),
                 )
-=======
-                )
-                fn = make_test_function(
-                    kwarg,
-                    actual_kwarg,
-                    error_msg="The method does not take kwargs or the "
-                    'variable is not named "{}".'.format(kwarg),
-                )
->>>>>>> 69198ec5
                 fn.__doc__ = (
                     f"The kw argument {cls}.{method}(..., **{kwarg}, ...) exists"
                 )
