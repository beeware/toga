from .utils import LoggedObject


class Image(LoggedObject):
    def __init__(self, interface, path=None, url=None, data=None):
        super().__init__()
        self.interface = interface
        self.path = path
        self.url = url

        if self.path:
            self._action("load image file", path=path)
        elif self.url:
            self._action("load image url", url=url)
        elif data:
<<<<<<< HEAD
            self._action('load image data', data=data)

    def save(self, path):
        self._action("save", path=path)
=======
            self._action("load image data", data=data)
>>>>>>> 97acbfd7
<|MERGE_RESOLUTION|>--- conflicted
+++ resolved
@@ -13,11 +13,7 @@
         elif self.url:
             self._action("load image url", url=url)
         elif data:
-<<<<<<< HEAD
-            self._action('load image data', data=data)
+            self._action("load image data", data=data)
 
     def save(self, path):
-        self._action("save", path=path)
-=======
-            self._action("load image data", data=data)
->>>>>>> 97acbfd7
+        self._action("save", path=path)