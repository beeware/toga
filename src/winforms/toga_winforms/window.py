from toga import GROUP_BREAK, SECTION_BREAK
from travertino.layout import Viewport

from .libs import WinForms, Size, add_handler


class WinFormsViewport:
    def __init__(self, native, frame):
        self.native = native
        self.frame = frame
        self.dpi = 96  # FIXME This is almost certainly wrong...

    @property
    def width(self):
        return self.native.ClientSize.Width

    @property
    def height(self):
        # Subtract any vertical shift of the frame. This is to allow
        # for toolbars, or any other viewport-level decoration.
        return self.native.ClientSize.Height - self.frame.vertical_shift


class Window:
    def __init__(self, interface):
        self.interface = interface
        self.interface._impl = self
        self.create()

    def create(self):
        self.native = WinForms.Form(self)
        self.native.ClientSize = Size(self.interface._size[0], self.interface._size[1])
        self.native.interface = self.interface
        self.native.Resize += self.winforms_Resize
        self.toolbar_native = None
        self.toolbar_items = None

    def create_toolbar(self):
        self.toolbar_native = WinForms.ToolStrip()
        for cmd in self.interface.toolbar:
            if cmd == GROUP_BREAK:
                item = WinForms.ToolStripSeparator()
            elif cmd == SECTION_BREAK:
                item = WinForms.ToolStripSeparator()
            else:
                cmd.bind(self.interface.factory)
                if cmd.icon is not None:
                    native_icon = cmd.icon.bind(self.interface.factory).native
                    item = WinForms.ToolStripMenuItem(cmd.label, native_icon.ToBitmap())
                else:
                    item = WinForms.ToolStripMenuItem(cmd.label)

                item.Click += add_handler(cmd)
            self.toolbar_native.Items.Add(item)

    def set_position(self, position):
        pass

    def set_size(self, size):
        self.native.ClientSize = Size(self.interface._size[0], self.interface._size[1])

    def set_app(self, app):
        pass

    @property
    def vertical_shift(self):
        # vertical shift is the toolbar height or 0
        result = 0
        try:
            result += self.native.interface._impl.toolbar_native.Height
        except AttributeError:
            pass
        try:
            result += self.native.interface._impl.native.MainMenuStrip.Height
        except AttributeError:
            pass
        return result

    def set_content(self, widget):
        if self.toolbar_native:
            self.native.Controls.Add(self.toolbar_native)
            # Create the lookup table of menu items,
            # then force the creation of the menus.
        self.native.Controls.Add(widget.native)

        # Set the widget's viewport to be based on the window's content.
        widget.viewport = WinFormsViewport(self.native, self)
        widget.frame = self

        # Add all children to the content widget.
        for child in widget.interface.children:
            child._impl.container = widget

    def set_title(self, title):
        self.native.Text = title

    def show(self):
        # The first render of the content will establish the
        # minimum possible content size; use that to enforce
        # a minimum window size.
        TITLEBAR_HEIGHT = WinForms.SystemInformation.CaptionHeight
        # Now that the content is visible, we can do our initial hinting,
        # and use that as the basis for setting the minimum window size.
        self.interface.content._impl.rehint()
        self.interface.content.style.layout(self.interface.content, Viewport(0, 0))
        self.native.MinimumSize = Size(
            int(self.interface.content.layout.width),
            int(self.interface.content.layout.height) + TITLEBAR_HEIGHT
        )
        self.interface.content.refresh()
        if self.interface is self.interface.app._main_window:
            self.native.FormClosing += self.winforms_FormClosing

        if self.interface is not self.interface.app._main_window:
            self.native.Show()

<<<<<<< HEAD
    def winforms_FormClosing(self, event, handler):
        if self.interface.app.on_exit:
            self.interface.app.on_exit(self.interface.app)
=======
    def set_full_screen(self, is_full_screen):
        self.interface.factory.not_implemented('Window.set_full_screen()')
>>>>>>> 499188cf

    def on_close(self):
        pass

    def close(self):
        self.native.Close()

    def winforms_Resize(self, sender, args):
        if self.interface.content:
            # Re-layout the content
            self.interface.content.refresh()

    def info_dialog(self, title, message):
        return WinForms.MessageBox.Show(message, title, WinForms.MessageBoxButtons.OK)

    def question_dialog(self, title, message):
        result = WinForms.MessageBox.Show(message, title, WinForms.MessageBoxButtons.YesNo)
        return result

    def confirm_dialog(self, title, message):
        result = WinForms.MessageBox.Show(message, title, WinForms.MessageBoxButtons.OKCancel)
        # this returns 1 (DialogResult.OK enum) for OK and 2 for Cancel
        return True if result == WinForms.DialogResult.OK else False

    def error_dialog(self, title, message):
        return WinForms.MessageBox.Show(message, title, WinForms.MessageBoxButtons.OK,
                                        WinForms.MessageBoxIcon.Error)

    def stack_trace_dialog(self, title, message, content, retry=False):
        pass

    def save_file_dialog(self, title, suggested_filename, file_types):
        dialog = WinForms.SaveFileDialog()
        dialog.Title = title
        if suggested_filename is not None:
            dialog.FileName = suggested_filename
        if dialog.ShowDialog() == WinForms.DialogResult.OK:
            return dialog.FileName
        else:
            raise ValueError("No filename provided in the save file dialog")

    def open_file_dialog(self, title, initial_directory, file_types, multiselect):
        dialog = WinForms.OpenFileDialog()
        dialog.Title = title
        if initial_directory is not None:
            dialog.InitialDirectory = initial_directory
        if file_types is not None:
            # FIXME This is the example of Filter string: Text files (*.txt)|*.txt|All files (*.*)|*.*

            dialog.Filter = ';'.join(["*." + ext for ext in file_types]) + \
                            "|All files (*.*)|*.*"
        if multiselect:
            dialog.Multiselect = True
        if dialog.ShowDialog() == WinForms.DialogResult.OK:
            return dialog.FileName
        else:
            raise ValueError("No filename provided in the open file dialog")

    def select_folder_dialog(self, title, initial_directory):
        dialog = WinForms.FolderBrowserDialog()
        dialog.Title = title
        if initial_directory is not None:
            dialog.InitialDirectory = initial_directory

        if dialog.ShowDialog() == WinForms.DialogResult.OK:
            return dialog.SelectedPath
        else:
            raise ValueError("No folder provided in the select folder dialog")<|MERGE_RESOLUTION|>--- conflicted
+++ resolved
@@ -114,15 +114,14 @@
         if self.interface is not self.interface.app._main_window:
             self.native.Show()
 
-<<<<<<< HEAD
+            
     def winforms_FormClosing(self, event, handler):
         if self.interface.app.on_exit:
             self.interface.app.on_exit(self.interface.app)
-=======
+          
     def set_full_screen(self, is_full_screen):
         self.interface.factory.not_implemented('Window.set_full_screen()')
->>>>>>> 499188cf
-
+        
     def on_close(self):
         pass
 
