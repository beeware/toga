--- conflicted
+++ resolved
@@ -176,13 +176,7 @@
         if initial_directory is not None:
             dialog.InitialDirectory = initial_directory
         if file_types is not None:
-<<<<<<< HEAD
-            file_string = "{0} files (*.{0})|*.{0}"
-            dialog.Filter = '|'.join([file_string.format(ext) for ext in file_types]) + \
-                            "|All files (*.*)|*.*"
-=======
             dialog.Filter = self.build_filter(file_types)
->>>>>>> 10b7e3f0
         if multiselect:
             dialog.Multiselect = True
         if dialog.ShowDialog() == WinForms.DialogResult.OK:
