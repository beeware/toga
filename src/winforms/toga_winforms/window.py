from toga import GROUP_BREAK, SECTION_BREAK

from .libs import Point, Size, WinForms


class WinFormsViewport:
    def __init__(self, native, frame):
        self.native = native
        self.frame = frame
        self.baseline_dpi = 96

    @property
    def width(self):
        # Treat `native=None` as a 0x0 viewport
        if self.native is None:
            return 0
        return self.native.ClientSize.Width

    @property
    def height(self):
        if self.native is None:
            return 0
        # Subtract any vertical shift of the frame. This is to allow
        # for toolbars, or any other viewport-level decoration.
        return self.native.ClientSize.Height - self.frame.vertical_shift

    @property
    def dpi(self):
        if self.native is None:
            return self.baseline_dpi
        return self.native.CreateGraphics().DpiX


class Window:
    def __init__(self, interface, title, position, size):
        self.interface = interface
        self.interface._impl = self

        # Winforms close handling is caught on the FormClosing handler. To allow
        # for async close handling, we need to be able to abort this close
        # event, and then manually cause the close as part of the async result
        # handling. However, this then causes an is_closing event, which we need
        # to ignore. The `_is_closing` flag lets us easily identify if the
        # window is in the process of closing.
        self._is_closing = False

        self.native = WinForms.Form()
        self.native.interface = self.interface
        self.native.FormClosing += self.winforms_FormClosing

        self.native.MinimizeBox = self.native.interface.minimizable

        self.set_title(title)
        self.set_size(size)
        self.set_position(position)

        self.toolbar_native = None
        self.toolbar_items = None
        if self.native.interface.resizeable:
            self.native.Resize += self.winforms_resize
        else:
            self.native.FormBorderStyle = self.native.FormBorderStyle.FixedSingle
            self.native.MaximizeBox = False

    def create_toolbar(self):
        self.toolbar_native = WinForms.ToolStrip()
        for cmd in self.interface.toolbar:
            if cmd == GROUP_BREAK:
                item = WinForms.ToolStripSeparator()
            elif cmd == SECTION_BREAK:
                item = WinForms.ToolStripSeparator()
            else:
                if cmd.icon is not None:
                    native_icon = cmd.icon._impl.native
                    item = WinForms.ToolStripMenuItem(cmd.text, native_icon.ToBitmap())
                else:
                    item = WinForms.ToolStripMenuItem(cmd.text)
                item.Click += cmd._impl.as_handler()
                cmd._impl.native.append(item)
            self.toolbar_native.Items.Add(item)

    def get_position(self):
        return (self.native.Location.X, self.native.Location.Y)

    def set_position(self, position):
        self.native.Location = Point(*position)

    def get_size(self):
        return (self.native.ClientSize.Width, self.native.ClientSize.Height)

    def set_size(self, size):
        self.native.ClientSize = Size(*size)

    def set_app(self, app):
        if app is None:
            return
        icon_impl = app.interface.icon._impl
        if icon_impl is None:
            return
        self.native.Icon = icon_impl.native

    @property
    def vertical_shift(self):
        # vertical shift is the toolbar height or 0
        result = 0
        try:
            result += self.native.interface._impl.toolbar_native.Height
        except AttributeError:
            pass
        try:
            result += self.native.interface._impl.native.MainMenuStrip.Height
        except AttributeError:
            pass
        return result

    def clear_content(self):
        if self.interface.content:
            for child in self.interface.content.children:
                child._impl.container = None

    def set_content(self, widget):
        has_content = False
        for control in self.native.Controls:
            # The main menu and toolbar are normal in-window controls;
            # however, they shouldn't be removed if window content is
            # removed.
            if control != self.native.MainMenuStrip and control != self.toolbar_native:
                has_content = True
                self.native.Controls.Remove(control)

        # The first time content is set for the window, we also need
        # to add the toolbar as part of the main window content.
        # We use "did we haev to remove any content" as a marker for
        # whether this is the first time we're setting content.
        if not has_content:
            self.native.Controls.Add(self.toolbar_native)

        # Add the actual window content.
        self.native.Controls.Add(widget.native)

        # Set the widget's viewport to be based on the window's content.
        widget.viewport = WinFormsViewport(native=self.native, frame=self)
        widget.frame = self

        # Add all children to the content widget.
        for child in widget.interface.children:
            child._impl.container = widget

    def get_title(self):
        return self.native.Text

    def set_title(self, title):
        self.native.Text = title

    def show(self):
        # The first render of the content will establish the
        # minimum possible content size; use that to enforce
        # a minimum window size.
        TITLEBAR_HEIGHT = WinForms.SystemInformation.CaptionHeight
        # Now that the content is visible, we can do our initial hinting,
        # and use that as the basis for setting the minimum window size.
        self.interface.content._impl.rehint()
        self.interface.content.style.layout(
            self.interface.content,
            WinFormsViewport(native=None, frame=None),
        )
        self.native.MinimumSize = Size(
            int(self.interface.content.layout.width),
            int(self.interface.content.layout.height) + TITLEBAR_HEIGHT
        )
        self.interface.content.refresh()

        if self.interface is not self.interface.app._main_window:
<<<<<<< HEAD
            self.native.Icon = self.interface.app.icon.bind().native
            self.native.Show()
=======
            self.native.Icon = self.interface.app.icon.bind(self.interface.factory).native
        self.native.Show()

    def hide(self):
        self.native.Hide()

    def get_visible(self):
        return self.native.Visible
>>>>>>> 68e479b7

    def winforms_FormClosing(self, sender, event):
        # If the app is exiting, or a manual close has been requested,
        # don't get confirmation; just close.
        if not self.interface.app._impl._is_exiting and not self._is_closing:
            if not self.interface.closeable:
                # Closeability is implemented by shortcutting the close handler.
                event.Cancel = True
            elif self.interface.on_close:
                # If there is an on_close event handler, process it;
                # but then cancel the close event. If the result of
                # on_close handling indicates the window should close,
                # then it will be manually triggered as part of that
                # result handling.
                self.interface.on_close(self)
                event.Cancel = True

    def set_full_screen(self, is_full_screen):
        self.interface.factory.not_implemented('Window.set_full_screen()')

    def set_on_close(self, handler):
        pass

    def close(self):
        self._is_closing = True
        self.native.Close()

    def winforms_resize(self, sender, args):
        if self.interface.content:
            # Re-layout the content
            self.interface.content.refresh()<|MERGE_RESOLUTION|>--- conflicted
+++ resolved
@@ -171,11 +171,7 @@
         self.interface.content.refresh()
 
         if self.interface is not self.interface.app._main_window:
-<<<<<<< HEAD
             self.native.Icon = self.interface.app.icon.bind().native
-            self.native.Show()
-=======
-            self.native.Icon = self.interface.app.icon.bind(self.interface.factory).native
         self.native.Show()
 
     def hide(self):
@@ -183,7 +179,6 @@
 
     def get_visible(self):
         return self.native.Visible
->>>>>>> 68e479b7
 
     def winforms_FormClosing(self, sender, event):
         # If the app is exiting, or a manual close has been requested,
