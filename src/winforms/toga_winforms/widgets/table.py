from travertino.size import at_least

from toga_winforms.libs import WinForms

from .base import Widget


class Table(Widget):
    def create(self):
        self._container = self
        self.native = WinForms.ListView()
        self.native.View = WinForms.View.Details
        self._cache = []
        self._first_item = 0

        dataColumn = []
        for i, (heading, accessor) in enumerate(zip(
                    self.interface.headings,
                    self.interface._accessors
                )):
            dataColumn.append(self._create_column(heading, accessor))

        self.native.FullRowSelect = True
        self.native.MultiSelect = self.interface.multiple_select
        self.native.DoubleBuffered = True
        self.native.VirtualMode = True
        self.native.Columns.AddRange(dataColumn)

        self.native.ItemSelectionChanged += self._native_item_selection_changed
        self.native.RetrieveVirtualItem += self._native_retrieve_virtual_item
        self.native.CacheVirtualItems += self._native_cache_virtual_items
        self.native.VirtualItemsSelectionRangeChanged += self._native_virtual_item_selection_range_changed

    def _native_virtual_item_selection_range_changed(self, sender, e):
        # update selection interface property
        self.interface._selection = self._selected_rows()

        # `Shift` key or Range selection handler
        if e.IsSelected and self.interface.multiple_select and self.interface.on_select:
            # call on select with the last row of the multi selection
            selected = self.interface.data[e.EndIndex]
            self.interface.on_select(self.interface, row=selected)

    def _native_retrieve_virtual_item(self, sender, e):
        # Because ListView is in VirtualMode, it's necessary implement
        # VirtualItemsSelectionRangeChanged event to create ListViewItem when it's needed
        if self._cache and e.ItemIndex >= self._first_item and \
           e.ItemIndex < self._first_item + len(self._cache):
            e.Item = self._cache[e.ItemIndex - self._first_item]
        else:
            e.Item = WinForms.ListViewItem(self.row_data(self.interface.data[e.ItemIndex]))

    def _native_cache_virtual_items(self, sender, e):
        if self._cache and e.StartIndex >= self._first_item and \
           e.EndIndex <= self._first_item + len(self._cache):
            # If the newly requested cache is a subset of the old cache,
            # no need to rebuild everything, so do nothing
            return

        # Now we need to rebuild the cache.
        self._first_item = e.StartIndex
        new_length = e.EndIndex - e.StartIndex + 1
        self._cache = []

        # Fill the cache with the appropriate ListViewItems.
        for i in range(new_length):
            self._cache.append(WinForms.ListViewItem(self.row_data(self.interface.data[i])))

    def _native_item_selection_changed(self, sender, e):
        # update selection interface property
        self.interface._selection = self._selected_rows()

        if e.IsSelected:
            self.interface.on_select(self.interface, row=self.interface.data[e.ItemIndex])

    def _selected_rows(self):
        if not self.native.SelectedIndices.Count:
            return None

        if self.interface.multiple_select:
            selected = [row for i, row in enumerate(self.interface.data) if i in self.native.SelectedIndices]
            return selected
        else:
            return self.interface.data[self.native.SelectedIndices[0]]

    def _create_column(self, heading, accessor):
        col = WinForms.ColumnHeader()
        col.Text = heading
        col.Name = accessor
        return col

    def change_source(self, source):
        self.update_data()

    def row_data(self, item):
        # TODO: Winforms can't support icons in tree cells; so, if the data source
        # specifies an icon, strip it when converting to row data.
        def strip_icon(item, attr):
            val = getattr(item, attr, self.interface.missing_value)

            if isinstance(val, tuple):
                return str(val[1])
            return str(val)

        return [
            strip_icon(item, attr)
            for attr in self.interface._accessors
        ]

    def update_data(self):
        self.native.VirtualListSize = len(self.interface.data)
        self._cache = []

    def insert(self, index, item):
        self.update_data()

    def change(self, item):
        self.interface.factory.not_implemented('Table.change()')

    def remove(self, item, index):
        self.update_data()

<<<<<<< HEAD
    def clear(self, old_data):
        self.native.Items.Clear()
=======
    def clear(self):
        self.update_data()
>>>>>>> 15b233cb

    def set_on_select(self, handler):
        pass

    def scroll_to_row(self, row):
        self.native.EnsureVisible(row)

    def rehint(self):
        self.interface.intrinsic.width = at_least(self.interface.MIN_WIDTH)
        self.interface.intrinsic.height = at_least(self.interface.MIN_HEIGHT)

    def remove_column(self, accessor):
        self.native.Columns.RemoveByKey(accessor)

    def add_column(self, heading, accessor):
        self.native.Columns.Add(self._create_column(heading, accessor))
        self.update_data()<|MERGE_RESOLUTION|>--- conflicted
+++ resolved
@@ -120,13 +120,8 @@
     def remove(self, item, index):
         self.update_data()
 
-<<<<<<< HEAD
     def clear(self, old_data):
         self.native.Items.Clear()
-=======
-    def clear(self):
-        self.update_data()
->>>>>>> 15b233cb
 
     def set_on_select(self, handler):
         pass
