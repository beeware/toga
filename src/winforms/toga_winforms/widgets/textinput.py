from toga_winforms.libs import WinForms, HorizontalTextAlignment, Color
from travertino.size import at_least

from .base import Widget


class TextInput(Widget):
    def create(self):
        self.native = WinForms.TextBox()
        self.native.Multiline = False
        self.native.TextChanged += self.winforms_onTextChanged
<<<<<<< HEAD
        self.native.Leave += self.winforms_onFocusLost
=======
>>>>>>> b06e394d

    def set_readonly(self, value):
        self.native.ReadOnly = value

    def set_placeholder(self, value):
<<<<<<< HEAD
        if self.interface.placeholder and not self.interface.value:
            self.native.Click += self.winforms_Click
=======
        #TODO Placeholder should reappear when the user leaves the field blank
        if self.interface.placeholder:
            self.native.Click += self.winforms_Click
            self.native.KeyDown += self.winforms_KeyDown
>>>>>>> b06e394d
            self.native.Text = self.interface.placeholder
            self.native.ForeColor = Color.FromName('GRAY')

    def get_value(self):
        return self.native.Text

    def set_value(self, value):
        if value:
            self.native.ForeColor = Color.FromName('BLACK')
            self.native.Text = value

    def set_alignment(self, value):
        self.native.TextAlign = HorizontalTextAlignment(value)

    def set_font(self, value):
        if value:
            self.native.Font = value._impl.native

    def rehint(self):
        # Height of a text input is known and fixed.
        # Width must be > 100
        # print("REHINT TextInput", self, self.native.PreferredSize)
        self.interface.intrinsic.width = at_least(self.interface.MIN_WIDTH)
        self.interface.intrinsic.height = self.native.PreferredSize.Height

    def set_on_change(self, handler):
        pass

    def winforms_onTextChanged(self, sender, event):
<<<<<<< HEAD
        if self.interface._on_change:
            self.interface.on_change(self.interface)

    def winforms_Click(self, sender, event):
        self.native.SelectAll()
        if self.interface.placeholder and self.get_value() == self.interface.placeholder:
            self.native.Clear()
            self.native.ForeColor = Color.FromName('BLACK')

    def winforms_onFocusLost(self, sender, event):
        if not self.native.Text and self.interface.placeholder:
            self.set_placeholder(None)
=======
         if self.interface._on_change:
             self.interface.on_change(self.interface)

    def winforms_KeyDown(self, sender, event):
        self.native.Text = ""
        self.native.ForeColor = Color.FromName('BLACK')
        self.native.KeyDown -= self.winforms_KeyDown

    def winforms_Click(self, sender, event):
        self.native.SelectAll()
        self.native.Click -= self.winforms_Click
>>>>>>> b06e394d
<|MERGE_RESOLUTION|>--- conflicted
+++ resolved
@@ -9,24 +9,14 @@
         self.native = WinForms.TextBox()
         self.native.Multiline = False
         self.native.TextChanged += self.winforms_onTextChanged
-<<<<<<< HEAD
         self.native.Leave += self.winforms_onFocusLost
-=======
->>>>>>> b06e394d
 
     def set_readonly(self, value):
         self.native.ReadOnly = value
 
     def set_placeholder(self, value):
-<<<<<<< HEAD
         if self.interface.placeholder and not self.interface.value:
             self.native.Click += self.winforms_Click
-=======
-        #TODO Placeholder should reappear when the user leaves the field blank
-        if self.interface.placeholder:
-            self.native.Click += self.winforms_Click
-            self.native.KeyDown += self.winforms_KeyDown
->>>>>>> b06e394d
             self.native.Text = self.interface.placeholder
             self.native.ForeColor = Color.FromName('GRAY')
 
@@ -56,7 +46,6 @@
         pass
 
     def winforms_onTextChanged(self, sender, event):
-<<<<<<< HEAD
         if self.interface._on_change:
             self.interface.on_change(self.interface)
 
@@ -69,16 +58,3 @@
     def winforms_onFocusLost(self, sender, event):
         if not self.native.Text and self.interface.placeholder:
             self.set_placeholder(None)
-=======
-         if self.interface._on_change:
-             self.interface.on_change(self.interface)
-
-    def winforms_KeyDown(self, sender, event):
-        self.native.Text = ""
-        self.native.ForeColor = Color.FromName('BLACK')
-        self.native.KeyDown -= self.winforms_KeyDown
-
-    def winforms_Click(self, sender, event):
-        self.native.SelectAll()
-        self.native.Click -= self.winforms_Click
->>>>>>> b06e394d
