--- conflicted
+++ resolved
@@ -67,12 +67,8 @@
             self.interface.main_window._impl.native.MainMenuStrip = menubar
         self.interface.main_window.content.refresh()
 
-<<<<<<< HEAD
-    def set_full_screen(self, is_full_screen):
-=======
     def _create_app_commands(self):
         # No extra menus
->>>>>>> 1631dadd
         pass
 
     def open_document(self, fileURL):
