from .app import App, MainWindow
from .color import native_color
from .command import Command
# from .font import font
from .widgets.box import Box
from .widgets.button import Button
# from .widgets.canvas import Canvas
# from .widgets.detailedlist import DetailedList
from .widgets.icon import Icon
from .widgets.image import *
from .widgets.imageview import *
from .widgets.label import *
from .widgets.multilinetextinput import *
from .widgets.numberinput import NumberInput
from .widgets.optioncontainer import *
from .widgets.passwordinput import *
from .widgets.progressbar import *
from .widgets.scrollcontainer import *
<<<<<<< HEAD
from .widgets.selection import Selection
# from .widgets.slider import *
=======
# from .widgets.selection import Selection
from .widgets.slider import *
>>>>>>> 7decdaa9
from .widgets.splitcontainer import *
from .widgets.switch import *
from .widgets.table import *
from .widgets.textinput import *
# from .widgets.tree import *
from .widgets.webview import *
from .window import Window


def not_implemented(feature):
    print('[Winforms] Not implemented: {}'.format(feature))


__all__ = [
    'not_implemented',

    'App', 'MainWindow',
    # 'color',
    'Command',
    # 'font',
    'Box',
    'Button',
    # 'Canvas',
    # 'DetailedList',
    'Icon',
    'Image',
    'ImageView',
    'Label',
    'MultilineTextInput',
    'NumberInput',
    'OptionContainer',
    'PasswordInput',
    'ProgressBar',
    'ScrollContainer',
<<<<<<< HEAD
    'Selection',
    # 'Slider',
=======
    # 'Selection',
    'Slider',
>>>>>>> 7decdaa9
    'SplitContainer',
    'Switch',
    'Table',
    'TextInput',
    # 'Tree',
    'WebView',
    'Window',
]<|MERGE_RESOLUTION|>--- conflicted
+++ resolved
@@ -16,13 +16,8 @@
 from .widgets.passwordinput import *
 from .widgets.progressbar import *
 from .widgets.scrollcontainer import *
-<<<<<<< HEAD
 from .widgets.selection import Selection
-# from .widgets.slider import *
-=======
-# from .widgets.selection import Selection
 from .widgets.slider import *
->>>>>>> 7decdaa9
 from .widgets.splitcontainer import *
 from .widgets.switch import *
 from .widgets.table import *
@@ -57,13 +52,8 @@
     'PasswordInput',
     'ProgressBar',
     'ScrollContainer',
-<<<<<<< HEAD
     'Selection',
-    # 'Slider',
-=======
-    # 'Selection',
     'Slider',
->>>>>>> 7decdaa9
     'SplitContainer',
     'Switch',
     'Table',
