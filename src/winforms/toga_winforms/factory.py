--- conflicted
+++ resolved
@@ -10,17 +10,9 @@
 from .widgets.button import Button
 # from .widgets.canvas import Canvas
 # from .widgets.detailedlist import DetailedList
-<<<<<<< HEAD
-from .widgets.imageview import *
-from .widgets.label import *
-from .widgets.multilinetextinput import *
-=======
-from .widgets.icon import Icon
-from .widgets.image import Image
 from .widgets.imageview import ImageView
 from .widgets.label import Label
 from .widgets.multilinetextinput import MultilineTextInput
->>>>>>> 1e5a7195
 from .widgets.numberinput import NumberInput
 from .widgets.optioncontainer import OptionContainer
 from .widgets.passwordinput import PasswordInput
