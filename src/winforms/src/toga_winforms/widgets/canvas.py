--- conflicted
+++ resolved
@@ -170,62 +170,31 @@
 
     def line_to(self, x, y, draw_context, *args, **kwargs):
         draw_context.current_path.AddLine(
-<<<<<<< HEAD
-            float(draw_context.last_point[0]),
-            float(draw_context.last_point[1]),
-            float(x),
-            float(y),
-=======
-            draw_context.last_point[0], draw_context.last_point[1],
-            x, y
->>>>>>> 79f5f782
+            draw_context.last_point[0], draw_context.last_point[1], x, y
         )
         draw_context.last_point = (x, y)
 
     # Basic shapes
 
-<<<<<<< HEAD
     def bezier_curve_to(
         self, cp1x, cp1y, cp2x, cp2y, x, y, draw_context, *args, **kwargs
     ):
-        # Workaround for Pythonnet#1833 requires an explicit cast to float
-        draw_context.current_path.AddBezier(
-            PointF(
-                float(draw_context.last_point[0]), float(draw_context.last_point[1])
-            ),
-            PointF(float(cp1x), float(cp1y)),
-            PointF(float(cp2x), float(cp2y)),
-            PointF(float(x), float(y)),
-=======
-    def bezier_curve_to(self, cp1x, cp1y, cp2x, cp2y, x, y, draw_context, *args, **kwargs):
         draw_context.current_path.AddBezier(
             PointF(draw_context.last_point[0], draw_context.last_point[1]),
             PointF(cp1x, cp1y),
             PointF(cp2x, cp2y),
             PointF(x, y),
->>>>>>> 79f5f782
         )
         draw_context.last_point = (x, y)
 
     def quadratic_curve_to(self, cpx, cpy, x, y, draw_context, *args, **kwargs):
-<<<<<<< HEAD
-        # Workaround for Pythonnet#1833 requires an explicit cast to float
         draw_context.current_path.AddCurve(
             [
-                PointF(
-                    float(draw_context.last_point[0]), float(draw_context.last_point[1])
-                ),
-                PointF(float(cpx), float(cpy)),
-                PointF(float(x), float(y)),
+                PointF(draw_context.last_point[0], draw_context.last_point[1]),
+                PointF(cpx, cpy),
+                PointF(x, y),
             ]
         )
-=======
-        draw_context.current_path.AddCurve([
-            PointF(draw_context.last_point[0], draw_context.last_point[1]),
-            PointF(cpx, cpy),
-            PointF(x, y),
-        ])
->>>>>>> 79f5f782
         draw_context.last_point = (x, y)
 
     def arc(
@@ -268,17 +237,7 @@
         *args,
         **kwargs
     ):
-        rect = RectangleF(
-<<<<<<< HEAD
-            float(x - radiusx),
-            float(y - radiusy),
-            float(2 * radiusx),
-            float(2 * radiusy),
-=======
-            x - radiusx, y - radiusy,
-            2 * radiusx, 2 * radiusy
->>>>>>> 79f5f782
-        )
+        rect = RectangleF(x - radiusx, y - radiusy, 2 * radiusx, 2 * radiusy)
         draw_context.current_path.AddArc(
             rect, math.degrees(startangle), math.degrees(endangle - startangle)
         )
@@ -345,16 +304,7 @@
             _, height = self.measure_text(line, font)
             origin = PointF(x, y + full_height - height)
             draw_context.current_path.AddString(
-<<<<<<< HEAD
-                line,
-                font_family,
-                font_style.value__,
-                float(height),
-                origin,
-                StringFormat(),
-=======
                 line, font_family, font_style.value__, height, origin, StringFormat()
->>>>>>> 79f5f782
             )
             full_height += height
 
