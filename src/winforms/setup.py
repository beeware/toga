--- conflicted
+++ resolved
@@ -18,20 +18,7 @@
 setup(
     version=version,
     install_requires=[
-<<<<<<< HEAD
-        # The Python.net team hasn't published 2.X wheels for Python 3.9 or 3.10,
-        # and their development effort seems to be focussed on the 3.X branch;
-        # they've indicated they're not planning to make the 2.X branch compatible
-        # with Python 3.10. If we want to be able to support "current" Python,
-        # we need to use the 3.0 branch.
-        #
-        # At time of writing, the most recent (and only) version of Python.net 3.0
-        # that has been released is the alpha version 3.0.0a1.
-        "pythonnet>=3.0.0a1",
+        "pythonnet>=3.0.0",
         "toga-core==%s" % version,
-=======
-        'pythonnet>=3.0.0',
-        'toga-core==%s' % version,
->>>>>>> 913f7957
     ],
 )