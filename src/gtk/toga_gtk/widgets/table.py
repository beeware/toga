from gi.repository import Gtk
from .base import Widget


class Table(Widget):
    def create(self):
        self.data = Gtk.ListStore(*[str for h in self.interface.headings])
        # Create a table view, and put it in a scroll view.
        # The scroll view is the native, because it's the outer container.
        self.table = Gtk.TreeView(self.data)

        self.columns = []
        for heading in self.interface.headings:
            renderer = Gtk.CellRendererText()
            column = Gtk.TreeViewColumn(heading, renderer, text=0)
            self.table.append_column(column)

        self.native = Gtk.ScrolledWindow()
        self.native.set_policy(Gtk.PolicyType.NEVER, Gtk.PolicyType.AUTOMATIC)
        self.native.add(self.table)
        self.native.set_min_content_width(200)
        self.native.set_min_content_height(200)
        self.native.interface = self.interface

    def insert_row(self, node):
<<<<<<< HEAD
        raise NotImplemented()

    def remove_row(self, node):
        raise NotImplemented()

    def refresh(self):
        raise NotImplemented()
=======
        raise NotImplementedError()

    def remove_row(self, node):
        raise NotImplementedError()

    def refresh(self):
        raise NotImplementedError()
>>>>>>> 240914a3

    def set_on_select(self, handler):
        pass<|MERGE_RESOLUTION|>--- conflicted
+++ resolved
@@ -23,15 +23,6 @@
         self.native.interface = self.interface
 
     def insert_row(self, node):
-<<<<<<< HEAD
-        raise NotImplemented()
-
-    def remove_row(self, node):
-        raise NotImplemented()
-
-    def refresh(self):
-        raise NotImplemented()
-=======
         raise NotImplementedError()
 
     def remove_row(self, node):
@@ -39,7 +30,6 @@
 
     def refresh(self):
         raise NotImplementedError()
->>>>>>> 240914a3
 
     def set_on_select(self, handler):
         pass