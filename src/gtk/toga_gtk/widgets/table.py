from gi.repository import Gtk

from .base import Widget


class Table(Widget):
    def create(self):
        self.store = Gtk.ListStore(*[object] + [str for h in self.interface.headings])

        # Create a table view, and put it in a scroll view.
        # The scroll view is the native, because it's the outer container.
        self.treeview = Gtk.TreeView(model=self.store)
        self.selection = self.treeview.get_selection()
        self.selection.set_mode(Gtk.SelectionMode.SINGLE)
        self.selection.connect("changed", self.on_select)

        for i, heading in enumerate(self.interface.headings):
            renderer = Gtk.CellRendererText()
            column = Gtk.TreeViewColumn(heading, renderer, text=i + 1)
            self.treeview.append_column(column)

        self.native = Gtk.ScrolledWindow()
        self.native.set_policy(Gtk.PolicyType.NEVER, Gtk.PolicyType.AUTOMATIC)
        self.native.add(self.treeview)
        # self.native.set_min_content_width(200)
        # self.native.set_min_content_height(200)
        self.native.interface = self.interface

    def on_select(self, selection):
        if self.interface.on_select:
<<<<<<< HEAD
            tree_model, impl = selection.get_selected()
            path = str(tree_model.get_path(impl))
            self.interface.on_select(None, row=self.rows.get(path, None))
=======
            tree_model, tree_iter = selection.get_selected()
            if tree_iter:
                row = tree_model.get(tree_iter, 0)[0]
            else:
                row = None
            self.interface.on_select(None, row=row)
>>>>>>> 0ccdb08b

    def row_data(self, row):
        return [row] + [
            str(getattr(row, attr))
            for attr in self.interface._accessors
        ]

    def change_source(self, source):
        """
        Synchronize self.data with self.interface.data
        """

        # Temporarily disconnecting the TreeStore improves performance for large
        # updates by deferring row rendering until the update is complete.
        self.treeview.set_model(None) # temporarily disconnect the view

        self.store.clear()
        for i, row in enumerate(self.interface.data):
            self.insert(i, row)

        self.treeview.set_model(self.store)

    def insert(self, index, item):
        impl = self.store.insert(index, self.row_data(item))
        try:
            item._impl[self] = impl
        except AttributeError:
            item._impl = {self: impl}

    def change(self, item):
        self.store[item._impl[self]] = self.row_data(item)

    def remove(self, item):
        del self.store[item._impl[self]]
        del item._impl[self]

    def clear(self):
        self.store.clear()

    def set_on_select(self, handler):
        pass

    def scroll_to_row(self, row):
        raise NotImplementedError()<|MERGE_RESOLUTION|>--- conflicted
+++ resolved
@@ -28,18 +28,12 @@
 
     def on_select(self, selection):
         if self.interface.on_select:
-<<<<<<< HEAD
-            tree_model, impl = selection.get_selected()
-            path = str(tree_model.get_path(impl))
-            self.interface.on_select(None, row=self.rows.get(path, None))
-=======
             tree_model, tree_iter = selection.get_selected()
             if tree_iter:
                 row = tree_model.get(tree_iter, 0)[0]
             else:
                 row = None
             self.interface.on_select(None, row=row)
->>>>>>> 0ccdb08b
 
     def row_data(self, row):
         return [row] + [
