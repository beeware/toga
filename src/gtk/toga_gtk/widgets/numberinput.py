import sys
from decimal import Decimal

from travertino.size import at_least

from gi.repository import Gtk

from .base import Widget


class NumberInput(Widget):
    def create(self):
        self.adjustment = Gtk.Adjustment()

        self.native = Gtk.SpinButton()
        self.native.interface = self.interface
        self.native.set_adjustment(self.adjustment)
        self.native.set_numeric(True)

        self.native.connect("value-changed", self._on_change)

        self.rehint()

    def _on_change(self, widget):
        self.interface._value = Decimal(self.native.get_value()).quantize(self.interface.step)
        if self.interface.on_change:
            self.interface.on_change(widget)

    def set_readonly(self, value):
        self.native.editable = not value

    def set_step(self, step):
        self.adjustment.set_step_increment(float(self.interface.step))
        self.native.set_adjustment(self.adjustment)
        self.native.set_digits(abs(self.interface.step.as_tuple().exponent))

    def set_min_value(self, value):
        if self.interface.min_value is None:
            self.adjustment.set_lower(-sys.maxsize - 1)
        else:
            self.adjustment.set_lower(float(self.interface.min_value))
        self.native.set_adjustment(self.adjustment)

    def set_max_value(self, value):
        if self.interface.max_value is None:
            self.adjustment.set_upper(sys.maxsize)
        else:
            self.adjustment.set_upper(float(self.interface.max_value))
        self.native.set_adjustment(self.adjustment)

    def set_value(self, value):
<<<<<<< HEAD
        if value is None:
            pass
        else:
            self.native.set_value(value)
=======
        self.native.set_value(self.interface.value)
>>>>>>> 02a47d27

    def set_alignment(self, value):
        self.interface.factory.not_implemented('NumberInput.set_alignment()')

    def set_font(self, value):
        self.interface.factory.not_implemented('NumberInput.set_font()')

    def rehint(self):
        width = self.native.get_preferred_width()
        height = self.native.get_preferred_height()
        if width and height:
            self.interface.intrinsic.width = at_least(self.interface.MIN_WIDTH)
            self.interface.intrinsic.height = height[1]

    def set_on_change(self, handler):
        # No special handling required.
        pass<|MERGE_RESOLUTION|>--- conflicted
+++ resolved
@@ -49,14 +49,10 @@
         self.native.set_adjustment(self.adjustment)
 
     def set_value(self, value):
-<<<<<<< HEAD
         if value is None:
-            pass
+            self.native.set_value(Decimal(0.0))
         else:
-            self.native.set_value(value)
-=======
-        self.native.set_value(self.interface.value)
->>>>>>> 02a47d27
+            self.native.set_value(self.interface.value)
 
     def set_alignment(self, value):
         self.interface.factory.not_implemented('NumberInput.set_alignment()')
