--- conflicted
+++ resolved
@@ -6,6 +6,8 @@
 class Tree(Widget):
     def create(self):
         self.store = Gtk.TreeStore(*[str for h in self.interface.headings])
+        self.nodes = {}
+
         # Create a tree view, and put it in a scroll view.
         # The scroll view is the _impl, because it's the outer container.
         self.treeview = Gtk.TreeView(self.store)
@@ -13,9 +15,9 @@
         self.selection.set_mode(Gtk.SelectionMode.SINGLE)
         self.selection.connect("changed", self._on_select)
 
-        for heading in self.interface.headings:
+        for i, heading in enumerate(self.interface.headings):
             renderer = Gtk.CellRendererText()
-            column = Gtk.TreeViewColumn(heading, renderer, text=0)
+            column = Gtk.TreeViewColumn(heading, renderer, text=i)
             self.treeview.append_column(column)
 
         self.native = Gtk.ScrolledWindow()
@@ -25,111 +27,60 @@
         self.native.set_min_content_width(200)
         self.native.set_min_content_height(200)
 
-    # TODO: The interface (or data source?) should provide the row list items instead of using
-    # this method to access a private property.
+    def row_data(self, item):
+        return [
+            str(getattr(item, attr))
+            for attr in self.interface._accessors
+        ]
 
-    # toga.sources.base.Row -> list (row's items, converted to string)
-    def _row_items(self, row):
-        return [str(getattr(row, attr)) for attr in self.interface._accessors]
+    def set_impl(self, item, impl):
+        try:
+            item._impl[self] = impl
+        except AttributeError:
+            item._impl = {self: impl}
 
-    # sources.base.Node -> int (node's index)
-    def _node_index(self, node):
-        def _parent(node):
-            return getattr(node, "_parent", None) or getattr(node, "_source", None)
-
-        for i, sibling in enumerate(_parent(node)):
-            if sibling is node:
-                return i
-
-    # sources.base.Node -> tuple (node's path)
-    def _node_path(self, node):
-        def f(node, path=[]):
-            if hasattr(node, "_parent"):
-                path.insert(0, self._node_index(node))
-                return f(node._parent, path)
-            else:
-                return path
-
-        return tuple(f(node))
-
-    # sources.base.Node -> Gtk.TreeIter
-    def _node_iter(self, node):
-        if hasattr(node, "_parent"):
-            return self.store.get_iter(self._node_path(node))
-        else:
-            return None
-
-    # tuple (node's path) -> sources.base.Node
-    def _get_node(self, path: tuple):
-        lpath = list(path)
-        lpath.reverse() # [level2, level1, level0]
-
-        def _children(node):
-            return getattr(node, "_children", None) or getattr(node, "_roots", None)
-
-        def f(node, path):
-            if _children(node) and lpath:
-                index = lpath.pop()
-                return f(node[index], lpath)
-            else:
-                return node
-
-        return f(self.interface.data, lpath)
+        self.nodes[impl] = item
 
     def _on_select(self, selection):
         if hasattr(self.interface, "_on_select") and self.interface.on_select:
-            tree_model, tree_iter = selection.get_selected()
+            tree_model, impl = selection.get_selected()
+            self.interface.on_select(None, row=self.nodes.get(impl, None))
 
-            if tree_iter:
-                tree_path = tree_model.get_path(tree_iter)
-                path = tree_path.get_indices()
-            else:
-                path = None
-
-            self.interface.on_select(None, node=self._get_node(path))
-
-    def _refresh(self):
-
+    def change_source(self, source):
         # Temporarily disconnecting the TreeStore improves performance for large
         # updates by deferring row rendering until the update is complete.
         self.treeview.set_model(None)
 
         self.store.clear()
 
-        def append_node(parent_node, it):
-            for i, child_node in enumerate(parent_node):
-                self.store.append(it, self._row_items(child_node))
-                it = self.store.iter_nth_child(it, i)
-                append_node(child_node, it)
+        def append_node(parent, root=False):
+            parent_impl = None if root else parent._impl[self]
+            for i, child_node in enumerate(parent):
+                impl = self.store.append(parent_impl, self.row_data(child_node))
+                self.set_impl(child_node, impl)
+                append_node(child_node)
 
-        append_node(self.interface.data, None)
+        append_node(self.interface.data, root=True)
 
         self.treeview.set_model(self.store)
 
-    def change_source(self, source):
-        self._refresh()
-
-<<<<<<< HEAD
-    def insert(self, item, index, **kwargs):
-        self.store.insert(
-            self._node_iter(item._parent),
+    def insert(self, parent, index, item, **kwargs):
+        impl = self.store.insert(
+            parent._impl[self] if parent else None,
             index,
-            self._row_items(item)
+            self.row_data(item)
         )
-=======
-    def insert(self, parent, index, item):
-        raise NotImplementedError()
->>>>>>> 71aa2f72
+        self.set_impl(item, impl)
 
     def change(self, item):
         self.store.set(
-            self._node_iter(item._parent),
-            # `TreeModel.set()` expects *flat* column-value pairs
-            *chain.from_iterable(enumerate(self._row_items(node)))
+            item.parent._impl[self] if item.parent else None,
+            *self.row_data(item)
         )
 
     def remove(self, item):
-        self.store.remove(self._node_iter(item))
+        self.store.remove(item._impl[self])
+        del self.nodes[item_impl[self]]
 
     def clear(self):
         self.store.clear()
