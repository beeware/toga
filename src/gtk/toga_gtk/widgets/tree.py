--- conflicted
+++ resolved
@@ -26,18 +26,6 @@
         self.native.set_min_content_height(200)
 
     def insert_node(self, node):
-<<<<<<< HEAD
-        raise NotImplemented()
-
-    def remove_node(self, node):
-        raise NotImplemented()
-
-    def refresh(self):
-        raise NotImplemented()
-
-    def refresh_node(self, node):
-        raise NotImplemented()
-=======
         raise NotImplementedError()
 
     def remove_node(self, node):
@@ -48,7 +36,6 @@
 
     def refresh_node(self, node):
         raise NotImplementedError()
->>>>>>> 240914a3
 
     def set_on_select(self, handler):
         pass