from toga.command import GROUP_BREAK, SECTION_BREAK
from toga.handlers import wrapped_handler

from .libs import Gtk


class GtkViewport:
    def __init__(self, native):
        self.native = native
        # GDK/GTK always renders at 96dpi. When HiDPI mode is enabled, it is
        # managed at the compositor level. See
        # https://wiki.archlinux.org/index.php/HiDPI#GDK_3_(GTK_3) for details
        self.dpi = 96
        self.baseline_dpi = self.dpi

    @property
    def width(self):
        # Treat `native=None` as a 0x0 viewport.
        if self.native is None:
            return 0
        return self.native.get_allocated_width()

    @property
    def height(self):
        if self.native is None:
            return 0
        return self.native.get_allocated_height()


class Window:
    _IMPL_CLASS = Gtk.Window

    def __init__(self, interface, title, position, size):
        self.interface = interface
        self.interface._impl = self

        self._is_closing = False

        self.layout = None

        self.native = self._IMPL_CLASS()
        self.native._impl = self

        self.native.connect("delete-event", self.gtk_delete_event)
        self.native.set_default_size(size[0], size[1])

        self.set_title(title)
        self.set_position(position)

        # Set the window deletable/closeable.
        self.native.set_deletable(self.interface.closeable)

        self.toolbar_native = None
        self.toolbar_items = None

    def get_title(self):
        return self.native.get_title()

    def set_title(self, title):
        self.native.set_title(title)

    def set_app(self, app):
        app.native.add_window(self.native)

    def create_toolbar(self):
        if self.toolbar_items is None:
            self.toolbar_native = Gtk.Toolbar()
            self.toolbar_items = {}
        else:
            for cmd, item_impl in self.toolbar_items.items():
                self.toolbar_native.remove(item_impl)
                cmd._impl.native.remove(item_impl)

        self.toolbar_native.set_style(Gtk.ToolbarStyle.BOTH)
        for cmd in self.interface.toolbar:
            if cmd == GROUP_BREAK:
                item_impl = Gtk.SeparatorToolItem()
                item_impl.set_draw(True)
            elif cmd == SECTION_BREAK:
                item_impl = Gtk.SeparatorToolItem()
                item_impl.set_draw(False)
            else:
                item_impl = Gtk.ToolButton()
<<<<<<< HEAD
                icon_impl = cmd.icon.bind()
                item_impl.set_icon_widget(icon_impl.native_32)
=======
                if cmd.icon:
                    icon_impl = cmd.icon.bind(self.interface.factory)
                    item_impl.set_icon_widget(icon_impl.native_32)
>>>>>>> 68e479b7
                item_impl.set_label(cmd.text)
                item_impl.set_tooltip_text(cmd.tooltip)
                item_impl.connect("clicked", wrapped_handler(cmd, cmd.action))
                cmd._impl.native.append(item_impl)
            self.toolbar_items[cmd] = item_impl
            self.toolbar_native.insert(item_impl, -1)

    def clear_content(self):
        if self.interface.content:
            for child in self.interface.content.children:
                child._impl.container = None

    def set_content(self, widget):
        # Construct the top-level layout, and set the window's view to
        # the be the widget's native object.
        # Alaway avoid using deprecated widgets and methods.
        if self.layout:
            self.native.remove(self.layout)

        self.layout = Gtk.Box(orientation=Gtk.Orientation.VERTICAL)

        if self.toolbar_native:
            self.layout.pack_start(self.toolbar_native, False, False, 0)
        self.layout.pack_start(widget.native, True, True, 0)

        self.native.add(self.layout)

        # Make the window sensitive to size changes
        widget.native.connect('size-allocate', self.gtk_size_allocate)

        # Set the widget's viewport to be based on the window's content.
        widget.viewport = GtkViewport(widget.native)

        # Add all children to the content widget.
        for child in widget.interface.children:
            child._impl.container = widget

    def show(self):
        self.native.show_all()

        # Now that the content is visible, we can do our initial hinting,
        # and use that as the basis for setting the minimum window size.
        self.interface.content._impl.rehint()
        self.interface.content.style.layout(
            self.interface.content,
            GtkViewport(native=None)
        )
        self.interface.content._impl.min_width = self.interface.content.layout.width
        self.interface.content._impl.min_height = self.interface.content.layout.height

    def hide(self):
        self.native.hide()

    def get_visible(self):
        return self.native.get_property("visible")

    def gtk_delete_event(self, widget, data):
        if self._is_closing:
            should_close = True
        elif self.interface.on_close:
            should_close = self.interface.on_close(self.interface.app)
        else:
            should_close = True

        # Return value of the GTK on_close handler indicates
        # whether the event has been fully handled. Returning
        # False indicates the event handling is *not* complete,
        # so further event processing (including actually
        # closing the window) should be performed.
        return not should_close

    def set_on_close(self, handler):
        pass

    def gtk_size_allocate(self, widget, allocation):
        #  ("ON WINDOW SIZE ALLOCATION", allocation.width, allocation.height)
        pass

    def close(self):
        self._is_closing = True
        self.native.close()

    def get_position(self):
        pos = self.native.get_position()
        return (pos.root_x, pos.root_y)

    def set_position(self, position):
        self.native.move(position[0], position[1])

    def get_size(self):
        size = self.native.get_size()
        return (size.width, size.height)

    def set_size(self, size):
        self.native.resize(size[0], size[1])

    def set_full_screen(self, is_full_screen):
        if is_full_screen:
            self.native.fullscreen()
        else:
            self.native.unfullscreen()<|MERGE_RESOLUTION|>--- conflicted
+++ resolved
@@ -81,14 +81,9 @@
                 item_impl.set_draw(False)
             else:
                 item_impl = Gtk.ToolButton()
-<<<<<<< HEAD
-                icon_impl = cmd.icon.bind()
-                item_impl.set_icon_widget(icon_impl.native_32)
-=======
                 if cmd.icon:
-                    icon_impl = cmd.icon.bind(self.interface.factory)
+                    icon_impl = cmd.icon.bind()
                     item_impl.set_icon_widget(icon_impl.native_32)
->>>>>>> 68e479b7
                 item_impl.set_label(cmd.text)
                 item_impl.set_tooltip_text(cmd.tooltip)
                 item_impl.connect("clicked", wrapped_handler(cmd, cmd.action))
