--- conflicted
+++ resolved
@@ -1,7 +1,3 @@
 from .gtk import *  # noqa: F401, F403
 from .utils import *  # noqa: F401, F403
-<<<<<<< HEAD
-from .style import *  # noqa: F401, F403
-=======
-from .styles import *  # noqa: F401, F403
->>>>>>> 179f5480
+from .styles import *  # noqa: F401, F403