import unittest
try:
    import gi
    gi.require_version('Gtk', '3.0')
    from gi.repository import Gtk
except ImportError:
    import sys
    # If we're on Linux, Gtk *should* be available. If it isn't, make
    # Gtk an object... but in such a way that every test will fail,
    # because the object isn't actually the Gtk interface.
    if sys.platform == 'linux':
        Gtk = object()
    else:
        Gtk = None

import toga
from .utils import TreeModelListener


def handle_events():
    while Gtk.events_pending():
        Gtk.main_iteration_do(blocking=False)


@unittest.skipIf(Gtk is None, "Can't run GTK implementation tests on a non-Linux platform")
class TestGtkTable(unittest.TestCase):
    def setUp(self):
        self.table = toga.Table(
            headings=("one", "two")
        )

        # make a shortcut for easy use
        self.gtk_table = self.table._impl

        self.window = Gtk.Window()
        self.window.add(self.table._impl.native)

    def assertRowEqual(self, row, data):
        self.assertEqual(tuple(row)[1:], data)

    def test_change_source(self):
        # Clear the table directly
        self.gtk_table.clear(old_data=[])

        # Assign pre-constructed data
        self.table.data = [
            ("A1", "A2"),
            ("B1", "B2")
        ]

        # Make sure the data was stored correctly
        store = self.gtk_table.store
        self.assertRowEqual(store[0], ("A1", "A2"))
        self.assertRowEqual(store[1], ("B1", "B2"))

        # Clear the table with empty assignment
        self.table.data = []

        # Make sure the table is empty
        self.assertEqual(len(store), 0)

        # Repeat with a few different cases
        self.table.data = None
        self.assertEqual(len(store), 0)

        self.table.data = ()
        self.assertEqual(len(store), 0)

    def test_insert(self):
        listener = TreeModelListener(self.gtk_table.store)

        # Insert a row
        row_data = ("1", "2")
        INSERTED_AT = 0
        row = self.table.data.insert(INSERTED_AT, *row_data)

        # Make sure it's in there
        self.assertIsNotNone(listener.inserted_it)

        # Get the Gtk.TreeIter
        tree_iter = listener.inserted_it

        # Make sure it's a Gtk.TreeIter
        self.assertTrue(isinstance(tree_iter, Gtk.TreeIter))

        # Make sure it's the correct Gtk.TreeIter
        self.assertEqual(row, self.gtk_table.store.get(tree_iter, 0)[0])

        # Get the Gtk.TreePath of the Gtk.TreeIter
        path = self.gtk_table.store.get_path(tree_iter)

        # Make sure it's the correct Gtk.TreePath
        self.assertTrue(isinstance(path, Gtk.TreePath))
        self.assertEqual(str(path), str(INSERTED_AT))
        self.assertEqual(tuple(path), (INSERTED_AT,))
        self.assertEqual(path, Gtk.TreePath(INSERTED_AT))
        self.assertEqual(path, listener.inserted_path)

        # Make sure the row got stored correctly
        result_row = self.gtk_table.store[path]
        self.assertRowEqual(result_row, row_data)

    def test_remove(self):
        listener = TreeModelListener(self.gtk_table.store)
        # Insert a row
        row = self.table.data.insert(0, "1", "2")

        # Make sure it's in there
        self.assertIsNotNone(listener.inserted_it)

        # Then remove it
        self.gtk_table.remove(row, index=0)

        # Make sure its gone
        self.assertIsNotNone(listener.deleted_path)

    def test_change(self):
        listener = TreeModelListener(self.gtk_table.store)

        # Insert a row
        row = self.table.data.insert(0, "1", "2")

        # Make sure it's in there
        self.assertIsNotNone(listener.inserted_it)

        # Change a column
        row.one = "something_changed"
        # (not testing that self.gtk_table.change is called. The Core API
        # unit tests should ensure this already.)

        # Get the Gtk.TreeIter
        tree_iter = listener.changed_it

        # Make sure it's a Gtk.TreeIter
        self.assertTrue(isinstance(tree_iter, Gtk.TreeIter))

        # Make sure it's the correct Gtk.TreeIter
        self.assertEqual(row, self.gtk_table.store.get(tree_iter, 0)[0])

        # Make sure the value changed
        path = self.gtk_table.store.get_path(tree_iter)
        result_row = self.gtk_table.store[path]
        self.assertRowEqual(result_row, (row.one, row.two))

    def test_row_persistence(self):
        self.table.data.insert(0, one="A1", two="A2")
        self.table.data.insert(0, one="B1", two="B2")

        # B should now precede A
        # tests passes if A "knows" it has moved to index 1

        self.assertRowEqual(self.gtk_table.store[0], ("B1", "B2"))
        self.assertRowEqual(self.gtk_table.store[1], ("A1", "A2"))

    def test_on_select_root_row(self):
        # Insert two dummy rows
        self.table.data = []
        self.table.data.append(None, one="A1", two="A2")
        b = self.table.data.append(None, one="B1", two="B2")

        # Create a flag
        succeed = False

        def on_select(table, row, *kw):
            # Make sure the right row was selected
            self.assertEqual(row, b)

            nonlocal succeed
            succeed = True

        self.table.on_select = on_select

        # Select row B
        self.gtk_table.selection.select_path(1)

        # Allow on_select to call
        handle_events()

        self.assertTrue(succeed)

    def test_on_select_child_row(self):
        # Insert two nodes
        self.table.data = []

        listener = TreeModelListener(self.gtk_table.store)

        a = self.table.data.append(None, one="A1", two="A2")
        b = self.table.data.append(a, one="B1", two="B2")

        # Create a flag
        succeed = False

        def on_select(able, row, *kw):
            # Make sure the right node was selected
            self.assertEqual(row, b)

            nonlocal succeed
            succeed = True

        self.table.on_select = on_select

        # Select node B
        self.gtk_table.selection.select_iter(listener.inserted_it)

        # Allow on_select to call
        handle_events()

        self.assertTrue(succeed)

    def test_on_select_deleted_node(self):
        # Insert two nodes
        self.table.data = []
<<<<<<< HEAD

        listener = TreeModelListener(self.gtk_table.store)

        self.table.data.append(None, one="A1", two="A2")
        listener.clear()
=======
        self.table.data.append(None, one="A1", two="A2")
>>>>>>> 15b233cb
        b = self.table.data.append(None, one="B1", two="B2")

        # Create a flag
        succeed = False

        def on_select(table, row):
            nonlocal succeed
            if row is not None:
                # Make sure the right row was selected
                self.assertEqual(row, b)

                # Remove row B. This should trigger on_select again
                table.data.remove(row)
            else:
                self.assertEqual(row, None)
                succeed = True

        self.table.on_select = on_select

        # Select row B
        self.gtk_table.selection.select_iter(listener.inserted_it)

        # Allow on_select to call
        handle_events()

        self.assertTrue(succeed)<|MERGE_RESOLUTION|>--- conflicted
+++ resolved
@@ -210,15 +210,11 @@
     def test_on_select_deleted_node(self):
         # Insert two nodes
         self.table.data = []
-<<<<<<< HEAD
 
         listener = TreeModelListener(self.gtk_table.store)
 
         self.table.data.append(None, one="A1", two="A2")
         listener.clear()
-=======
-        self.table.data.append(None, one="A1", two="A2")
->>>>>>> 15b233cb
         b = self.table.data.append(None, one="B1", two="B2")
 
         # Create a flag
