--- conflicted
+++ resolved
@@ -45,14 +45,12 @@
 python_requires = >= 3.6
 zip_safe = False
 
-<<<<<<< HEAD
 [options.entry_points]
 toga.backends =
     linux = toga_gtk
-=======
+
 [options.packages.find]
 where = src
->>>>>>> ba970f3c
 
 [flake8]
 exclude=\
