--- conflicted
+++ resolved
@@ -1,11 +1,7 @@
 import gi
 
-<<<<<<< HEAD
-gi.require_version('Gdk', '3.0')
-gi.require_version('Gtk', '3.0')
-=======
+gi.require_version("Gdk", "3.0")
 gi.require_version("Gtk", "3.0")
->>>>>>> dcdf1340
 
 from gi.repository import Gdk, GdkPixbuf, Gio, GLib, GObject, Gtk  # noqa: F401, E402
 
