--- conflicted
+++ resolved
@@ -16,11 +16,8 @@
     from .widgets.button import Button
     from .widgets.imageview import ImageView
     from .widgets.label import Label
-<<<<<<< HEAD
     from .widgets.numberinput import NumberInput
-=======
     from .widgets.progressbar import ProgressBar
->>>>>>> 7a9fb6a2
     from .widgets.switch import Switch
     from .widgets.textinput import TextInput
     from .window import MainWindow, Window
@@ -50,11 +47,8 @@
     "Container",
     "Box",
     "Label",
-<<<<<<< HEAD
     "NumberInput",
-=======
     "ProgressBar",
->>>>>>> 7a9fb6a2
     "Switch",
     "TextInput",
     "ImageView",
