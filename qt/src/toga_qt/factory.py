from toga import NotImplementedWarning

try:
    from . import dialogs
    from .app import App
    from .command import Command
    from .container import Container
    from .fonts import Font
    from .icons import Icon
    from .images import Image
    from .libs import get_testing
    from .paths import Paths
    from .statusicons import MenuStatusIcon, SimpleStatusIcon, StatusIconSet
    from .widgets.activityindicator import ActivityIndicator
    from .widgets.box import Box
    from .widgets.button import Button
    from .widgets.imageview import ImageView
    from .widgets.label import Label
<<<<<<< HEAD
    from .widgets.numberinput import NumberInput
=======
    from .widgets.passwordinput import PasswordInput
>>>>>>> 749e427d
    from .widgets.progressbar import ProgressBar
    from .widgets.switch import Switch
    from .widgets.textinput import TextInput
    from .window import MainWindow, Window
except ModuleNotFoundError as exc:  # pragma: no cover
    if exc.name == "PySide6":
        raise ImportError(
            "Cannot import PySide6.  Did you install toga-qt with the extra[pyside6]?"
        ) from exc
    else:
        raise

__all__ = [
    "not_implemented",
    "ActivityIndicator",
    "App",
    "Paths",
    "Icon",
    "Image",
    "MenuStatusIcon",
    "SimpleStatusIcon",
    "StatusIconSet",
    "Window",
    "MainWindow",
    "Command",
    "Button",
    "Font",
    "Container",
    "Box",
    "Label",
<<<<<<< HEAD
    "NumberInput",
=======
    "PasswordInput",
>>>>>>> 749e427d
    "ProgressBar",
    "Switch",
    "TextInput",
    "ImageView",
    "dialogs",
]


def not_implemented(feature):
    NotImplementedWarning.warn("Qt", feature)


def __getattr__(name):
    if get_testing():
        import pytest

        pytest.skip("Widget not implemented on qt", allow_module_level=True)
    raise NotImplementedError(f"Toga's Qt backend doesn't implement {name}")<|MERGE_RESOLUTION|>--- conflicted
+++ resolved
@@ -16,11 +16,8 @@
     from .widgets.button import Button
     from .widgets.imageview import ImageView
     from .widgets.label import Label
-<<<<<<< HEAD
     from .widgets.numberinput import NumberInput
-=======
     from .widgets.passwordinput import PasswordInput
->>>>>>> 749e427d
     from .widgets.progressbar import ProgressBar
     from .widgets.switch import Switch
     from .widgets.textinput import TextInput
@@ -51,11 +48,8 @@
     "Container",
     "Box",
     "Label",
-<<<<<<< HEAD
     "NumberInput",
-=======
     "PasswordInput",
->>>>>>> 749e427d
     "ProgressBar",
     "Switch",
     "TextInput",
