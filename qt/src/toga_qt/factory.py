from toga import NotImplementedWarning

try:
    from . import dialogs
    from .app import App
    from .command import Command
    from .container import Container
    from .fonts import Font
    from .icons import Icon
    from .images import Image
    from .libs import get_testing
    from .paths import Paths
    from .statusicons import MenuStatusIcon, SimpleStatusIcon, StatusIconSet
    from .widgets.activityindicator import ActivityIndicator
    from .widgets.box import Box
    from .widgets.button import Button
    from .widgets.imageview import ImageView
    from .widgets.label import Label
<<<<<<< HEAD
    from .widgets.numberinput import NumberInput
=======
    from .widgets.multilinetextinput import MultilineTextInput
>>>>>>> c348c43e
    from .widgets.passwordinput import PasswordInput
    from .widgets.progressbar import ProgressBar
    from .widgets.switch import Switch
    from .widgets.textinput import TextInput
    from .window import MainWindow, Window
except ModuleNotFoundError as exc:  # pragma: no cover
    if exc.name == "PySide6":
        raise ImportError(
            "Cannot import PySide6.  Did you install toga-qt with the extra[pyside6]?"
        ) from exc
    else:
        raise

__all__ = [
    "not_implemented",
    "ActivityIndicator",
    "App",
    "Paths",
    "Icon",
    "Image",
    "MenuStatusIcon",
    "SimpleStatusIcon",
    "StatusIconSet",
    "Window",
    "MainWindow",
    "Command",
    "Button",
    "Font",
    "Container",
    "Box",
    "Label",
<<<<<<< HEAD
    "NumberInput",
=======
    "MultilineTextInput",
>>>>>>> c348c43e
    "PasswordInput",
    "ProgressBar",
    "Switch",
    "TextInput",
    "ImageView",
    "dialogs",
]


def not_implemented(feature):
    NotImplementedWarning.warn("Qt", feature)


def __getattr__(name):
    if get_testing():
        import pytest

        pytest.skip("Widget not implemented on qt", allow_module_level=True)
    raise NotImplementedError(f"Toga's Qt backend doesn't implement {name}")<|MERGE_RESOLUTION|>--- conflicted
+++ resolved
@@ -16,11 +16,8 @@
     from .widgets.button import Button
     from .widgets.imageview import ImageView
     from .widgets.label import Label
-<<<<<<< HEAD
+    from .widgets.multilinetextinput import MultilineTextInput
     from .widgets.numberinput import NumberInput
-=======
-    from .widgets.multilinetextinput import MultilineTextInput
->>>>>>> c348c43e
     from .widgets.passwordinput import PasswordInput
     from .widgets.progressbar import ProgressBar
     from .widgets.switch import Switch
@@ -52,11 +49,8 @@
     "Container",
     "Box",
     "Label",
-<<<<<<< HEAD
+    "MultilineTextInput",
     "NumberInput",
-=======
-    "MultilineTextInput",
->>>>>>> c348c43e
     "PasswordInput",
     "ProgressBar",
     "Switch",
